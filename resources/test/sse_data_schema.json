--- conflicted
+++ resolved
@@ -1784,443 +1784,6 @@
         }
       ]
     },
-<<<<<<< HEAD
-    "InitiatorAddr": {
-      "description": "The address of the initiator of a TransactionV1.",
-      "oneOf": [
-        {
-          "description": "The public key of the initiator.",
-          "type": "object",
-          "required": [
-            "PublicKey"
-          ],
-          "properties": {
-            "PublicKey": {
-              "$ref": "#/definitions/PublicKey"
-            }
-          },
-          "additionalProperties": false
-        },
-        {
-          "description": "The account hash derived from the public key of the initiator.",
-          "type": "object",
-          "required": [
-            "AccountHash"
-          ],
-          "properties": {
-            "AccountHash": {
-              "$ref": "#/definitions/AccountHash"
-            }
-          },
-          "additionalProperties": false
-        }
-      ]
-    },
-    "AccountHash": {
-      "description": "Account hash as a formatted string.",
-      "type": "string"
-    },
-    "TransactionV1Body": {
-      "description": "Body of a `TransactionV1`.",
-      "type": "object",
-      "required": [
-        "args",
-        "entry_point",
-        "scheduling",
-        "target",
-        "transaction_lane",
-        "transferred_value"
-      ],
-      "properties": {
-        "args": {
-          "$ref": "#/definitions/TransactionArgs"
-        },
-        "target": {
-          "$ref": "#/definitions/TransactionTarget"
-        },
-        "entry_point": {
-          "$ref": "#/definitions/TransactionEntryPoint"
-        },
-        "transaction_lane": {
-          "type": "integer",
-          "format": "uint8",
-          "minimum": 0.0
-        },
-        "scheduling": {
-          "$ref": "#/definitions/TransactionScheduling"
-        },
-        "transferred_value": {
-          "type": "integer",
-          "format": "uint128",
-          "minimum": 0.0
-        }
-      },
-      "additionalProperties": false
-    },
-    "TransactionArgs": {
-      "description": "Body of a `TransactionArgs`.",
-      "oneOf": [
-        {
-          "description": "Named runtime arguments.",
-          "type": "object",
-          "required": [
-            "Named"
-          ],
-          "properties": {
-            "Named": {
-              "$ref": "#/definitions/RuntimeArgs"
-            }
-          },
-          "additionalProperties": false
-        },
-        {
-          "description": "Chunked bytes.",
-          "type": "object",
-          "required": [
-            "Chunked"
-          ],
-          "properties": {
-            "Chunked": {
-              "$ref": "#/definitions/Bytes"
-            }
-          },
-          "additionalProperties": false
-        }
-      ]
-    },
-    "TransactionTarget": {
-      "description": "Execution target of a Transaction.",
-      "oneOf": [
-        {
-          "description": "The execution target is a native operation (e.g. a transfer).",
-          "type": "string",
-          "enum": [
-            "Native"
-          ]
-        },
-        {
-          "description": "The execution target is a stored entity or package.",
-          "type": "object",
-          "required": [
-            "Stored"
-          ],
-          "properties": {
-            "Stored": {
-              "type": "object",
-              "required": [
-                "id",
-                "runtime"
-              ],
-              "properties": {
-                "id": {
-                  "description": "The identifier of the stored execution target.",
-                  "allOf": [
-                    {
-                      "$ref": "#/definitions/TransactionInvocationTarget"
-                    }
-                  ]
-                },
-                "runtime": {
-                  "description": "The execution runtime to use.",
-                  "allOf": [
-                    {
-                      "$ref": "#/definitions/TransactionRuntime"
-                    }
-                  ]
-                }
-              },
-              "additionalProperties": false
-            }
-          },
-          "additionalProperties": false
-        },
-        {
-          "description": "The execution target is the included module bytes, i.e. compiled Wasm.",
-          "type": "object",
-          "required": [
-            "Session"
-          ],
-          "properties": {
-            "Session": {
-              "type": "object",
-              "required": [
-                "module_bytes",
-                "runtime"
-              ],
-              "properties": {
-                "module_bytes": {
-                  "description": "The compiled Wasm.",
-                  "allOf": [
-                    {
-                      "$ref": "#/definitions/Bytes"
-                    }
-                  ]
-                },
-                "runtime": {
-                  "description": "The execution runtime to use.",
-                  "allOf": [
-                    {
-                      "$ref": "#/definitions/TransactionRuntime"
-                    }
-                  ]
-                }
-              },
-              "additionalProperties": false
-            }
-          },
-          "additionalProperties": false
-        }
-      ]
-    },
-    "TransactionInvocationTarget": {
-      "description": "Identifier of a `Stored` transaction target.",
-      "oneOf": [
-        {
-          "description": "Hex-encoded entity address identifying the invocable entity.",
-          "type": "object",
-          "required": [
-            "ByHash"
-          ],
-          "properties": {
-            "ByHash": {
-              "type": "string"
-            }
-          },
-          "additionalProperties": false
-        },
-        {
-          "description": "The alias identifying the invocable entity.",
-          "type": "object",
-          "required": [
-            "ByName"
-          ],
-          "properties": {
-            "ByName": {
-              "type": "string"
-            }
-          },
-          "additionalProperties": false
-        },
-        {
-          "description": "The address and optional version identifying the package.",
-          "type": "object",
-          "required": [
-            "ByPackageHash"
-          ],
-          "properties": {
-            "ByPackageHash": {
-              "type": "object",
-              "required": [
-                "addr"
-              ],
-              "properties": {
-                "addr": {
-                  "description": "Hex-encoded address of the package.",
-                  "type": "string"
-                },
-                "version": {
-                  "description": "The package version.\n\nIf `None`, the latest enabled version is implied.",
-                  "type": [
-                    "integer",
-                    "null"
-                  ],
-                  "format": "uint32",
-                  "minimum": 0.0
-                }
-              },
-              "additionalProperties": false
-            }
-          },
-          "additionalProperties": false
-        },
-        {
-          "description": "The alias and optional version identifying the package.",
-          "type": "object",
-          "required": [
-            "ByPackageName"
-          ],
-          "properties": {
-            "ByPackageName": {
-              "type": "object",
-              "required": [
-                "name"
-              ],
-              "properties": {
-                "name": {
-                  "description": "The package name.",
-                  "type": "string"
-                },
-                "version": {
-                  "description": "The package version.\n\nIf `None`, the latest enabled version is implied.",
-                  "type": [
-                    "integer",
-                    "null"
-                  ],
-                  "format": "uint32",
-                  "minimum": 0.0
-                }
-              },
-              "additionalProperties": false
-            }
-          },
-          "additionalProperties": false
-        }
-      ]
-    },
-    "TransactionRuntime": {
-      "description": "Runtime used to execute a Transaction.",
-      "oneOf": [
-        {
-          "description": "The Casper Version 1 Virtual Machine.",
-          "type": "string",
-          "enum": [
-            "VmCasperV1"
-          ]
-        },
-        {
-          "description": "The Casper Version 2 Virtual Machine.",
-          "type": "string",
-          "enum": [
-            "VmCasperV2"
-          ]
-        }
-      ]
-    },
-    "TransactionEntryPoint": {
-      "description": "Entry point of a Transaction.",
-      "oneOf": [
-        {
-          "description": "The default entry point name.",
-          "type": "string",
-          "enum": [
-            "Call"
-          ]
-        },
-        {
-          "description": "A non-native, arbitrary entry point.",
-          "type": "object",
-          "required": [
-            "Custom"
-          ],
-          "properties": {
-            "Custom": {
-              "type": "string"
-            }
-          },
-          "additionalProperties": false
-        },
-        {
-          "description": "The `transfer` native entry point, used to transfer `Motes` from a source purse to a target purse.",
-          "type": "string",
-          "enum": [
-            "Transfer"
-          ]
-        },
-        {
-          "description": "The `add_bid` native entry point, used to create or top off a bid purse.",
-          "type": "string",
-          "enum": [
-            "AddBid"
-          ]
-        },
-        {
-          "description": "The `withdraw_bid` native entry point, used to decrease a stake.",
-          "type": "string",
-          "enum": [
-            "WithdrawBid"
-          ]
-        },
-        {
-          "description": "The `delegate` native entry point, used to add a new delegator or increase an existing delegator's stake.",
-          "type": "string",
-          "enum": [
-            "Delegate"
-          ]
-        },
-        {
-          "description": "The `undelegate` native entry point, used to reduce a delegator's stake or remove the delegator if the remaining stake is 0.",
-          "type": "string",
-          "enum": [
-            "Undelegate"
-          ]
-        },
-        {
-          "description": "The `redelegate` native entry point, used to reduce a delegator's stake or remove the delegator if the remaining stake is 0, and after the unbonding delay, automatically delegate to a new validator.",
-          "type": "string",
-          "enum": [
-            "Redelegate"
-          ]
-        },
-        {
-          "description": "The `activate_bid` native entry point, used to used to reactivate an inactive bid.",
-          "type": "string",
-          "enum": [
-            "ActivateBid"
-          ]
-        },
-        {
-          "description": "The `change_bid_public_key` native entry point, used to change a bid's public key.",
-          "type": "string",
-          "enum": [
-            "ChangeBidPublicKey"
-          ]
-        },
-        {
-          "description": "The `add_reservations` native entry point, used to add delegator to validator's reserve list",
-          "type": "string",
-          "enum": [
-            "AddReservations"
-          ]
-        },
-        {
-          "description": "The `cancel_reservations` native entry point, used to remove delegator from validator's reserve list",
-          "type": "string",
-          "enum": [
-            "CancelReservations"
-          ]
-        }
-      ]
-    },
-    "TransactionScheduling": {
-      "description": "Scheduling mode of a Transaction.",
-      "oneOf": [
-        {
-          "description": "No special scheduling applied.",
-          "type": "string",
-          "enum": [
-            "Standard"
-          ]
-        },
-        {
-          "description": "Execution should be scheduled for the specified era.",
-          "type": "object",
-          "required": [
-            "FutureEra"
-          ],
-          "properties": {
-            "FutureEra": {
-              "$ref": "#/definitions/EraId"
-            }
-          },
-          "additionalProperties": false
-        },
-        {
-          "description": "Execution should be scheduled for the specified timestamp or later.",
-          "type": "object",
-          "required": [
-            "FutureTimestamp"
-          ],
-          "properties": {
-            "FutureTimestamp": {
-              "$ref": "#/definitions/Timestamp"
-            }
-          },
-          "additionalProperties": false
-        }
-      ]
-    },
-=======
->>>>>>> 9669f5b2
     "ExecutionResult": {
       "description": "The versioned result of executing a single deploy.",
       "oneOf": [
