--- conflicted
+++ resolved
@@ -7,13 +7,8 @@
 use casper_contract::contract_api::{runtime, storage};
 
 use casper_types::{
-<<<<<<< HEAD
-    CLType, CLTyped, EntryPoint, EntryPointAccess, EntryPointType, EntryPoints, Group, NamedKeys,
-    Parameter,
-=======
     addressable_entity::NamedKeys, CLType, CLTyped, EntryPoint, EntryPointAccess, EntryPointType,
     EntryPoints, Group, Parameter,
->>>>>>> a0147930
 };
 use gh_1470_regression::{
     Arg1Type, Arg2Type, Arg3Type, Arg4Type, Arg5Type, ARG1, ARG2, ARG3, ARG4, ARG5,
