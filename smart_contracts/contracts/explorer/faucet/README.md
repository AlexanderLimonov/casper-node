# Faucet Contract

The Faucet is a contract that is designed to allow users to create a new account or to allow existing users to fund their account easily.

## Install Session
The install session is responsible for creating the faucet's stored contract package and setting up a few named keys in the account used to perform the install. The installer performs the following actions.

1. Takes the `id` parameter and uses it to keep track of the faucet being set up. As an example, if the operator installing the faucet passes `1337` as the `id` named argument to the installer session, it will create a named key called `faucet_1337` for the account used to call the install session.
1. Calls the stored faucet's `init` entry point to initialize a new purse that will be used to fund the faucet. This purse is stored under the named keys of the account used to install the faucet. The `init` entrypoint also initializes the faucet's state and writes to its named keys.
1. Funds the faucet's purse with the amount of motes declared in the `amount` runtime argument.


## Set Variables

> NOTE: Before the faucet can be called, the `set_variables` entrypoint must be called.
>
This is a list of the required runtime arguments for calling `set_variables`
* `available_amount: U512` - The total amount available for distribution each interval.
* `distributions_per_interval: u64` - The maximum number of distributions to be made each interval.
* `time_interval: u64` - The amount of time in milliseconds that must pass before the available amount is replenished.


You can adjust the faucet's distribution rate by modifying the variables. If the faucet has distributed a total of `available_amount` in one `time_interval`, then no more token will be available to distribute until `last_distribution_at + time_interval < blocktime`. However, the installer of this contract is not rate limited and may continue to distribute funds from the faucet freely.

## Calling the Faucet

The faucet will calculate a distribution amount as a ratio of the available amount per interval to the max distribution amount per interval. As an example, if the installer sets the available amount per interval to `100_000_000` and the max distributions per interval to `2`. When an existing user calls the faucet, `50_000_000` motes will be distributed to the caller. If a second user calls the faucet, they will also receive `50_000_000` motes. The remaining amount will now be `0` tokens. If a third user calls the faucet then they will not receive any token.
After an interval passes after then last user was funded, the available amount will be replenished.

`distributions_per_interval`, `available_amount`, `time_interval` and `max_distributions_per_interval`
must be set and must be a number greater than `0` for the contract to run properly.
If you try to invoke the contract before these variables are set, then you'll get an error.

### Costs by Entry Point

| feature                  | cost             |
|--------------------------|------------------|
<<<<<<< HEAD
| faucet install           | `75_274_115_930` |
| faucet set variables     | `579_464_060`    |
| faucet call by installer | `3_174_961_320`  |
| faucet call by user      | `3_242_199_690`  |
=======
| faucet install           | `83_985_809_270` |
| faucet set variables     | `648_705_070`    |
| faucet call by installer | `3_244_975_770`  |
| faucet call by user      | `3_364_807_470`  |
>>>>>>> 6aacfd52
<|MERGE_RESOLUTION|>--- conflicted
+++ resolved
@@ -35,14 +35,7 @@
 
 | feature                  | cost             |
 |--------------------------|------------------|
-<<<<<<< HEAD
-| faucet install           | `75_274_115_930` |
-| faucet set variables     | `579_464_060`    |
-| faucet call by installer | `3_174_961_320`  |
-| faucet call by user      | `3_242_199_690`  |
-=======
 | faucet install           | `83_985_809_270` |
 | faucet set variables     | `648_705_070`    |
 | faucet call by installer | `3_244_975_770`  |
-| faucet call by user      | `3_364_807_470`  |
->>>>>>> 6aacfd52
+| faucet call by user      | `3_364_807_470`  |