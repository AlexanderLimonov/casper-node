//! Functions for interacting with the current runtime.

use alloc::{collections::BTreeSet, vec, vec::Vec};
use core::mem::MaybeUninit;

use casper_types::{
    account::AccountHash,
    addressable_entity::NamedKeys,
    api_error,
    bytesrepr::{self, FromBytes},
<<<<<<< HEAD
    contract_messages::{MessagePayload, MessageTopicOperation},
    package::ContractVersion,
=======
    package::EntityVersion,
>>>>>>> a1cdc101
    system::CallStackElement,
    AddressableEntityHash, ApiError, BlockTime, CLTyped, CLValue, Key, PackageHash, Phase,
    RuntimeArgs, URef, BLAKE2B_DIGEST_LENGTH, BLOCKTIME_SERIALIZED_LENGTH, PHASE_SERIALIZED_LENGTH,
};

use crate::{contract_api, ext_ffi, unwrap_or_revert::UnwrapOrRevert};

/// Number of random bytes returned from the `random_bytes()` function.
const RANDOM_BYTES_COUNT: usize = 32;

/// Returns the given [`CLValue`] to the host, terminating the currently running module.
///
/// Note this function is only relevant to contracts stored on chain which are invoked via
/// [`call_contract`] and can thus return a value to their caller.  The return value of a directly
/// deployed contract is never used.
pub fn ret(value: CLValue) -> ! {
    let (ptr, size, _bytes) = contract_api::to_ptr(value);
    unsafe {
        ext_ffi::casper_ret(ptr, size);
    }
}

/// Stops execution of a contract and reverts execution effects with a given [`ApiError`].
///
/// The provided `ApiError` is returned in the form of a numeric exit code to the caller via the
/// deploy response.
pub fn revert<T: Into<ApiError>>(error: T) -> ! {
    unsafe {
        ext_ffi::casper_revert(error.into().into());
    }
}

/// Calls the given stored contract, passing the given arguments to it.
///
/// If the stored contract calls [`ret`], then that value is returned from `call_contract`.  If the
/// stored contract calls [`revert`], then execution stops and `call_contract` doesn't return.
/// Otherwise `call_contract` returns `()`.
pub fn call_contract<T: CLTyped + FromBytes>(
    contract_hash: AddressableEntityHash,
    entry_point_name: &str,
    runtime_args: RuntimeArgs,
) -> T {
    let (contract_hash_ptr, contract_hash_size, _bytes1) = contract_api::to_ptr(contract_hash);
    let (entry_point_name_ptr, entry_point_name_size, _bytes2) =
        contract_api::to_ptr(entry_point_name);
    let (runtime_args_ptr, runtime_args_size, _bytes2) = contract_api::to_ptr(runtime_args);

    let bytes_written = {
        let mut bytes_written = MaybeUninit::uninit();
        let ret = unsafe {
            ext_ffi::casper_call_contract(
                contract_hash_ptr,
                contract_hash_size,
                entry_point_name_ptr,
                entry_point_name_size,
                runtime_args_ptr,
                runtime_args_size,
                bytes_written.as_mut_ptr(),
            )
        };
        api_error::result_from(ret).unwrap_or_revert();
        unsafe { bytes_written.assume_init() }
    };
    deserialize_contract_result(bytes_written)
}

/// Invokes the specified `entry_point_name` of stored logic at a specific `contract_package_hash`
/// address, for the most current version of a contract package by default or a specific
/// `contract_version` if one is provided, and passing the provided `runtime_args` to it
///
/// If the stored contract calls [`ret`], then that value is returned from
/// `call_versioned_contract`.  If the stored contract calls [`revert`], then execution stops and
/// `call_versioned_contract` doesn't return. Otherwise `call_versioned_contract` returns `()`.
pub fn call_versioned_contract<T: CLTyped + FromBytes>(
    contract_package_hash: PackageHash,
    contract_version: Option<EntityVersion>,
    entry_point_name: &str,
    runtime_args: RuntimeArgs,
) -> T {
    let (contract_package_hash_ptr, contract_package_hash_size, _bytes) =
        contract_api::to_ptr(contract_package_hash);
    let (contract_version_ptr, contract_version_size, _bytes) =
        contract_api::to_ptr(contract_version);
    let (entry_point_name_ptr, entry_point_name_size, _bytes) =
        contract_api::to_ptr(entry_point_name);
    let (runtime_args_ptr, runtime_args_size, _bytes) = contract_api::to_ptr(runtime_args);

    let bytes_written = {
        let mut bytes_written = MaybeUninit::uninit();
        let ret = unsafe {
            ext_ffi::casper_call_versioned_contract(
                contract_package_hash_ptr,
                contract_package_hash_size,
                contract_version_ptr,
                contract_version_size,
                entry_point_name_ptr,
                entry_point_name_size,
                runtime_args_ptr,
                runtime_args_size,
                bytes_written.as_mut_ptr(),
            )
        };
        api_error::result_from(ret).unwrap_or_revert();
        unsafe { bytes_written.assume_init() }
    };
    deserialize_contract_result(bytes_written)
}

fn deserialize_contract_result<T: CLTyped + FromBytes>(bytes_written: usize) -> T {
    let serialized_result = if bytes_written == 0 {
        // If no bytes were written, the host buffer hasn't been set and hence shouldn't be read.
        vec![]
    } else {
        // NOTE: this is a copy of the contents of `read_host_buffer()`.  Calling that directly from
        // here causes several contracts to fail with a Wasmi `Unreachable` error.
        let bytes_non_null_ptr = contract_api::alloc_bytes(bytes_written);
        let mut dest: Vec<u8> = unsafe {
            Vec::from_raw_parts(bytes_non_null_ptr.as_ptr(), bytes_written, bytes_written)
        };
        read_host_buffer_into(&mut dest).unwrap_or_revert();
        dest
    };

    bytesrepr::deserialize(serialized_result).unwrap_or_revert()
}

/// Returns size in bytes of a given named argument passed to the host for the current module
/// invocation.
///
/// This will return either Some with the size of argument if present, or None if given argument is
/// not passed.
pub fn get_named_arg_size(name: &str) -> Option<usize> {
    let mut arg_size: usize = 0;
    let ret = unsafe {
        ext_ffi::casper_get_named_arg_size(
            name.as_bytes().as_ptr(),
            name.len(),
            &mut arg_size as *mut usize,
        )
    };
    match api_error::result_from(ret) {
        Ok(_) => Some(arg_size),
        Err(ApiError::MissingArgument) => None,
        Err(e) => revert(e),
    }
}

/// Returns given named argument passed to the host for the current module invocation.
///
/// Note that this is only relevant to contracts stored on-chain since a contract deployed directly
/// is not invoked with any arguments.
pub fn get_named_arg<T: FromBytes>(name: &str) -> T {
    let arg_size = get_named_arg_size(name).unwrap_or_revert_with(ApiError::MissingArgument);
    let arg_bytes = if arg_size > 0 {
        let res = {
            let data_non_null_ptr = contract_api::alloc_bytes(arg_size);
            let ret = unsafe {
                ext_ffi::casper_get_named_arg(
                    name.as_bytes().as_ptr(),
                    name.len(),
                    data_non_null_ptr.as_ptr(),
                    arg_size,
                )
            };
            let data =
                unsafe { Vec::from_raw_parts(data_non_null_ptr.as_ptr(), arg_size, arg_size) };
            api_error::result_from(ret).map(|_| data)
        };
        // Assumed to be safe as `get_named_arg_size` checks the argument already
        res.unwrap_or_revert()
    } else {
        // Avoids allocation with 0 bytes and a call to get_named_arg
        Vec::new()
    };
    bytesrepr::deserialize(arg_bytes).unwrap_or_revert_with(ApiError::InvalidArgument)
}

/// Returns the caller of the current context, i.e. the [`AccountHash`] of the account which made
/// the deploy request.
pub fn get_caller() -> AccountHash {
    let output_size = {
        let mut output_size = MaybeUninit::uninit();
        let ret = unsafe { ext_ffi::casper_get_caller(output_size.as_mut_ptr()) };
        api_error::result_from(ret).unwrap_or_revert();
        unsafe { output_size.assume_init() }
    };
    let buf = read_host_buffer(output_size).unwrap_or_revert();
    bytesrepr::deserialize(buf).unwrap_or_revert()
}

/// Returns the current [`BlockTime`].
pub fn get_blocktime() -> BlockTime {
    let dest_non_null_ptr = contract_api::alloc_bytes(BLOCKTIME_SERIALIZED_LENGTH);
    let bytes = unsafe {
        ext_ffi::casper_get_blocktime(dest_non_null_ptr.as_ptr());
        Vec::from_raw_parts(
            dest_non_null_ptr.as_ptr(),
            BLOCKTIME_SERIALIZED_LENGTH,
            BLOCKTIME_SERIALIZED_LENGTH,
        )
    };
    bytesrepr::deserialize(bytes).unwrap_or_revert()
}

/// Returns the current [`Phase`].
pub fn get_phase() -> Phase {
    let dest_non_null_ptr = contract_api::alloc_bytes(PHASE_SERIALIZED_LENGTH);
    unsafe { ext_ffi::casper_get_phase(dest_non_null_ptr.as_ptr()) };
    let bytes = unsafe {
        Vec::from_raw_parts(
            dest_non_null_ptr.as_ptr(),
            PHASE_SERIALIZED_LENGTH,
            PHASE_SERIALIZED_LENGTH,
        )
    };
    bytesrepr::deserialize(bytes).unwrap_or_revert()
}

/// Returns the requested named [`Key`] from the current context.
///
/// The current context is either the caller's account or a stored contract depending on whether the
/// currently-executing module is a direct call or a sub-call respectively.
pub fn get_key(name: &str) -> Option<Key> {
    let (name_ptr, name_size, _bytes) = contract_api::to_ptr(name);
    let mut key_bytes = vec![0u8; Key::max_serialized_length()];
    let mut total_bytes: usize = 0;
    let ret = unsafe {
        ext_ffi::casper_get_key(
            name_ptr,
            name_size,
            key_bytes.as_mut_ptr(),
            key_bytes.len(),
            &mut total_bytes as *mut usize,
        )
    };
    match api_error::result_from(ret) {
        Ok(_) => {}
        Err(ApiError::MissingKey) => return None,
        Err(e) => revert(e),
    }
    key_bytes.truncate(total_bytes);
    let key: Key = bytesrepr::deserialize(key_bytes).unwrap_or_revert();
    Some(key)
}

/// Returns `true` if `name` exists in the current context's named keys.
///
/// The current context is either the caller's account or a stored contract depending on whether the
/// currently-executing module is a direct call or a sub-call respectively.
pub fn has_key(name: &str) -> bool {
    let (name_ptr, name_size, _bytes) = contract_api::to_ptr(name);
    let result = unsafe { ext_ffi::casper_has_key(name_ptr, name_size) };
    result == 0
}

/// Stores the given [`Key`] under `name` in the current context's named keys.
///
/// The current context is either the caller's account or a stored contract depending on whether the
/// currently-executing module is a direct call or a sub-call respectively.
pub fn put_key(name: &str, key: Key) {
    let (name_ptr, name_size, _bytes) = contract_api::to_ptr(name);
    let (key_ptr, key_size, _bytes2) = contract_api::to_ptr(key);
    unsafe { ext_ffi::casper_put_key(name_ptr, name_size, key_ptr, key_size) };
}

/// Removes the [`Key`] stored under `name` in the current context's named keys.
///
/// The current context is either the caller's account or a stored contract depending on whether the
/// currently-executing module is a direct call or a sub-call respectively.
pub fn remove_key(name: &str) {
    let (name_ptr, name_size, _bytes) = contract_api::to_ptr(name);
    unsafe { ext_ffi::casper_remove_key(name_ptr, name_size) }
}

/// Returns the set of [`AccountHash`] from the calling account's context `authorization_keys`.
pub fn list_authorization_keys() -> BTreeSet<AccountHash> {
    let (total_authorization_keys, result_size) = {
        let mut authorization_keys = MaybeUninit::uninit();
        let mut result_size = MaybeUninit::uninit();
        let ret = unsafe {
            ext_ffi::casper_load_authorization_keys(
                authorization_keys.as_mut_ptr(),
                result_size.as_mut_ptr(),
            )
        };
        api_error::result_from(ret).unwrap_or_revert();
        let total_authorization_keys = unsafe { authorization_keys.assume_init() };
        let result_size = unsafe { result_size.assume_init() };
        (total_authorization_keys, result_size)
    };

    if total_authorization_keys == 0 {
        return BTreeSet::new();
    }

    let bytes = read_host_buffer(result_size).unwrap_or_revert();
    bytesrepr::deserialize(bytes).unwrap_or_revert()
}

/// Returns the named keys of the current context.
///
/// The current context is either the caller's account or a stored contract depending on whether the
/// currently-executing module is a direct call or a sub-call respectively.
pub fn list_named_keys() -> NamedKeys {
    let (total_keys, result_size) = {
        let mut total_keys = MaybeUninit::uninit();
        let mut result_size = 0;
        let ret = unsafe {
            ext_ffi::casper_load_named_keys(total_keys.as_mut_ptr(), &mut result_size as *mut usize)
        };
        api_error::result_from(ret).unwrap_or_revert();
        let total_keys = unsafe { total_keys.assume_init() };
        (total_keys, result_size)
    };
    if total_keys == 0 {
        return NamedKeys::new();
    }
    let bytes = read_host_buffer(result_size).unwrap_or_revert();
    bytesrepr::deserialize(bytes).unwrap_or_revert()
}

/// Validates uref against named keys.
pub fn is_valid_uref(uref: URef) -> bool {
    let (uref_ptr, uref_size, _bytes) = contract_api::to_ptr(uref);
    let result = unsafe { ext_ffi::casper_is_valid_uref(uref_ptr, uref_size) };
    result != 0
}

/// Returns a 32-byte BLAKE2b digest
pub fn blake2b<T: AsRef<[u8]>>(input: T) -> [u8; BLAKE2B_DIGEST_LENGTH] {
    let mut ret = [0; BLAKE2B_DIGEST_LENGTH];
    let result = unsafe {
        ext_ffi::casper_blake2b(
            input.as_ref().as_ptr(),
            input.as_ref().len(),
            ret.as_mut_ptr(),
            BLAKE2B_DIGEST_LENGTH,
        )
    };
    api_error::result_from(result).unwrap_or_revert();
    ret
}

/// Returns 32 pseudo random bytes.
pub fn random_bytes() -> [u8; RANDOM_BYTES_COUNT] {
    let mut ret = [0; RANDOM_BYTES_COUNT];
    let result = unsafe { ext_ffi::casper_random_bytes(ret.as_mut_ptr(), RANDOM_BYTES_COUNT) };
    api_error::result_from(result).unwrap_or_revert();
    ret
}

fn read_host_buffer_into(dest: &mut [u8]) -> Result<usize, ApiError> {
    let mut bytes_written = MaybeUninit::uninit();
    let ret = unsafe {
        ext_ffi::casper_read_host_buffer(dest.as_mut_ptr(), dest.len(), bytes_written.as_mut_ptr())
    };
    // NOTE: When rewriting below expression as `result_from(ret).map(|_| unsafe { ... })`, and the
    // caller ignores the return value, execution of the contract becomes unstable and ultimately
    // leads to `Unreachable` error.
    api_error::result_from(ret)?;
    Ok(unsafe { bytes_written.assume_init() })
}

pub(crate) fn read_host_buffer(size: usize) -> Result<Vec<u8>, ApiError> {
    let mut dest: Vec<u8> = if size == 0 {
        Vec::new()
    } else {
        let bytes_non_null_ptr = contract_api::alloc_bytes(size);
        unsafe { Vec::from_raw_parts(bytes_non_null_ptr.as_ptr(), size, size) }
    };
    read_host_buffer_into(&mut dest)?;
    Ok(dest)
}

/// Returns the call stack.
pub fn get_call_stack() -> Vec<CallStackElement> {
    let (call_stack_len, result_size) = {
        let mut call_stack_len: usize = 0;
        let mut result_size: usize = 0;
        let ret = unsafe {
            ext_ffi::casper_load_call_stack(
                &mut call_stack_len as *mut usize,
                &mut result_size as *mut usize,
            )
        };
        api_error::result_from(ret).unwrap_or_revert();
        (call_stack_len, result_size)
    };
    if call_stack_len == 0 {
        return Vec::new();
    }
    let bytes = read_host_buffer(result_size).unwrap_or_revert();
    bytesrepr::deserialize(bytes).unwrap_or_revert()
}

/// Manages a message topic.
pub fn manage_message_topic(
    topic_name: &str,
    operation: MessageTopicOperation,
) -> Result<(), ApiError> {
    if topic_name.is_empty() {
        return Err(ApiError::InvalidArgument);
    }

    let (topic_name_ptr, topic_name_size, _bytes) = contract_api::to_ptr(topic_name);
    let (operation_ptr, operation_size, _bytes) = contract_api::to_ptr(operation);
    let result = unsafe {
        ext_ffi::casper_manage_message_topic(
            topic_name_ptr,
            topic_name_size,
            operation_ptr,
            operation_size,
        )
    };
    api_error::result_from(result)
}

/// Emits a message on a topic.
pub fn emit_message(topic_name: &str, message: &MessagePayload) -> Result<(), ApiError> {
    if topic_name.is_empty() {
        return Err(ApiError::InvalidArgument);
    }

    let (topic_name_ptr, topic_name_size, _bytes) = contract_api::to_ptr(topic_name);
    let (message_ptr, message_size, _bytes) = contract_api::to_ptr(message);

    let result = unsafe {
        ext_ffi::casper_emit_message(topic_name_ptr, topic_name_size, message_ptr, message_size)
    };

    api_error::result_from(result)
}

#[cfg(feature = "test-support")]
/// Prints a debug message
pub fn print(text: &str) {
    let (text_ptr, text_size, _bytes) = contract_api::to_ptr(text);
    unsafe { ext_ffi::casper_print(text_ptr, text_size) }
}<|MERGE_RESOLUTION|>--- conflicted
+++ resolved
@@ -8,12 +8,8 @@
     addressable_entity::NamedKeys,
     api_error,
     bytesrepr::{self, FromBytes},
-<<<<<<< HEAD
     contract_messages::{MessagePayload, MessageTopicOperation},
-    package::ContractVersion,
-=======
     package::EntityVersion,
->>>>>>> a1cdc101
     system::CallStackElement,
     AddressableEntityHash, ApiError, BlockTime, CLTyped, CLValue, Key, PackageHash, Phase,
     RuntimeArgs, URef, BLAKE2B_DIGEST_LENGTH, BLOCKTIME_SERIALIZED_LENGTH, PHASE_SERIALIZED_LENGTH,
