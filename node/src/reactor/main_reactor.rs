//! Main reactor for nodes.

mod config;
mod control;
mod error;
mod event;
mod fetchers;
mod memory_metrics;
mod utils;

mod catch_up;
mod genesis_instruction;
mod keep_up;
mod reactor_state;
#[cfg(test)]
mod tests;
mod upgrade_shutdown;
mod upgrading_instruction;
mod validate;

use std::{collections::BTreeMap, convert::TryInto, sync::Arc, time::Instant};

use datasize::DataSize;
use memory_metrics::MemoryMetrics;
use prometheus::Registry;
use tracing::{debug, error, info, warn};

use casper_types::{
<<<<<<< HEAD
    Block, BlockHash, BlockV2, Chainspec, ChainspecRawBytes, EraId, FinalitySignature,
    FinalitySignatureV2, PublicKey, TimeDiff, Timestamp, Transaction, TransactionHash,
    TransactionHeader, U512,
=======
    binary_port::{LastProgress, NetworkName, Uptime},
    Block, BlockHash, BlockV2, Chainspec, ChainspecRawBytes, EraId, FinalitySignature,
    FinalitySignatureV2, PublicKey, TimeDiff, Timestamp, Transaction, U512,
>>>>>>> 73ad1d79
};

#[cfg(test)]
use crate::testing::network::NetworkedReactor;
use crate::{
    components::{
        binary_port::BinaryPort,
        block_accumulator::{self, BlockAccumulator},
        block_synchronizer::{self, BlockSynchronizer},
        block_validator::{self, BlockValidator},
        consensus::{self, EraSupervisor},
        contract_runtime::ContractRuntime,
        diagnostics_port::DiagnosticsPort,
        event_stream_server::{self, EventStreamServer},
        gossiper::{self, GossipItem, Gossiper},
        metrics::Metrics,
        network::{self, GossipedAddress, Identity as NetworkIdentity, Network},
        rest_server::RestServer,
        shutdown_trigger::{self, CompletedBlockInfo, ShutdownTrigger},
        storage::Storage,
        sync_leaper::SyncLeaper,
        transaction_acceptor::{self, TransactionAcceptor},
<<<<<<< HEAD
        transaction_buffer::{self, TransactionBuffer},
=======
        transaction_buffer,
        transaction_buffer::TransactionBuffer,
>>>>>>> 73ad1d79
        upgrade_watcher::{self, UpgradeWatcher},
        Component, ValidatorBoundComponent,
    },
    effect::{
        announcements::{
            BlockAccumulatorAnnouncement, ConsensusAnnouncement, ContractRuntimeAnnouncement,
            ControlAnnouncement, FetchedNewBlockAnnouncement,
            FetchedNewFinalitySignatureAnnouncement, GossiperAnnouncement, MetaBlockAnnouncement,
            PeerBehaviorAnnouncement, TransactionAcceptorAnnouncement,
            TransactionBufferAnnouncement, UnexecutedBlockAnnouncement, UpgradeWatcherAnnouncement,
        },
        incoming::{NetResponseIncoming, TrieResponseIncoming},
<<<<<<< HEAD
        requests::{AcceptTransactionRequest, ChainspecRawBytesRequest, ContractRuntimeRequest},
=======
        requests::{AcceptTransactionRequest, ChainspecRawBytesRequest, ReactorInfoRequest},
>>>>>>> 73ad1d79
        EffectBuilder, EffectExt, Effects, GossipTarget,
    },
    failpoints::FailpointActivation,
    fatal,
    protocol::Message,
    reactor::{
        self,
        event_queue_metrics::EventQueueMetrics,
        main_reactor::{fetchers::Fetchers, upgrade_shutdown::SignatureGossipTracker},
        EventQueueHandle, QueueKind,
    },
    types::{
        ForwardMetaBlock, MetaBlock, MetaBlockState, SyncHandling, TrieOrChunk, ValidatorMatrix,
    },
    utils::{Source, WithDir},
    NodeRng,
};
pub use config::Config;
pub(crate) use error::Error;
pub(crate) use event::MainEvent;
pub(crate) use reactor_state::ReactorState;

/// Main node reactor.
///
/// This following diagram represents how the components involved in the **sync process** interact
/// with each other.
#[cfg_attr(doc, aquamarine::aquamarine)]
/// ```mermaid
/// flowchart TD
///     G((Network))
///     E((BlockAccumulator))
///     H[(Storage)]
///     I((SyncLeaper))
///     A(("Reactor<br/>(control logic)"))
///     B((ContractRuntime))
///     C((BlockSynchronizer))
///     D((Consensus))
///     K((Gossiper))
///     J((Fetcher))
///     F((TransactionBuffer))
///
///     I -->|"❌<br/>Never get<br/>SyncLeap<br/>from storage"| H
///     linkStyle 0 fill:none,stroke:red,color:red
///
///     A -->|"Execute block<br/>(genesis or upgrade)"| B
///
///     G -->|Peers| C
///     G -->|Peers| D
///
///     C -->|Block data| E
///
///     J -->|Block data| C
///
///     D -->|Execute block| B
///
///     A -->|SyncLeap| I
///
///     B -->|Put block| H
///     C -->|Mark block complete| H
///     E -->|Mark block complete| H
///     C -->|Execute block| B
///
///     C -->|Complete block<br/>with Transactions| F
///
///     K -->|Transaction| F
///     K -->|Block data| E
/// ```
#[derive(DataSize, Debug)]
pub(crate) struct MainReactor {
    // components
    //   i/o bound components
    storage: Storage,
    contract_runtime: ContractRuntime,
    upgrade_watcher: UpgradeWatcher,
    rest_server: RestServer,
    binary_port: BinaryPort,
    event_stream_server: EventStreamServer,
    diagnostics_port: DiagnosticsPort,
    shutdown_trigger: ShutdownTrigger,
    net: Network<MainEvent, Message>,
    consensus: EraSupervisor,

    // block handling
    block_validator: BlockValidator,
    block_accumulator: BlockAccumulator,
    block_synchronizer: BlockSynchronizer,

    // transaction handling
    transaction_acceptor: TransactionAcceptor,
    transaction_buffer: TransactionBuffer,

    // gossiping components
    address_gossiper: Gossiper<{ GossipedAddress::ID_IS_COMPLETE_ITEM }, GossipedAddress>,
    transaction_gossiper: Gossiper<{ Transaction::ID_IS_COMPLETE_ITEM }, Transaction>,
    block_gossiper: Gossiper<{ BlockV2::ID_IS_COMPLETE_ITEM }, BlockV2>,
    finality_signature_gossiper:
        Gossiper<{ FinalitySignatureV2::ID_IS_COMPLETE_ITEM }, FinalitySignatureV2>,

    // record retrieval
    sync_leaper: SyncLeaper,
    fetchers: Fetchers, // <-- this contains all fetchers to reduce top-level clutter

    // Non-components.
    //   metrics
    metrics: Metrics,
    #[data_size(skip)] // Never allocates heap data.
    memory_metrics: MemoryMetrics,
    #[data_size(skip)]
    event_queue_metrics: EventQueueMetrics,

    //   ambient settings / data / load-bearing config
    validator_matrix: ValidatorMatrix,
    trusted_hash: Option<BlockHash>,
    chainspec: Arc<Chainspec>,
    chainspec_raw_bytes: Arc<ChainspecRawBytes>,

    //   control logic
    state: ReactorState,
    max_attempts: usize,

    last_progress: Timestamp,
    attempts: usize,
    idle_tolerance: TimeDiff,
    control_logic_default_delay: TimeDiff,
    shutdown_for_upgrade_timeout: TimeDiff,
    switched_to_shutdown_for_upgrade: Timestamp,
    upgrade_timeout: TimeDiff,
    sync_handling: SyncHandling,
    signature_gossip_tracker: SignatureGossipTracker,
    /// The instant at which the node has started.
    node_startup_instant: Instant,

    finality_signature_creation: bool,
}

impl reactor::Reactor for MainReactor {
    type Event = MainEvent;
    type Config = WithDir<Config>;
    type Error = Error;

    fn dispatch_event(
        &mut self,
        effect_builder: EffectBuilder<MainEvent>,
        rng: &mut NodeRng,
        event: MainEvent,
    ) -> Effects<MainEvent> {
        match event {
            MainEvent::ControlAnnouncement(ctrl_ann) => {
                error!("unhandled control announcement: {}", ctrl_ann);
                Effects::new()
            }
            MainEvent::SetNodeStopRequest(req) => reactor::wrap_effects(
                MainEvent::ShutdownTrigger,
                self.shutdown_trigger
                    .handle_event(effect_builder, rng, req.into()),
            ),

            MainEvent::FatalAnnouncement(fatal_ann) => {
                if self.consensus.is_active_validator() {
                    warn!(%fatal_ann, "consensus is active, not shutting down");
                    Effects::new()
                } else {
                    let ctrl_ann =
                        MainEvent::ControlAnnouncement(ControlAnnouncement::FatalError {
                            file: fatal_ann.file,
                            line: fatal_ann.line,
                            msg: fatal_ann.msg,
                        });
                    effect_builder
                        .into_inner()
                        .schedule(ctrl_ann, QueueKind::Control)
                        .ignore()
                }
            }

            // PRIMARY REACTOR STATE CONTROL LOGIC
            MainEvent::ReactorCrank => self.crank(effect_builder, rng),

            MainEvent::MainReactorRequest(req) => match req {
                ReactorInfoRequest::ReactorState { responder } => {
                    responder.respond(self.state).ignore()
                }
                ReactorInfoRequest::LastProgress { responder } => responder
                    .respond(LastProgress::new(self.last_progress))
                    .ignore(),
                ReactorInfoRequest::Uptime { responder } => responder
                    .respond(Uptime::new(self.node_startup_instant.elapsed().as_secs()))
                    .ignore(),
                ReactorInfoRequest::NetworkName { responder } => responder
                    .respond(NetworkName::new(self.chainspec.network_config.name.clone()))
                    .ignore(),
                ReactorInfoRequest::ProtocolVersion { responder } => responder
                    .respond(self.chainspec.protocol_version())
                    .ignore(),
            },
            MainEvent::MetaBlockAnnouncement(MetaBlockAnnouncement(meta_block)) => self
                .handle_meta_block(
                    effect_builder,
                    rng,
                    self.finality_signature_creation,
                    meta_block,
                ),
            MainEvent::UnexecutedBlockAnnouncement(UnexecutedBlockAnnouncement(block_height)) => {
                let only_from_available_block_range = true;
                if let Ok(Some(block_header)) = self
                    .storage
                    .read_block_header_by_height(block_height, only_from_available_block_range)
                {
                    let block_hash = block_header.block_hash();
                    reactor::wrap_effects(
                        MainEvent::Consensus,
                        self.consensus.handle_event(
                            effect_builder,
                            rng,
                            consensus::Event::BlockAdded {
                                header: Box::new(block_header),
                                header_hash: block_hash,
                            },
                        ),
                    )
                } else {
                    // Warn logging here because this codepath of handling an
                    // `UnexecutedBlockAnnouncement` is coming from the
                    // contract runtime when a block with a lower height than
                    // the next expected executable height is enqueued. This
                    // happens after restarts when consensus is creating the
                    // required eras and attempts to retrace its steps in the
                    // era by enqueuing all finalized blocks starting from the
                    // first one in that era, blocks which should have already
                    // been executed and marked complete in storage.
                    warn!(
                        block_height,
                        "Finalized block enqueued for execution, but a complete \
                        block header with the same height is not present in storage."
                    );
                    Effects::new()
                }
            }

            // LOCAL I/O BOUND COMPONENTS
            MainEvent::UpgradeWatcher(event) => reactor::wrap_effects(
                MainEvent::UpgradeWatcher,
                self.upgrade_watcher
                    .handle_event(effect_builder, rng, event),
            ),
            MainEvent::UpgradeWatcherRequest(req) => reactor::wrap_effects(
                MainEvent::UpgradeWatcher,
                self.upgrade_watcher
                    .handle_event(effect_builder, rng, req.into()),
            ),
            MainEvent::UpgradeWatcherAnnouncement(
                UpgradeWatcherAnnouncement::UpgradeActivationPointRead(next_upgrade),
            ) => {
                // register activation point of upgrade w/ block accumulator
                self.block_accumulator
                    .register_activation_point(next_upgrade.activation_point());
                reactor::wrap_effects(
                    MainEvent::UpgradeWatcher,
                    self.upgrade_watcher.handle_event(
                        effect_builder,
                        rng,
                        upgrade_watcher::Event::GotNextUpgrade(next_upgrade),
                    ),
                )
            }
            MainEvent::RestServer(event) => reactor::wrap_effects(
                MainEvent::RestServer,
                self.rest_server.handle_event(effect_builder, rng, event),
            ),
            MainEvent::MetricsRequest(req) => reactor::wrap_effects(
                MainEvent::MetricsRequest,
                self.metrics.handle_event(effect_builder, rng, req),
            ),
            MainEvent::ChainspecRawBytesRequest(
                ChainspecRawBytesRequest::GetChainspecRawBytes(responder),
            ) => responder.respond(self.chainspec_raw_bytes.clone()).ignore(),
            MainEvent::EventStreamServer(event) => reactor::wrap_effects(
                MainEvent::EventStreamServer,
                self.event_stream_server
                    .handle_event(effect_builder, rng, event),
            ),
            MainEvent::ShutdownTrigger(event) => reactor::wrap_effects(
                MainEvent::ShutdownTrigger,
                self.shutdown_trigger
                    .handle_event(effect_builder, rng, event),
            ),
            MainEvent::DiagnosticsPort(event) => reactor::wrap_effects(
                MainEvent::DiagnosticsPort,
                self.diagnostics_port
                    .handle_event(effect_builder, rng, event),
            ),
            MainEvent::DumpConsensusStateRequest(req) => reactor::wrap_effects(
                MainEvent::Consensus,
                self.consensus.handle_event(effect_builder, rng, req.into()),
            ),

            // NETWORK CONNECTION AND ORIENTATION
            MainEvent::Network(event) => reactor::wrap_effects(
                MainEvent::Network,
                self.net.handle_event(effect_builder, rng, event),
            ),
            MainEvent::NetworkRequest(req) => {
                let event = MainEvent::Network(network::Event::from(req));
                self.dispatch_event(effect_builder, rng, event)
            }
            MainEvent::NetworkInfoRequest(req) => {
                let event = MainEvent::Network(network::Event::from(req));
                self.dispatch_event(effect_builder, rng, event)
            }
            MainEvent::NetworkPeerBehaviorAnnouncement(ann) => {
                let mut effects = Effects::new();
                match &ann {
                    PeerBehaviorAnnouncement::OffenseCommitted {
                        offender,
                        justification: _,
                    } => {
                        let event = MainEvent::BlockSynchronizer(
                            block_synchronizer::Event::DisconnectFromPeer(**offender),
                        );
                        effects.extend(self.dispatch_event(effect_builder, rng, event));
                    }
                }
                effects.extend(self.dispatch_event(
                    effect_builder,
                    rng,
                    MainEvent::Network(ann.into()),
                ));
                effects
            }
            MainEvent::NetworkPeerRequestingData(incoming) => reactor::wrap_effects(
                MainEvent::Storage,
                self.storage
                    .handle_event(effect_builder, rng, incoming.into()),
            ),
            MainEvent::NetworkPeerProvidingData(NetResponseIncoming { sender, message }) => {
                reactor::handle_get_response(self, effect_builder, rng, sender, message)
            }
            MainEvent::AddressGossiper(event) => reactor::wrap_effects(
                MainEvent::AddressGossiper,
                self.address_gossiper
                    .handle_event(effect_builder, rng, event),
            ),
            MainEvent::AddressGossiperIncoming(incoming) => reactor::wrap_effects(
                MainEvent::AddressGossiper,
                self.address_gossiper
                    .handle_event(effect_builder, rng, incoming.into()),
            ),
            MainEvent::AddressGossiperCrank(req) => reactor::wrap_effects(
                MainEvent::AddressGossiper,
                self.address_gossiper
                    .handle_event(effect_builder, rng, req.into()),
            ),
            MainEvent::AddressGossiperAnnouncement(gossiper_ann) => match gossiper_ann {
                GossiperAnnouncement::GossipReceived { .. }
                | GossiperAnnouncement::NewItemBody { .. }
                | GossiperAnnouncement::FinishedGossiping(_) => Effects::new(),
                GossiperAnnouncement::NewCompleteItem(gossiped_address) => {
                    let reactor_event =
                        MainEvent::Network(network::Event::PeerAddressReceived(gossiped_address));
                    self.dispatch_event(effect_builder, rng, reactor_event)
                }
            },
            MainEvent::SyncLeaper(event) => reactor::wrap_effects(
                MainEvent::SyncLeaper,
                self.sync_leaper.handle_event(effect_builder, rng, event),
            ),
            MainEvent::Consensus(event) => reactor::wrap_effects(
                MainEvent::Consensus,
                self.consensus.handle_event(effect_builder, rng, event),
            ),
            MainEvent::ConsensusMessageIncoming(incoming) => reactor::wrap_effects(
                MainEvent::Consensus,
                self.consensus
                    .handle_event(effect_builder, rng, incoming.into()),
            ),
            MainEvent::ConsensusDemand(demand) => reactor::wrap_effects(
                MainEvent::Consensus,
                self.consensus
                    .handle_event(effect_builder, rng, demand.into()),
            ),
            MainEvent::ConsensusAnnouncement(consensus_announcement) => {
                match consensus_announcement {
                    ConsensusAnnouncement::Proposed(block) => {
                        let reactor_event = MainEvent::TransactionBuffer(
                            transaction_buffer::Event::BlockProposed(block),
                        );
                        self.dispatch_event(effect_builder, rng, reactor_event)
                    }
                    ConsensusAnnouncement::Finalized(block) => {
                        let reactor_event = MainEvent::TransactionBuffer(
                            transaction_buffer::Event::BlockFinalized(block),
                        );
                        self.dispatch_event(effect_builder, rng, reactor_event)
                    }
                    ConsensusAnnouncement::Fault {
                        era_id,
                        public_key,
                        timestamp,
                    } => {
                        let reactor_event =
                            MainEvent::EventStreamServer(event_stream_server::Event::Fault {
                                era_id,
                                public_key,
                                timestamp,
                            });
                        self.dispatch_event(effect_builder, rng, reactor_event)
                    }
                }
            }

            // BLOCKS
            MainEvent::BlockValidator(event) => reactor::wrap_effects(
                MainEvent::BlockValidator,
                self.block_validator
                    .handle_event(effect_builder, rng, event),
            ),
            MainEvent::BlockValidatorRequest(req) => self.dispatch_event(
                effect_builder,
                rng,
                MainEvent::BlockValidator(block_validator::Event::from(req)),
            ),
            MainEvent::BlockAccumulator(event) => reactor::wrap_effects(
                MainEvent::BlockAccumulator,
                self.block_accumulator
                    .handle_event(effect_builder, rng, event),
            ),
            MainEvent::BlockAccumulatorRequest(request) => reactor::wrap_effects(
                MainEvent::BlockAccumulator,
                self.block_accumulator
                    .handle_event(effect_builder, rng, request.into()),
            ),
            MainEvent::BlockSynchronizer(event) => reactor::wrap_effects(
                MainEvent::BlockSynchronizer,
                self.block_synchronizer
                    .handle_event(effect_builder, rng, event),
            ),
            MainEvent::BlockSynchronizerRequest(req) => reactor::wrap_effects(
                MainEvent::BlockSynchronizer,
                self.block_synchronizer
                    .handle_event(effect_builder, rng, req.into()),
            ),
            MainEvent::BlockAccumulatorAnnouncement(
                BlockAccumulatorAnnouncement::AcceptedNewFinalitySignature { finality_signature },
            ) => {
                debug!(
                    "notifying finality signature gossiper to start gossiping for: {} , {}",
                    finality_signature.block_hash(),
                    finality_signature.public_key(),
                );
                let mut effects = reactor::wrap_effects(
                    MainEvent::FinalitySignatureGossiper,
                    self.finality_signature_gossiper.handle_event(
                        effect_builder,
                        rng,
                        gossiper::Event::ItemReceived {
                            item_id: finality_signature.gossip_id(),
                            source: Source::Ourself,
                            target: finality_signature.gossip_target(),
                        },
                    ),
                );

                effects.extend(reactor::wrap_effects(
                    MainEvent::EventStreamServer,
                    self.event_stream_server.handle_event(
                        effect_builder,
                        rng,
                        event_stream_server::Event::FinalitySignature(Box::new(
                            (*finality_signature).into(),
                        )),
                    ),
                ));

                effects
            }
            MainEvent::BlockGossiper(event) => reactor::wrap_effects(
                MainEvent::BlockGossiper,
                self.block_gossiper.handle_event(effect_builder, rng, event),
            ),
            MainEvent::BlockGossiperIncoming(incoming) => reactor::wrap_effects(
                MainEvent::BlockGossiper,
                self.block_gossiper
                    .handle_event(effect_builder, rng, incoming.into()),
            ),
            MainEvent::BlockGossiperAnnouncement(GossiperAnnouncement::GossipReceived {
                item_id: gossiped_block_id,
                sender,
            }) => reactor::wrap_effects(
                MainEvent::BlockAccumulator,
                self.block_accumulator.handle_event(
                    effect_builder,
                    rng,
                    block_accumulator::Event::RegisterPeer {
                        block_hash: gossiped_block_id,
                        era_id: None,
                        sender,
                    },
                ),
            ),
            MainEvent::BlockGossiperAnnouncement(GossiperAnnouncement::NewCompleteItem(
                gossiped_block_id,
            )) => {
                error!(%gossiped_block_id, "gossiper should not announce new block");
                Effects::new()
            }
            MainEvent::BlockGossiperAnnouncement(GossiperAnnouncement::NewItemBody {
                item,
                sender,
            }) => reactor::wrap_effects(
                MainEvent::BlockAccumulator,
                self.block_accumulator.handle_event(
                    effect_builder,
                    rng,
                    block_accumulator::Event::ReceivedBlock {
                        block: Arc::new(*item),
                        sender,
                    },
                ),
            ),
            MainEvent::BlockGossiperAnnouncement(GossiperAnnouncement::FinishedGossiping(
                _gossiped_block_id,
            )) => Effects::new(),
            MainEvent::BlockFetcherAnnouncement(FetchedNewBlockAnnouncement { block, peer }) => {
                // The block accumulator shouldn't concern itself with historical blocks that are
                // being fetched. If the block is not convertible to the current version it means
                // that it is surely a historical block.
                if let Ok(block) = (*block).clone().try_into() {
                    reactor::wrap_effects(
                        MainEvent::BlockAccumulator,
                        self.block_accumulator.handle_event(
                            effect_builder,
                            rng,
                            block_accumulator::Event::ReceivedBlock {
                                block: Arc::new(block),
                                sender: peer,
                            },
                        ),
                    )
                } else {
                    Effects::new()
                }
            }

            MainEvent::FinalitySignatureIncoming(incoming) => {
                // Finality signature received via broadcast.
                let sender = incoming.sender;
                let finality_signature = incoming.message;
                debug!(
                    "FinalitySignatureIncoming({},{},{},{})",
                    finality_signature.era_id(),
                    finality_signature.block_hash(),
                    finality_signature.public_key(),
                    sender
                );
                let block_accumulator_event = block_accumulator::Event::ReceivedFinalitySignature {
                    finality_signature,
                    sender,
                };
                reactor::wrap_effects(
                    MainEvent::BlockAccumulator,
                    self.block_accumulator.handle_event(
                        effect_builder,
                        rng,
                        block_accumulator_event,
                    ),
                )
            }
            MainEvent::FinalitySignatureGossiper(event) => reactor::wrap_effects(
                MainEvent::FinalitySignatureGossiper,
                self.finality_signature_gossiper
                    .handle_event(effect_builder, rng, event),
            ),
            MainEvent::FinalitySignatureGossiperIncoming(incoming) => reactor::wrap_effects(
                MainEvent::FinalitySignatureGossiper,
                self.finality_signature_gossiper
                    .handle_event(effect_builder, rng, incoming.into()),
            ),
            MainEvent::FinalitySignatureGossiperAnnouncement(
                GossiperAnnouncement::GossipReceived {
                    item_id: gossiped_finality_signature_id,
                    sender,
                },
            ) => reactor::wrap_effects(
                MainEvent::BlockAccumulator,
                self.block_accumulator.handle_event(
                    effect_builder,
                    rng,
                    block_accumulator::Event::RegisterPeer {
                        block_hash: *gossiped_finality_signature_id.block_hash(),
                        era_id: Some(gossiped_finality_signature_id.era_id()),
                        sender,
                    },
                ),
            ),
            MainEvent::FinalitySignatureGossiperAnnouncement(
                GossiperAnnouncement::NewCompleteItem(gossiped_finality_signature_id),
            ) => {
                error!(%gossiped_finality_signature_id, "gossiper should not announce new finality signature");
                Effects::new()
            }
            MainEvent::FinalitySignatureGossiperAnnouncement(
                GossiperAnnouncement::NewItemBody { item, sender },
            ) => reactor::wrap_effects(
                MainEvent::BlockAccumulator,
                self.block_accumulator.handle_event(
                    effect_builder,
                    rng,
                    block_accumulator::Event::ReceivedFinalitySignature {
                        finality_signature: item,
                        sender,
                    },
                ),
            ),
            MainEvent::FinalitySignatureGossiperAnnouncement(
                GossiperAnnouncement::FinishedGossiping(gossiped_finality_signature_id),
            ) => {
                self.signature_gossip_tracker
                    .register_signature(gossiped_finality_signature_id);
                Effects::new()
            }
            MainEvent::FinalitySignatureFetcherAnnouncement(
                FetchedNewFinalitySignatureAnnouncement {
                    finality_signature,
                    peer,
                },
            ) => {
                // If the signature is not convertible to the current version it means
                // that it is historical.
                if let FinalitySignature::V2(sig) = *finality_signature {
                    reactor::wrap_effects(
                        MainEvent::BlockAccumulator,
                        self.block_accumulator.handle_event(
                            effect_builder,
                            rng,
                            block_accumulator::Event::ReceivedFinalitySignature {
                                finality_signature: Box::new(sig),
                                sender: peer,
                            },
                        ),
                    )
                } else {
                    Effects::new()
                }
            }

            // TRANSACTIONS
            MainEvent::TransactionAcceptor(event) => reactor::wrap_effects(
                MainEvent::TransactionAcceptor,
                self.transaction_acceptor
                    .handle_event(effect_builder, rng, event),
            ),
            MainEvent::AcceptTransactionRequest(AcceptTransactionRequest {
                transaction,
                speculative_exec_at_block,
                responder,
            }) => {
                let source = if let Some(block) = speculative_exec_at_block {
                    Source::SpeculativeExec(block)
                } else {
                    Source::Client
                };
                let event = transaction_acceptor::Event::Accept {
                    transaction,
                    source,
                    maybe_responder: Some(responder),
                };
                reactor::wrap_effects(
                    MainEvent::TransactionAcceptor,
                    self.transaction_acceptor
                        .handle_event(effect_builder, rng, event),
                )
            }
            MainEvent::TransactionAcceptorAnnouncement(
                TransactionAcceptorAnnouncement::AcceptedNewTransaction {
                    transaction,
                    source,
                },
            ) => {
                let mut effects = Effects::new();

                match source {
                    Source::Ourself => (), // internal activity does not require further action
                    Source::Peer(_) => {
                        // this is a response to a transaction fetch request, dispatch to fetcher
                        effects.extend(self.fetchers.dispatch_fetcher_event(
                            effect_builder,
                            rng,
                            MainEvent::TransactionAcceptorAnnouncement(
                                TransactionAcceptorAnnouncement::AcceptedNewTransaction {
                                    transaction,
                                    source,
                                },
                            ),
                        ));
                    }
                    Source::Client | Source::PeerGossiped(_) => {
                        // we must attempt to gossip onwards
                        effects.extend(self.dispatch_event(
                            effect_builder,
                            rng,
                            MainEvent::TransactionGossiper(gossiper::Event::ItemReceived {
                                item_id: transaction.gossip_id(),
                                source,
                                target: transaction.gossip_target(),
                            }),
                        ));
                        // notify event stream
                        effects.extend(self.dispatch_event(
                            effect_builder,
                            rng,
                            MainEvent::EventStreamServer(
                                event_stream_server::Event::TransactionAccepted(Arc::clone(
                                    &transaction,
                                )),
                            ),
                        ));
                    }
                    Source::SpeculativeExec(_) => {
                        error!(
                            %transaction,
                            "transaction acceptor should not announce speculative exec transactions"
                        );
                    }
                }

                effects
            }
            MainEvent::TransactionAcceptorAnnouncement(
                TransactionAcceptorAnnouncement::InvalidTransaction {
                    transaction: _,
                    source: _,
                },
            ) => Effects::new(),
            MainEvent::TransactionGossiper(event) => reactor::wrap_effects(
                MainEvent::TransactionGossiper,
                self.transaction_gossiper
                    .handle_event(effect_builder, rng, event),
            ),
            MainEvent::TransactionGossiperIncoming(incoming) => reactor::wrap_effects(
                MainEvent::TransactionGossiper,
                self.transaction_gossiper
                    .handle_event(effect_builder, rng, incoming.into()),
            ),
            MainEvent::TransactionGossiperAnnouncement(GossiperAnnouncement::GossipReceived {
                ..
            }) => {
                // Ignore the announcement.
                Effects::new()
            }
            MainEvent::TransactionGossiperAnnouncement(GossiperAnnouncement::NewCompleteItem(
                gossiped_transaction_id,
            )) => {
                error!(%gossiped_transaction_id, "gossiper should not announce new transaction");
                Effects::new()
            }
            MainEvent::TransactionGossiperAnnouncement(GossiperAnnouncement::NewItemBody {
                item,
                sender,
            }) => reactor::wrap_effects(
                MainEvent::TransactionAcceptor,
                self.transaction_acceptor.handle_event(
                    effect_builder,
                    rng,
                    transaction_acceptor::Event::Accept {
                        transaction: *item,
                        source: Source::PeerGossiped(sender),
                        maybe_responder: None,
                    },
                ),
            ),
            MainEvent::TransactionGossiperAnnouncement(
                GossiperAnnouncement::FinishedGossiping(gossiped_txn_id),
            ) => {
                let reactor_event = MainEvent::TransactionBuffer(
                    transaction_buffer::Event::ReceiveTransactionGossiped(gossiped_txn_id),
                );
                self.dispatch_event(effect_builder, rng, reactor_event)
            }
            MainEvent::TransactionBuffer(event) => reactor::wrap_effects(
                MainEvent::TransactionBuffer,
                self.transaction_buffer
                    .handle_event(effect_builder, rng, event),
            ),
            MainEvent::TransactionBufferRequest(req) => self.dispatch_event(
                effect_builder,
                rng,
                MainEvent::TransactionBuffer(req.into()),
            ),
            MainEvent::TransactionBufferAnnouncement(
                TransactionBufferAnnouncement::TransactionsExpired(hashes),
            ) => {
                let reactor_event = MainEvent::EventStreamServer(
                    event_stream_server::Event::TransactionsExpired(hashes),
                );
                self.dispatch_event(effect_builder, rng, reactor_event)
            }

            // CONTRACT RUNTIME & GLOBAL STATE
            MainEvent::ContractRuntime(event) => reactor::wrap_effects(
                MainEvent::ContractRuntime,
                self.contract_runtime
                    .handle_event(effect_builder, rng, event),
            ),
            MainEvent::ContractRuntimeRequest(req) => reactor::wrap_effects(
                MainEvent::ContractRuntime,
                self.contract_runtime
                    .handle_event(effect_builder, rng, req.into()),
            ),
            MainEvent::ContractRuntimeAnnouncement(
                ContractRuntimeAnnouncement::CommitStepSuccess { era_id, effects },
            ) => {
                let reactor_event =
                    MainEvent::EventStreamServer(event_stream_server::Event::Step {
                        era_id,
                        execution_effects: effects,
                    });
                self.dispatch_event(effect_builder, rng, reactor_event)
            }
            MainEvent::ContractRuntimeAnnouncement(
                ContractRuntimeAnnouncement::UpcomingEraValidators {
                    era_that_is_ending,
                    upcoming_era_validators,
                },
            ) => {
                info!(
                    "UpcomingEraValidators era_that_is_ending: {}",
                    era_that_is_ending
                );
                self.validator_matrix.register_eras(upcoming_era_validators);
                Effects::new()
            }
            MainEvent::ContractRuntimeAnnouncement(
                ContractRuntimeAnnouncement::NextEraGasPrice {
                    era_id,
                    next_era_gas_price,
                },
            ) => {
                info!(
                    "New era gas price {} for era {}",
                    next_era_gas_price, era_id
                );
                let event = MainEvent::ContractRuntimeRequest(
                    ContractRuntimeRequest::UpdateRuntimePrice(era_id, next_era_gas_price),
                );
                let mut effects = self.dispatch_event(effect_builder, rng, event);
                let reactor_event = MainEvent::TransactionBuffer(
                    transaction_buffer::Event::UpdateEraGasPrice(era_id, next_era_gas_price),
                );
                effects.extend(self.dispatch_event(effect_builder, rng, reactor_event));
                effects
            }

            MainEvent::TrieRequestIncoming(req) => reactor::wrap_effects(
                MainEvent::ContractRuntime,
                self.contract_runtime
                    .handle_event(effect_builder, rng, req.into()),
            ),
            MainEvent::TrieDemand(demand) => reactor::wrap_effects(
                MainEvent::ContractRuntime,
                self.contract_runtime
                    .handle_event(effect_builder, rng, demand.into()),
            ),
            MainEvent::TrieResponseIncoming(TrieResponseIncoming { sender, message }) => {
                reactor::handle_fetch_response::<Self, TrieOrChunk>(
                    self,
                    effect_builder,
                    rng,
                    sender,
                    &message.0,
                )
            }

            // STORAGE
            MainEvent::Storage(event) => reactor::wrap_effects(
                MainEvent::Storage,
                self.storage.handle_event(effect_builder, rng, event),
            ),
            MainEvent::StorageRequest(req) => reactor::wrap_effects(
                MainEvent::Storage,
                self.storage.handle_event(effect_builder, rng, req.into()),
            ),
            MainEvent::MarkBlockCompletedRequest(req) => reactor::wrap_effects(
                MainEvent::Storage,
                self.storage.handle_event(effect_builder, rng, req.into()),
            ),
            MainEvent::MakeBlockExecutableRequest(req) => reactor::wrap_effects(
                MainEvent::Storage,
                self.storage.handle_event(effect_builder, rng, req.into()),
            ),
            MainEvent::BinaryPort(req) => reactor::wrap_effects(
                MainEvent::BinaryPort,
                self.binary_port.handle_event(effect_builder, rng, req),
            ),

            // This event gets emitted when we manage to read the era validators from the global
            // states of a block after an upgrade and its parent. Once that happens, we can check
            // for the signs of any changes happening during the upgrade and register the correct
            // set of validators in the validators matrix.
            MainEvent::GotBlockAfterUpgradeEraValidators(
                era_id,
                parent_era_validators,
                block_era_validators,
            ) => {
                // `era_id`, being the era of the block after the upgrade, will be absent in the
                // validators stored in the block after the upgrade - therefore we will use its
                // successor for the comparison.
                let era_to_check = era_id.successor();
                // We read the validators for era_id+1 from the parent of the block after the
                // upgrade.
                let validators_in_parent = match parent_era_validators.get(&era_to_check) {
                    Some(validators) => validators,
                    None => {
                        return fatal!(
                            effect_builder,
                            "couldn't find validators for era {} in parent_era_validators",
                            era_to_check
                        )
                        .ignore();
                    }
                };
                // We also read the validators from the block after the upgrade itself.
                let validators_in_block = match block_era_validators.get(&era_to_check) {
                    Some(validators) => validators,
                    None => {
                        return fatal!(
                            effect_builder,
                            "couldn't find validators for era {} in block_era_validators",
                            era_to_check
                        )
                        .ignore();
                    }
                };
                // Decide which validators to use for `era_id` in the validators matrix.
                let validators_to_register = if validators_in_parent == validators_in_block {
                    // Nothing interesting happened - register the regular validators, ie. the
                    // ones stored for `era_id` in the parent of the block after the upgrade.
                    match parent_era_validators.get(&era_id) {
                        Some(validators) => validators,
                        None => {
                            return fatal!(
                                effect_builder,
                                "couldn't find validators for era {} in parent_era_validators",
                                era_id
                            )
                            .ignore();
                        }
                    }
                } else {
                    // We had an upgrade changing the validators! We use the same validators that
                    // will be used for the era after the upgrade, as we can't trust the ones we
                    // would use normally.
                    validators_in_block
                };
                let mut effects = self.update_validator_weights(
                    effect_builder,
                    rng,
                    era_id,
                    validators_to_register.clone(),
                );
                // Crank the reactor so that any synchronizing tasks blocked by the lack of
                // validators for `era_id` can resume.
                effects.extend(
                    effect_builder
                        .immediately()
                        .event(|_| MainEvent::ReactorCrank),
                );
                effects
            }

            // DELEGATE ALL FETCHER RELEVANT EVENTS to self.fetchers.dispatch_fetcher_event(..)
            MainEvent::LegacyDeployFetcher(..)
            | MainEvent::LegacyDeployFetcherRequest(..)
            | MainEvent::BlockFetcher(..)
            | MainEvent::BlockFetcherRequest(..)
            | MainEvent::TransactionFetcher(..)
            | MainEvent::TransactionFetcherRequest(..)
            | MainEvent::BlockHeaderFetcher(..)
            | MainEvent::BlockHeaderFetcherRequest(..)
            | MainEvent::TrieOrChunkFetcher(..)
            | MainEvent::TrieOrChunkFetcherRequest(..)
            | MainEvent::SyncLeapFetcher(..)
            | MainEvent::SyncLeapFetcherRequest(..)
            | MainEvent::ApprovalsHashesFetcher(..)
            | MainEvent::ApprovalsHashesFetcherRequest(..)
            | MainEvent::FinalitySignatureFetcher(..)
            | MainEvent::FinalitySignatureFetcherRequest(..)
            | MainEvent::BlockExecutionResultsOrChunkFetcher(..)
            | MainEvent::BlockExecutionResultsOrChunkFetcherRequest(..) => self
                .fetchers
                .dispatch_fetcher_event(effect_builder, rng, event),
        }
    }

    fn new(
        config: Self::Config,
        chainspec: Arc<Chainspec>,
        chainspec_raw_bytes: Arc<ChainspecRawBytes>,
        network_identity: NetworkIdentity,
        registry: &Registry,
        event_queue: EventQueueHandle<Self::Event>,
        _rng: &mut NodeRng,
    ) -> Result<(Self, Effects<MainEvent>), Error> {
        let node_startup_instant = Instant::now();

        let effect_builder = EffectBuilder::new(event_queue);

        let metrics = Metrics::new(registry.clone());
        let memory_metrics = MemoryMetrics::new(registry.clone())?;
        let event_queue_metrics = EventQueueMetrics::new(registry.clone(), event_queue)?;

        let protocol_version = chainspec.protocol_config.version;

        let trusted_hash = config.value().node.trusted_hash;
        let (root_dir, config) = config.into_parts();
        let (our_secret_key, our_public_key) = config.consensus.load_keys(&root_dir)?;
        let validator_matrix = ValidatorMatrix::new(
            chainspec.core_config.finality_threshold_fraction,
            chainspec.name_hash(),
            chainspec
                .protocol_config
                .global_state_update
                .as_ref()
                .and_then(|global_state_update| global_state_update.validators.clone()),
            chainspec.protocol_config.activation_point.era_id(),
            our_secret_key.clone(),
            our_public_key.clone(),
            chainspec.core_config.auction_delay,
        );

        let storage_config = WithDir::new(&root_dir, config.storage.clone());

        let hard_reset_to_start_of_era = chainspec.hard_reset_to_start_of_era();
        let storage = Storage::new(
            &storage_config,
            hard_reset_to_start_of_era,
            protocol_version,
            chainspec.protocol_config.activation_point.era_id(),
            &chainspec.network_config.name,
            chainspec.transaction_config.max_ttl.into(),
            chainspec.core_config.recent_era_count(),
            Some(registry),
            config.node.force_resync,
        )?;

        let contract_runtime = ContractRuntime::new(
            storage.root_path(),
            &config.contract_runtime,
            chainspec.clone(),
            registry,
        )?;

        let network = Network::new(
            config.network.clone(),
            network_identity,
            Some((our_secret_key, our_public_key)),
            registry,
            chainspec.as_ref(),
            validator_matrix.clone(),
        )?;

        let address_gossiper = Gossiper::<{ GossipedAddress::ID_IS_COMPLETE_ITEM }, _>::new(
            "address_gossiper",
            config.gossip,
            registry,
        )?;

        let rest_server = RestServer::new(
            config.rest_server.clone(),
            protocol_version,
            chainspec.network_config.name.clone(),
        );
        let binary_port = BinaryPort::new(config.binary_port_server.clone(), registry)?;
        let event_stream_server = EventStreamServer::new(
            config.event_stream_server.clone(),
            storage.root_path().to_path_buf(),
            protocol_version,
        );
        let diagnostics_port =
            DiagnosticsPort::new(WithDir::new(&root_dir, config.diagnostics_port));
        let shutdown_trigger = ShutdownTrigger::new();

        // local / remote data management
        let sync_leaper = SyncLeaper::new(chainspec.clone(), registry)?;
        let fetchers = Fetchers::new(&config.fetcher, registry)?;

        // gossipers
        let block_gossiper = Gossiper::<{ BlockV2::ID_IS_COMPLETE_ITEM }, _>::new(
            "block_gossiper",
            config.gossip,
            registry,
        )?;
        let transaction_gossiper = Gossiper::<{ Transaction::ID_IS_COMPLETE_ITEM }, _>::new(
            "transaction_gossiper",
            config.gossip,
            registry,
        )?;
        let finality_signature_gossiper = Gossiper::<
            { FinalitySignatureV2::ID_IS_COMPLETE_ITEM },
            _,
        >::new(
            "finality_signature_gossiper", config.gossip, registry
        )?;

        // consensus
        let consensus = EraSupervisor::new(
            storage.root_path(),
            validator_matrix.clone(),
            config.consensus,
            chainspec.clone(),
            registry,
        )?;

        // chain / transaction management

        let block_accumulator = BlockAccumulator::new(
            config.block_accumulator,
            validator_matrix.clone(),
            chainspec.core_config.unbonding_delay,
            chainspec.core_config.minimum_block_time,
            chainspec.core_config.validator_slots,
            registry,
        )?;
        let block_synchronizer = BlockSynchronizer::new(
            config.block_synchronizer,
            chainspec.clone(),
            chainspec.core_config.simultaneous_peer_requests,
            validator_matrix.clone(),
            registry,
        )?;
        let block_validator = BlockValidator::new(
            Arc::clone(&chainspec),
            validator_matrix.clone(),
            config.block_validator,
        );
        let upgrade_watcher =
            UpgradeWatcher::new(chainspec.as_ref(), config.upgrade_watcher, &root_dir)?;
        let transaction_acceptor =
            TransactionAcceptor::new(config.transaction_acceptor, chainspec.as_ref(), registry)?;
<<<<<<< HEAD
        let transaction_buffer = TransactionBuffer::new(
            chainspec.transaction_config,
            config.transaction_buffer,
            chainspec.system_costs_config,
            registry,
        )?;
=======
        let transaction_buffer =
            TransactionBuffer::new(Arc::clone(&chainspec), config.transaction_buffer, registry)?;
>>>>>>> 73ad1d79

        let reactor = MainReactor {
            chainspec,
            chainspec_raw_bytes,
            storage,
            contract_runtime,
            upgrade_watcher,
            net: network,
            address_gossiper,

            rest_server,
            binary_port,
            event_stream_server,
            transaction_acceptor,
            fetchers,

            block_gossiper,
            transaction_gossiper,
            finality_signature_gossiper,
            sync_leaper,
            transaction_buffer,
            consensus,
            block_validator,
            block_accumulator,
            block_synchronizer,
            diagnostics_port,
            shutdown_trigger,

            metrics,
            memory_metrics,
            event_queue_metrics,

            state: ReactorState::Initialize {},
            attempts: 0,
            last_progress: Timestamp::now(),
            max_attempts: config.node.max_attempts,
            idle_tolerance: config.node.idle_tolerance,
            control_logic_default_delay: config.node.control_logic_default_delay,
            trusted_hash,
            validator_matrix,
            sync_handling: config.node.sync_handling,
            signature_gossip_tracker: SignatureGossipTracker::new(),
            shutdown_for_upgrade_timeout: config.node.shutdown_for_upgrade_timeout,
            switched_to_shutdown_for_upgrade: Timestamp::from(0),
            upgrade_timeout: config.node.upgrade_timeout,
            node_startup_instant,
            finality_signature_creation: true,
        };
        info!("MainReactor: instantiated");
        let effects = effect_builder
            .immediately()
            .event(|()| MainEvent::ReactorCrank);
        Ok((reactor, effects))
    }

    fn update_metrics(&mut self, event_queue_handle: EventQueueHandle<Self::Event>) {
        self.memory_metrics.estimate(self);
        self.event_queue_metrics
            .record_event_queue_counts(&event_queue_handle)
    }

    fn activate_failpoint(&mut self, activation: &FailpointActivation) {
        if activation.key().starts_with("consensus") {
            <EraSupervisor as Component<MainEvent>>::activate_failpoint(
                &mut self.consensus,
                activation,
            );
        }
        if activation.key().starts_with("finality_signature_creation") {
            self.finality_signature_creation = false;
        }
    }
}

impl MainReactor {
    fn update_validator_weights(
        &mut self,
        effect_builder: EffectBuilder<MainEvent>,
        rng: &mut NodeRng,
        era_id: EraId,
        validator_weights: BTreeMap<PublicKey, U512>,
    ) -> Effects<MainEvent> {
        self.validator_matrix
            .register_validator_weights(era_id, validator_weights);
        info!(%era_id, "validator_matrix updated");
        // notify validator bound components
        let mut effects = reactor::wrap_effects(
            MainEvent::BlockAccumulator,
            self.block_accumulator
                .handle_validators(effect_builder, rng),
        );
        effects.extend(reactor::wrap_effects(
            MainEvent::BlockSynchronizer,
            self.block_synchronizer
                .handle_validators(effect_builder, rng),
        ));
        effects
    }

    fn handle_meta_block(
        &mut self,
        effect_builder: EffectBuilder<MainEvent>,
        rng: &mut NodeRng,
        create_finality_signatures: bool,
        mut meta_block: MetaBlock,
    ) -> Effects<MainEvent> {
        debug!(
            "MetaBlock: handling meta block {} {} {:?}",
            meta_block.height(),
            meta_block.hash(),
            meta_block.state()
        );
        if !meta_block.state().is_stored() {
            return fatal!(
                effect_builder,
                "MetaBlock: block should be stored after execution or accumulation"
            )
            .ignore();
        }

        let mut effects = Effects::new();

        if meta_block
            .mut_state()
            .register_as_sent_to_transaction_buffer()
            .was_updated()
        {
            debug!(
                "MetaBlock: notifying transaction buffer: {} {}",
                meta_block.height(),
                meta_block.hash(),
            );

            match &meta_block {
                MetaBlock::Forward(fwd_meta_block) => {
                    effects.extend(reactor::wrap_effects(
                        MainEvent::TransactionBuffer,
                        self.transaction_buffer.handle_event(
                            effect_builder,
                            rng,
                            transaction_buffer::Event::Block(Arc::clone(&fwd_meta_block.block)),
                        ),
                    ));
                }
                MetaBlock::Historical(historical_meta_block) => {
                    effects.extend(reactor::wrap_effects(
                        MainEvent::TransactionBuffer,
                        self.transaction_buffer.handle_event(
                            effect_builder,
                            rng,
                            transaction_buffer::Event::VersionedBlock(Arc::clone(
                                &historical_meta_block.block,
                            )),
                        ),
                    ));
                }
            }
        }

        if let MetaBlock::Forward(forward_meta_block) = &meta_block {
            let block = forward_meta_block.block.clone();
            if meta_block
                .mut_state()
                .register_updated_validator_matrix()
                .was_updated()
            {
                if let Some(validator_weights) = block.header().next_era_validator_weights() {
                    let era_id = block.era_id();
                    let next_era_id = era_id.successor();
                    debug!(
                        "MetaBlock: updating validator matrix: {} {} {} {}",
                        block.height(),
                        block.hash(),
                        era_id,
                        next_era_id
                    );
                    effects.extend(self.update_validator_weights(
                        effect_builder,
                        rng,
                        next_era_id,
                        validator_weights.clone(),
                    ));
                }
            }

            // Validators gossip the block as soon as they deem it valid, but non-validators
            // only gossip once the block is marked complete.
            if let Some(true) = self
                .validator_matrix
                .is_self_validator_in_era(block.era_id())
            {
                debug!(
                    "MetaBlock: updating validator gossip state: {} {}",
                    block.height(),
                    block.hash(),
                );
                self.update_meta_block_gossip_state(
                    effect_builder,
                    rng,
                    block.hash(),
                    block.gossip_target(),
                    meta_block.mut_state(),
                    &mut effects,
                );
            }

            if !meta_block.state().is_executed() {
                debug!(
                    "MetaBlock: unexecuted block: {} {}",
                    block.height(),
                    block.hash(),
                );
                // We've done as much as we can on a valid but un-executed block.
                return effects;
            }

            if meta_block
                .mut_state()
                .register_we_have_tried_to_sign()
                .was_updated()
                && create_finality_signatures
            {
                // When this node is a validator in this era, sign and announce.
                if let Some(finality_signature) = self
                    .validator_matrix
                    .create_finality_signature(block.header())
                {
                    debug!(
                        %finality_signature,
                        "MetaBlock: registering finality signature: {} {}",
                        block.height(),
                        block.hash(),
                    );

                    effects.extend(reactor::wrap_effects(
                        MainEvent::Storage,
                        effect_builder
                            .put_finality_signature_to_storage(finality_signature.clone().into())
                            .ignore(),
                    ));

                    effects.extend(reactor::wrap_effects(
                        MainEvent::BlockAccumulator,
                        self.block_accumulator.handle_event(
                            effect_builder,
                            rng,
                            block_accumulator::Event::CreatedFinalitySignature {
                                finality_signature: Box::new(finality_signature.clone()),
                            },
                        ),
                    ));

                    let era_id = finality_signature.era_id();
                    let payload = Message::FinalitySignature(Box::new(finality_signature));
                    effects.extend(reactor::wrap_effects(
                        MainEvent::Network,
                        effect_builder
                            .broadcast_message_to_validators(payload, era_id)
                            .ignore(),
                    ));
                }
            }
        }

        if meta_block
            .mut_state()
            .register_as_validator_notified()
            .was_updated()
        {
            debug!(
                "MetaBlock: notifying block validator: {} {}",
                meta_block.height(),
                meta_block.hash(),
            );
            effects.extend(reactor::wrap_effects(
                MainEvent::BlockValidator,
                self.block_validator.handle_event(
                    effect_builder,
                    rng,
                    block_validator::Event::BlockStored(meta_block.height()),
                ),
            ));
        }

        if meta_block
            .mut_state()
            .register_as_consensus_notified()
            .was_updated()
        {
            debug!(
                "MetaBlock: notifying consensus: {} {}",
                meta_block.height(),
                meta_block.hash(),
            );

            match &meta_block {
                MetaBlock::Forward(fwd_meta_block) => {
                    effects.extend(reactor::wrap_effects(
                        MainEvent::Consensus,
                        self.consensus.handle_event(
                            effect_builder,
                            rng,
                            consensus::Event::BlockAdded {
                                header: Box::new(fwd_meta_block.block.header().clone().into()),
                                header_hash: *fwd_meta_block.block.hash(),
                            },
                        ),
                    ));
                }
                MetaBlock::Historical(historical_meta_block) => {
                    // Header type is the same for now so we can use the same `BlockAdded` event;
                    // When the header will be versioned, a new event will be needed for the
                    // consensus component.
                    effects.extend(reactor::wrap_effects(
                        MainEvent::Consensus,
                        self.consensus.handle_event(
                            effect_builder,
                            rng,
                            consensus::Event::BlockAdded {
                                header: Box::new(historical_meta_block.block.clone_header()),
                                header_hash: *historical_meta_block.block.hash(),
                            },
                        ),
                    ));
                }
            }
        }

        if let MetaBlock::Forward(forward_meta_block) = &meta_block {
            let block = forward_meta_block.block.clone();
            let execution_results = forward_meta_block.execution_results.clone();

            if meta_block
                .mut_state()
                .register_as_accumulator_notified()
                .was_updated()
            {
                debug!(
                    "MetaBlock: notifying accumulator: {} {}",
                    block.height(),
                    block.hash(),
                );
                let meta_block = ForwardMetaBlock {
                    block,
                    execution_results,
                    state: *meta_block.state(),
                };
                effects.extend(reactor::wrap_effects(
                    MainEvent::BlockAccumulator,
                    self.block_accumulator.handle_event(
                        effect_builder,
                        rng,
                        block_accumulator::Event::ExecutedBlock { meta_block },
                    ),
                ));
                // We've done as much as we can for now, we need to wait for the block
                // accumulator to mark the block complete before proceeding further.
                return effects;
            }
        }

        // We *always* want to initialize the contract runtime with the highest complete block.
        // In case of an upgrade, we want the reactor to hold off in the `Upgrading` state until
        // the immediate switch block is stored and *also* marked complete.
        // This will allow the contract runtime to initialize properly (see
        // [`refresh_contract_runtime`]) when the reactor is transitioning from `CatchUp` to
        // `KeepUp`.
        if !meta_block.state().is_marked_complete() {
            error!(
                block_hash = ?meta_block.hash(),
                state = ?meta_block.state(),
                "should be a complete block after passing to accumulator"
            );
        } else {
            debug!(
                "MetaBlock: block is marked complete: {} {}",
                meta_block.height(),
                meta_block.hash(),
            );
        }

        if let MetaBlock::Forward(forward_meta_block) = &meta_block {
            let block = forward_meta_block.block.clone();

            debug!(
                "MetaBlock: update gossip state: {} {}",
                block.height(),
                block.hash(),
            );
            self.update_meta_block_gossip_state(
                effect_builder,
                rng,
                block.hash(),
                block.gossip_target(),
                meta_block.mut_state(),
                &mut effects,
            );

            if meta_block
                .mut_state()
                .register_as_synchronizer_notified()
                .was_updated()
            {
                debug!(
                    "MetaBlock: notifying block synchronizer: {} {}",
                    block.height(),
                    block.hash(),
                );
                effects.extend(reactor::wrap_effects(
                    MainEvent::BlockSynchronizer,
                    self.block_synchronizer.handle_event(
                        effect_builder,
                        rng,
                        block_synchronizer::Event::MarkBlockExecuted(*block.hash()),
                    ),
                ));
            }
        }

        debug_assert!(
            meta_block.state().verify_complete(),
            "meta block {} at height {} has invalid state: {:?}",
            meta_block.hash(),
            meta_block.height(),
            meta_block.state()
        );

        if meta_block
            .mut_state()
            .register_all_actions_done()
            .was_already_registered()
        {
            error!(
                block_hash = ?meta_block.hash(),
                state = ?meta_block.state(),
                "duplicate meta block announcement emitted"
            );
            return effects;
        }

        debug!(
            "MetaBlock: notifying event stream: {} {}",
            meta_block.height(),
            meta_block.hash(),
        );
        let versioned_block: Arc<Block> = match &meta_block {
            MetaBlock::Forward(fwd_meta_block) => Arc::new((*fwd_meta_block.block).clone().into()),
            MetaBlock::Historical(historical_meta_block) => historical_meta_block.block.clone(),
        };
        effects.extend(reactor::wrap_effects(
            MainEvent::EventStreamServer,
            self.event_stream_server.handle_event(
                effect_builder,
                rng,
                event_stream_server::Event::BlockAdded(Arc::clone(&versioned_block)),
            ),
        ));

        match &meta_block {
            MetaBlock::Forward(fwd_meta_block) => {
                for exec_artifact in fwd_meta_block.execution_results.iter() {
                    let event = event_stream_server::Event::TransactionProcessed {
                        transaction_hash: exec_artifact.transaction_hash,
                        transaction_header: Box::new(exec_artifact.header.clone()),
                        block_hash: *fwd_meta_block.block.hash(),
                        execution_result: Box::new(exec_artifact.execution_result.clone()),
                        messages: exec_artifact.messages.clone(),
                    };

                    effects.extend(reactor::wrap_effects(
                        MainEvent::EventStreamServer,
                        self.event_stream_server
                            .handle_event(effect_builder, rng, event),
                    ));
                }
            }
            MetaBlock::Historical(historical_meta_block) => {
                for (transaction_hash, transaction_header, execution_result) in
                    historical_meta_block.execution_results.iter()
                {
                    let event = event_stream_server::Event::TransactionProcessed {
                        transaction_hash: *transaction_hash,
                        transaction_header: Box::new(transaction_header.clone()),
                        block_hash: *historical_meta_block.block.hash(),
                        execution_result: Box::new(execution_result.clone()),
                        messages: Vec::new(),
                    };
                    effects.extend(reactor::wrap_effects(
                        MainEvent::EventStreamServer,
                        self.event_stream_server
                            .handle_event(effect_builder, rng, event),
                    ));
                }
            }
        }

        debug!(
            "MetaBlock: notifying shutdown watcher: {} {}",
            meta_block.height(),
            meta_block.hash(),
        );
        effects.extend(reactor::wrap_effects(
            MainEvent::ShutdownTrigger,
            self.shutdown_trigger.handle_event(
                effect_builder,
                rng,
                shutdown_trigger::Event::CompletedBlock(CompletedBlockInfo::new(
                    meta_block.height(),
                    meta_block.era_id(),
                    meta_block.is_switch_block(),
                )),
            ),
        ));

        effects
    }

    fn update_meta_block_gossip_state(
        &mut self,
        effect_builder: EffectBuilder<MainEvent>,
        rng: &mut NodeRng,
        block_hash: &BlockHash,
        gossip_target: GossipTarget,
        state: &mut MetaBlockState,
        effects: &mut Effects<MainEvent>,
    ) {
        if state.register_as_gossiped().was_updated() {
            debug!(
                "notifying block gossiper to start gossiping for: {}",
                block_hash
            );
            effects.extend(reactor::wrap_effects(
                MainEvent::BlockGossiper,
                self.block_gossiper.handle_event(
                    effect_builder,
                    rng,
                    gossiper::Event::ItemReceived {
                        item_id: *block_hash,
                        source: Source::Ourself,
                        target: gossip_target,
                    },
                ),
            ));
        }
    }
}

// TEST ENABLEMENT -- used by integration tests elsewhere
#[cfg(test)]
impl MainReactor {
    pub(crate) fn consensus(&self) -> &EraSupervisor {
        &self.consensus
    }

    pub(crate) fn storage(&self) -> &Storage {
        &self.storage
    }

    pub(crate) fn contract_runtime(&self) -> &ContractRuntime {
        &self.contract_runtime
    }
}

#[cfg(test)]
impl NetworkedReactor for MainReactor {
    fn node_id(&self) -> crate::types::NodeId {
        self.net.node_id()
    }
}<|MERGE_RESOLUTION|>--- conflicted
+++ resolved
@@ -26,15 +26,9 @@
 use tracing::{debug, error, info, warn};
 
 use casper_types::{
-<<<<<<< HEAD
-    Block, BlockHash, BlockV2, Chainspec, ChainspecRawBytes, EraId, FinalitySignature,
-    FinalitySignatureV2, PublicKey, TimeDiff, Timestamp, Transaction, TransactionHash,
-    TransactionHeader, U512,
-=======
     binary_port::{LastProgress, NetworkName, Uptime},
     Block, BlockHash, BlockV2, Chainspec, ChainspecRawBytes, EraId, FinalitySignature,
     FinalitySignatureV2, PublicKey, TimeDiff, Timestamp, Transaction, U512,
->>>>>>> 73ad1d79
 };
 
 #[cfg(test)]
@@ -57,12 +51,8 @@
         storage::Storage,
         sync_leaper::SyncLeaper,
         transaction_acceptor::{self, TransactionAcceptor},
-<<<<<<< HEAD
-        transaction_buffer::{self, TransactionBuffer},
-=======
         transaction_buffer,
         transaction_buffer::TransactionBuffer,
->>>>>>> 73ad1d79
         upgrade_watcher::{self, UpgradeWatcher},
         Component, ValidatorBoundComponent,
     },
@@ -75,11 +65,7 @@
             TransactionBufferAnnouncement, UnexecutedBlockAnnouncement, UpgradeWatcherAnnouncement,
         },
         incoming::{NetResponseIncoming, TrieResponseIncoming},
-<<<<<<< HEAD
-        requests::{AcceptTransactionRequest, ChainspecRawBytesRequest, ContractRuntimeRequest},
-=======
         requests::{AcceptTransactionRequest, ChainspecRawBytesRequest, ReactorInfoRequest},
->>>>>>> 73ad1d79
         EffectBuilder, EffectExt, Effects, GossipTarget,
     },
     failpoints::FailpointActivation,
@@ -1218,17 +1204,11 @@
             UpgradeWatcher::new(chainspec.as_ref(), config.upgrade_watcher, &root_dir)?;
         let transaction_acceptor =
             TransactionAcceptor::new(config.transaction_acceptor, chainspec.as_ref(), registry)?;
-<<<<<<< HEAD
-        let transaction_buffer = TransactionBuffer::new(
-            chainspec.transaction_config,
+        let transaction_buffer =
+            TransactionBuffer::new(Arc::clone(&chainspec),
             config.transaction_buffer,
             chainspec.system_costs_config,
-            registry,
-        )?;
-=======
-        let transaction_buffer =
-            TransactionBuffer::new(Arc::clone(&chainspec), config.transaction_buffer, registry)?;
->>>>>>> 73ad1d79
+            registry)?;
 
         let reactor = MainReactor {
             chainspec,
