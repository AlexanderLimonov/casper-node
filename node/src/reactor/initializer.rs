--- conflicted
+++ resolved
@@ -87,19 +87,8 @@
     }
 }
 
-<<<<<<< HEAD
-impl From<NetworkRequest<NodeId, Message>> for Event {
-    fn from(_request: NetworkRequest<NodeId, Message>) -> Self {
-=======
-impl From<StorageRequest> for Event {
-    fn from(request: StorageRequest) -> Self {
-        Event::Storage(storage::Event::StorageRequest(request))
-    }
-}
-
 impl From<NetworkRequest<Message>> for Event {
     fn from(_request: NetworkRequest<Message>) -> Self {
->>>>>>> 53ff12a5
         unreachable!("no network traffic happens during initialization")
     }
 }
@@ -110,19 +99,8 @@
     }
 }
 
-<<<<<<< HEAD
-impl From<NetworkRequest<NodeId, gossiper::Message<GossipedAddress>>> for Event {
-    fn from(_request: NetworkRequest<NodeId, gossiper::Message<GossipedAddress>>) -> Self {
-=======
-impl From<LinearChainRequest> for Event {
-    fn from(_req: LinearChainRequest) -> Self {
-        unreachable!("no linear chain events happen during initialization")
-    }
-}
-
 impl From<NetworkRequest<gossiper::Message<GossipedAddress>>> for Event {
     fn from(_request: NetworkRequest<gossiper::Message<GossipedAddress>>) -> Self {
->>>>>>> 53ff12a5
         unreachable!("no gossiper events happen during initialization")
     }
 }
