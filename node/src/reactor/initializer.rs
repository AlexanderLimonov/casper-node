//! Reactor used to initialize a node.

use std::fmt::{self, Display, Formatter};

use datasize::DataSize;
use derive_more::From;
use prometheus::Registry;
use reactor::ReactorEvent;
use serde::Serialize;
use thiserror::Error;
use tracing::{error, warn};

use casper_execution_engine::core::engine_state;

use crate::{
    components::{
        chainspec_loader::{self, ChainspecLoader},
        contract_runtime::{self, ContractRuntime},
        small_network::{SmallNetworkIdentity, SmallNetworkIdentityError},
        storage::{self, Storage},
        Component,
    },
    effect::{
        announcements::{
            ChainspecLoaderAnnouncement, ContractRuntimeAnnouncement, ControlAnnouncement,
        },
        requests::{
            ChainspecLoaderRequest, ContractRuntimeRequest, MarkBlockCompletedRequest,
            NetworkRequest, StorageRequest,
        },
        EffectBuilder, Effects,
    },
    protocol::Message,
    reactor::{self, participating, EventQueueHandle, ReactorExit},
    types::chainspec,
    utils::WithDir,
    NodeRng,
};

/// Top-level event for the reactor.
#[derive(Debug, From, Serialize)]
#[must_use]
pub(crate) enum Event {
    /// Chainspec handler event.
    #[from]
    Chainspec(chainspec_loader::Event),

    /// Storage event.
    #[from]
    Storage(storage::Event),

    /// Contract runtime event.
    #[from]
    ContractRuntime(contract_runtime::Event),

    /// Control announcement.
    #[from]
    ControlAnnouncement(ControlAnnouncement),

    /// Chainspec loader announcement.
    #[from]
    ChainspecLoaderAnnouncement(#[serde(skip_serializing)] ChainspecLoaderAnnouncement),

    /// Contract runtime announcement.
    #[from]
    ContractRuntimeAnnouncement(#[serde(skip_serializing)] ContractRuntimeAnnouncement),

    /// ChainspecLoader request.
    #[from]
    ChainspecLoaderRequest(ChainspecLoaderRequest),

    /// Storage request.
    #[from]
    StorageRequest(StorageRequest),

    /// Mark block as complete request.
    #[from]
    MarkBlockCompletedRequest(MarkBlockCompletedRequest),

    /// Contract runtime request.
    #[from]
    ContractRuntimeRequest(ContractRuntimeRequest),

    // Network request.
    #[from]
    NetworkRequest(NetworkRequest<Message>),
}

impl ReactorEvent for Event {
    fn as_control(&self) -> Option<&ControlAnnouncement> {
        if let Self::ControlAnnouncement(ref ctrl_ann) = self {
            Some(ctrl_ann)
        } else {
            None
        }
    }

    fn try_into_control(self) -> Option<ControlAnnouncement> {
        if let Self::ControlAnnouncement(ctrl_ann) = self {
            Some(ctrl_ann)
        } else {
            None
        }
    }

    fn description(&self) -> &'static str {
        match self {
            Event::Chainspec(_) => "Chainspec",
            Event::Storage(_) => "Storage",
            Event::ContractRuntimeRequest(_) => "ContractRuntimeRequest",
            Event::ControlAnnouncement(_) => "ControlAnnouncement",
            Event::StorageRequest(_) => "StorageRequest",
            Event::MarkBlockCompletedRequest(_) => "MarkBlockCompletedRequest",
            Event::ContractRuntime(_) => "ContractRuntime",
            Event::ChainspecLoaderAnnouncement(_) => "ChainspecLoaderAnnouncement",
            Event::ContractRuntimeAnnouncement(_) => "ContractRuntimeAnnouncement",
            Event::NetworkRequest(_) => "NetworkRequest",
            Event::ChainspecLoaderRequest(_) => "ChainspecLoaderRequest",
        }
    }
}

impl Display for Event {
    fn fmt(&self, formatter: &mut Formatter<'_>) -> fmt::Result {
        match self {
            Event::Chainspec(event) => write!(formatter, "chainspec: {}", event),
            Event::Storage(event) => write!(formatter, "storage: {}", event),
            Event::ContractRuntimeRequest(event) => {
                write!(formatter, "contract runtime request: {:?}", event)
            }
            Event::ControlAnnouncement(ctrl_ann) => write!(formatter, "control: {}", ctrl_ann),
            Event::StorageRequest(req) => write!(formatter, "storage request: {}", req),
            Event::MarkBlockCompletedRequest(req) => {
                write!(formatter, "mark block completed request: {}", req)
            }
            Event::ContractRuntime(event) => write!(formatter, "contract runtime event: {}", event),
            Event::ChainspecLoaderAnnouncement(ann) => {
                write!(formatter, "chainspec loader announcement: {}", ann)
            }
            Event::ContractRuntimeAnnouncement(ann) => {
                write!(formatter, "contract runtime announcement: {}", ann)
            }
            Event::NetworkRequest(request) => write!(formatter, "network request: {:?}", request),
            Event::ChainspecLoaderRequest(req) => {
                write!(formatter, "chainspec_loader request: {}", req)
            }
        }
    }
}

/// Error type returned by the initializer reactor.
#[derive(Debug, Error)]
pub(crate) enum Error {
    /// Metrics-related error
    #[error("prometheus (metrics) error: {0}")]
    Metrics(#[from] prometheus::Error),

    /// `ChainspecHandler` component error.
    #[error("chainspec error: {0}")]
    Chainspec(#[from] chainspec::Error),

    /// `Storage` component error.
    #[error("storage error: {0}")]
    Storage(#[from] storage::FatalStorageError),

    /// `ContractRuntime` component error.
    #[error("contract runtime config error: {0}")]
    ContractRuntime(#[from] contract_runtime::ConfigError),

    /// An error that occurred when creating a `SmallNetworkIdentity`.
    #[error(transparent)]
    SmallNetworkIdentity(#[from] SmallNetworkIdentityError),

    /// An execution engine state error.
    #[error(transparent)]
    EngineState(#[from] engine_state::Error),
}

/// Initializer node reactor.
#[derive(DataSize, Debug)]
pub(crate) struct Reactor {
    pub(super) config: WithDir<participating::Config>,
    pub(super) chainspec_loader: ChainspecLoader,
    pub(super) storage: Storage,
    pub(super) contract_runtime: ContractRuntime,
    pub(super) small_network_identity: SmallNetworkIdentity,
}

impl Reactor {
    fn new_with_chainspec_loader(
        config: <Self as reactor::Reactor>::Config,
        registry: &Registry,
        chainspec_loader: ChainspecLoader,
        chainspec_effects: Effects<chainspec_loader::Event>,
    ) -> Result<(Self, Effects<Event>), Error> {
        let hard_reset_to_start_of_era = chainspec_loader.hard_reset_to_start_of_era();

        let storage_config = config.map_ref(|cfg| cfg.storage.clone());
        let storage = Storage::new(
            &storage_config,
            hard_reset_to_start_of_era,
            chainspec_loader.chainspec().protocol_config.version,
            &chainspec_loader.chainspec().network_config.name,
            chainspec_loader
                .chainspec()
                .highway_config
                .finality_threshold_fraction,
            chainspec_loader
                .chainspec()
                .protocol_config
<<<<<<< HEAD
                .verifiable_chunked_hash_activation,
=======
                .last_emergency_restart,
>>>>>>> 34190595
        )?;

        let contract_runtime = ContractRuntime::new(
            chainspec_loader.chainspec().protocol_config.version,
            storage.root_path(),
            &config.value().contract_runtime,
            chainspec_loader.chainspec().wasm_config,
            chainspec_loader.chainspec().system_costs_config,
            chainspec_loader.chainspec().core_config.max_associated_keys,
            chainspec_loader
                .chainspec()
                .core_config
                .max_runtime_call_stack_height,
            chainspec_loader
                .chainspec()
                .core_config
                .minimum_delegation_amount,
            chainspec_loader
                .chainspec()
                .core_config
                .strict_argument_checking,
            chainspec_loader
                .chainspec()
                .core_config
                .vesting_schedule_period
                .millis(),
            registry,
        )?;

        let effects = reactor::wrap_effects(Event::Chainspec, chainspec_effects);

        let small_network_identity = SmallNetworkIdentity::new()?;

        let reactor = Reactor {
            config,
            chainspec_loader,
            storage,
            contract_runtime,
            small_network_identity,
        };
        Ok((reactor, effects))
    }
}

#[cfg(test)]
impl Reactor {
    /// Inspect storage.
    pub(crate) fn storage(&self) -> &Storage {
        &self.storage
    }

    /// Inspect the contract runtime.
    pub(crate) fn contract_runtime(&self) -> &ContractRuntime {
        &self.contract_runtime
    }
}

impl reactor::Reactor for Reactor {
    type Event = Event;
    type Config = WithDir<participating::Config>;
    type Error = Error;

    fn new(
        config: Self::Config,
        registry: &Registry,
        event_queue: EventQueueHandle<Self::Event>,
        _rng: &mut NodeRng,
    ) -> Result<(Self, Effects<Self::Event>), Error> {
        let effect_builder = EffectBuilder::new(event_queue);

        // Construct the `ChainspecLoader` first so we fail fast if the chainspec is invalid.
        let (chainspec_loader, chainspec_effects) =
            ChainspecLoader::new(config.dir(), effect_builder)?;
        Self::new_with_chainspec_loader(config, registry, chainspec_loader, chainspec_effects)
    }

    fn dispatch_event(
        &mut self,
        effect_builder: EffectBuilder<Self::Event>,
        rng: &mut NodeRng,
        event: Event,
    ) -> Effects<Self::Event> {
        match event {
            Event::Chainspec(event) => reactor::wrap_effects(
                Event::Chainspec,
                self.chainspec_loader
                    .handle_event(effect_builder, rng, event),
            ),
            Event::ChainspecLoaderRequest(event) => reactor::wrap_effects(
                Event::Chainspec,
                self.chainspec_loader.handle_event(
                    effect_builder,
                    rng,
                    chainspec_loader::Event::Request(event),
                ),
            ),
            Event::Storage(event) => reactor::wrap_effects(
                Event::Storage,
                self.storage.handle_event(effect_builder, rng, event),
            ),
            Event::ContractRuntime(event) => reactor::wrap_effects(
                Event::ContractRuntime,
                self.contract_runtime
                    .handle_event(effect_builder, rng, event),
            ),
            Event::ContractRuntimeRequest(event) => reactor::wrap_effects(
                Event::ContractRuntime,
                self.contract_runtime
                    .handle_event(effect_builder, rng, event.into()),
            ),
            Event::StorageRequest(req) => reactor::wrap_effects(
                Event::Storage,
                self.storage.handle_event(effect_builder, rng, req.into()),
            ),
            Event::MarkBlockCompletedRequest(req) => reactor::wrap_effects(
                Event::Storage,
                self.storage.handle_event(effect_builder, rng, req.into()),
            ),
            Event::ControlAnnouncement(ann) => {
                error!(%ann, "control announcement dispatched in initializer");
                Effects::new()
            }
            Event::ChainspecLoaderAnnouncement(ann) => {
                // We don't dispatch ChainspecLoaderAnnouncement as it is ignored in the
                // initializer. This indicates a situation that is not harmful but
                // theoretically shouldn't happen, hence the warning.
                warn!(%ann, "chainspec loader announcement received by initializer, ignoring");
                Effects::new()
            }
            Event::ContractRuntimeAnnouncement(ann) => {
                // We don't dispatch ContractRuntimeAnnouncement as it shouldn't actually arrive at
                // the initializer. This indicates a possible bug.
                error!(%ann, "contract runtime announcement received by initializer, possibly a bug");
                Effects::new()
            }
            Event::NetworkRequest(ann) => {
                // No network traffic is expected during initialization. This indicates a possible
                // bug.
                error!(%ann, "network request received by initializer, possibly a bug");
                Effects::new()
            }
        }
    }

    fn maybe_exit(&self) -> Option<ReactorExit> {
        self.chainspec_loader.reactor_exit()
    }
}

#[cfg(test)]
pub(crate) mod tests {
    use std::sync::Arc;

    use super::*;

    use crate::{
        testing::network::NetworkedReactor,
        types::{Chainspec, ChainspecRawBytes, NodeId},
    };

    impl Reactor {
        pub(crate) fn new_with_chainspec(
            config: <Self as reactor::Reactor>::Config,
            registry: &Registry,
            event_queue: EventQueueHandle<Event>,
            chainspec: Arc<Chainspec>,
            chainspec_raw_bytes: Arc<ChainspecRawBytes>,
        ) -> Result<(Self, Effects<Event>), Error> {
            let effect_builder = EffectBuilder::new(event_queue);
            let (chainspec_loader, chainspec_effects) =
                ChainspecLoader::new_with_chainspec(chainspec, chainspec_raw_bytes, effect_builder);
            Self::new_with_chainspec_loader(config, registry, chainspec_loader, chainspec_effects)
        }
    }

    impl NetworkedReactor for Reactor {
        fn node_id(&self) -> NodeId {
            NodeId::from(&self.small_network_identity)
        }
    }
}<|MERGE_RESOLUTION|>--- conflicted
+++ resolved
@@ -205,14 +205,6 @@
                 .chainspec()
                 .highway_config
                 .finality_threshold_fraction,
-            chainspec_loader
-                .chainspec()
-                .protocol_config
-<<<<<<< HEAD
-                .verifiable_chunked_hash_activation,
-=======
-                .last_emergency_restart,
->>>>>>> 34190595
         )?;
 
         let contract_runtime = ContractRuntime::new(
