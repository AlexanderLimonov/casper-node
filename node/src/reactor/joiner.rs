//! Reactor used to join the network.

mod memory_metrics;

use std::{
    borrow::Cow,
    collections::BTreeMap,
    fmt::{self, Display, Formatter},
    path::PathBuf,
    sync::Arc,
    time::Instant,
};

use datasize::DataSize;
use derive_more::From;
use memory_metrics::MemoryMetrics;
use prometheus::Registry;
use reactor::ReactorEvent;
use serde::Serialize;
use tracing::{debug, warn};

use casper_execution_engine::storage::trie::TrieOrChunk;

#[cfg(test)]
use crate::testing::network::NetworkedReactor;
use crate::{
    components::{
        chain_synchronizer::{self, ChainSynchronizer, JoiningOutcome},
        chainspec_loader::{self, ChainspecLoader},
        console::{self, Console},
        contract_runtime::ContractRuntime,
        deploy_acceptor::{self, DeployAcceptor},
        event_stream_server,
        event_stream_server::{DeployGetter, EventStreamServer},
        fetcher::{self, Fetcher, FetcherBuilder, TrieFetcher, TrieFetcherEvent},
        gossiper::{self, Gossiper},
        metrics::Metrics,
        rest_server::{self, RestServer},
        small_network::{self, GossipedAddress, SmallNetwork, SmallNetworkIdentity},
        storage::{self, Storage},
        Component,
    },
    contract_runtime,
    effect::{
        announcements::{
            BlocklistAnnouncement, ChainspecLoaderAnnouncement, ContractRuntimeAnnouncement,
            ControlAnnouncement, DeployAcceptorAnnouncement, GossiperAnnouncement,
            LinearChainAnnouncement,
        },
        console::DumpConsensusStateRequest,
        incoming::{
            ConsensusMessageIncoming, FinalitySignatureIncoming, GossiperIncoming,
            NetRequestIncoming, NetResponse, NetResponseIncoming, TrieRequestIncoming,
            TrieResponseIncoming,
        },
        requests::{
            BeginGossipRequest, ChainspecLoaderRequest, ConsensusRequest, ContractRuntimeRequest,
            FetcherRequest, MetricsRequest, NetworkInfoRequest, NetworkRequest, RestRequest,
            StorageRequest, TrieFetcherRequest,
        },
        EffectBuilder, EffectExt, Effects,
    },
    protocol::Message,
    reactor::{
        self,
        event_queue_metrics::EventQueueMetrics,
        initializer,
        participating::{self, Error, ParticipatingInitConfig},
        EventQueueHandle, Finalize, ReactorExit,
    },
    types::{
<<<<<<< HEAD
        Block, BlockHeader, BlockHeaderWithMetadata, BlockWithMetadata, Deploy, ExitCode, NodeId,
=======
        Block, BlockByHeight, BlockHeader, BlockHeaderWithMetadata, Deploy, ExitCode, Tag,
        Timestamp,
>>>>>>> 53ff12a5
    },
    utils::WithDir,
    NodeRng,
};

/// Top-level event for the reactor.
#[allow(clippy::large_enum_variant)]
#[derive(Debug, From, Serialize)]
#[must_use]
pub(crate) enum JoinerEvent {
    /// Chain synchronizer event.
    #[from]
    ChainSynchronizer(chain_synchronizer::Event),

    /// Small Network event.
    #[from]
    SmallNetwork(small_network::Event<Message>),

    /// Storage event.
    #[from]
    Storage(storage::Event),

    #[from]
    /// REST server event.
    RestServer(#[serde(skip_serializing)] rest_server::Event),

    #[from]
    /// Event stream server event.
    EventStreamServer(#[serde(skip_serializing)] event_stream_server::Event),

    /// Metrics request.
    #[from]
    MetricsRequest(#[serde(skip_serializing)] MetricsRequest),

    #[from]
    /// Chainspec Loader event.
    ChainspecLoader(#[serde(skip_serializing)] chainspec_loader::Event),

    /// Chainspec info request
    #[from]
    ChainspecLoaderRequest(#[serde(skip_serializing)] ChainspecLoaderRequest),

    /// Network info request.
    #[from]
    NetworkInfoRequest(#[serde(skip_serializing)] NetworkInfoRequest),

    /// Block fetcher event.
    #[from]
    BlockFetcher(#[serde(skip_serializing)] fetcher::Event<Block>),

    /// Block header (without metadata) fetcher event.
    #[from]
    BlockHeaderFetcher(#[serde(skip_serializing)] fetcher::Event<BlockHeader>),

    /// Block header with metadata by height fetcher event.
    #[from]
    BlockHeaderByHeightFetcher(#[serde(skip_serializing)] fetcher::Event<BlockHeaderWithMetadata>),

    /// Linear chain (by height) fetcher event.
    #[from]
    BlockByHeightFetcher(#[serde(skip_serializing)] fetcher::Event<BlockWithMetadata>),

    /// Deploy fetcher event.
    #[from]
<<<<<<< HEAD
    DeployFetcher(#[serde(skip_serializing)] fetcher::Event<Deploy>),
=======
    BlockValidator(#[serde(skip_serializing)] block_validator::Event),
>>>>>>> 53ff12a5

    /// Trie or chunk fetcher event.
    #[from]
<<<<<<< HEAD
    TrieOrChunkFetcher(#[serde(skip_serializing)] fetcher::Event<TrieOrChunk>),
=======
    LinearChainSync(#[serde(skip_serializing)] linear_chain_sync::Event),
>>>>>>> 53ff12a5

    /// Trie fetcher event.
    #[from]
    TrieFetcher(#[serde(skip_serializing)] TrieFetcherEvent<NodeId>),

    /// Deploy acceptor event.
    #[from]
<<<<<<< HEAD
    DeployAcceptor(#[serde(skip_serializing)] deploy_acceptor::Event),
=======
    LinearChain(#[serde(skip_serializing)] linear_chain::Event),
>>>>>>> 53ff12a5

    /// Address gossiper event.
    #[from]
    AddressGossiper(gossiper::Event<GossipedAddress>),

    // Requests.
    /// Storage request.
    #[from]
    StorageRequest(StorageRequest),

    /// Console event.
    #[from]
    Console(console::Event),

    /// Contract runtime event.
    #[from]
    ContractRuntime(contract_runtime::Event),

    /// Requests.
    /// Linear chain block by hash fetcher request.
    #[from]
    BlockFetcherRequest(#[serde(skip_serializing)] FetcherRequest<Block>),

    /// Blocker header (with no metadata) fetcher request.
    #[from]
    BlockHeaderFetcherRequest(#[serde(skip_serializing)] FetcherRequest<NodeId, BlockHeader>),

    /// Trie or chunk fetcher request.
    #[from]
    TrieOrChunkFetcherRequest(#[serde(skip_serializing)] FetcherRequest<NodeId, TrieOrChunk>),

    /// Trie or chunk fetcher request.
    #[from]
    TrieFetcherRequest(#[serde(skip_serializing)] TrieFetcherRequest<NodeId>),

    /// Block header with metadata by height fetcher request.
    #[from]
    BlockHeaderByHeightFetcherRequest(
        #[serde(skip_serializing)] FetcherRequest<NodeId, BlockHeaderWithMetadata>,
    ),

    /// Linear chain block by height fetcher request.
    #[from]
<<<<<<< HEAD
    BlockByHeightFetcherRequest(
        #[serde(skip_serializing)] FetcherRequest<NodeId, BlockWithMetadata>,
    ),
=======
    BlockByHeightFetcherRequest(#[serde(skip_serializing)] FetcherRequest<BlockByHeight>),
>>>>>>> 53ff12a5

    /// Deploy fetcher request.
    #[from]
    DeployFetcherRequest(#[serde(skip_serializing)] FetcherRequest<Deploy>),

    /// Address gossip request.
    #[from]
<<<<<<< HEAD
    BeginAddressGossipRequest(BeginGossipRequest<GossipedAddress>),
=======
    BlockValidatorRequest(#[serde(skip_serializing)] BlockValidationRequest),
>>>>>>> 53ff12a5

    /// Contract runtime request.
    #[from]
    ContractRuntimeRequest(ContractRuntimeRequest),

    // Announcements
    /// A control announcement.
    #[from]
    ControlAnnouncement(ControlAnnouncement),

    /// Blocklist announcement.
    #[from]
<<<<<<< HEAD
    BlocklistAnnouncement(#[serde(skip_serializing)] BlocklistAnnouncement<NodeId>),
=======
    NetworkAnnouncement(#[serde(skip_serializing)] NetworkAnnouncement<Message>),
>>>>>>> 53ff12a5

    /// Block executor announcement.
    #[from]
    ContractRuntimeAnnouncement(#[serde(skip_serializing)] ContractRuntimeAnnouncement),

    /// Address Gossiper announcement.
    #[from]
    AddressGossiperAnnouncement(#[serde(skip_serializing)] GossiperAnnouncement<GossipedAddress>),

    /// DeployAcceptor announcement.
    #[from]
    DeployAcceptorAnnouncement(#[serde(skip_serializing)] DeployAcceptorAnnouncement),

    /// Linear chain announcement.
    #[from]
    LinearChainAnnouncement(#[serde(skip_serializing)] LinearChainAnnouncement),

    /// Chainspec loader announcement.
    #[from]
    ChainspecLoaderAnnouncement(#[serde(skip_serializing)] ChainspecLoaderAnnouncement),

    /// Consensus request.
    #[from]
    ConsensusRequest(#[serde(skip_serializing)] ConsensusRequest),

    /// Incoming consensus network message.
    #[from]
    ConsensusMessageIncoming(ConsensusMessageIncoming<NodeId>),

    /// Incoming deploy gossiper network message.
    #[from]
    DeployGossiperIncoming(GossiperIncoming<Deploy>),

    /// Incoming address gossiper network message.
    #[from]
    AddressGossiperIncoming(GossiperIncoming<GossipedAddress>),

    /// Incoming net request network message.
    #[from]
    NetRequestIncoming(NetRequestIncoming),

    /// Incoming net response network message.
    #[from]
    NetResponseIncoming(NetResponseIncoming),

    /// Incoming trie request network message.
    #[from]
    TrieRequestIncoming(TrieRequestIncoming),

    /// Incoming trie response network message.
    #[from]
    TrieResponseIncoming(TrieResponseIncoming),

    /// Incoming finality signature network message.
    #[from]
    FinalitySignatureIncoming(FinalitySignatureIncoming),
    /// Consensus dump request.
    #[from]
    DumpConsensusStateRequest(DumpConsensusStateRequest),
}

impl ReactorEvent for JoinerEvent {
    fn as_control(&self) -> Option<&ControlAnnouncement> {
        if let Self::ControlAnnouncement(ref ctrl_ann) = self {
            Some(ctrl_ann)
        } else {
            None
        }
    }
    fn description(&self) -> &'static str {
        match self {
            JoinerEvent::ChainSynchronizer(_) => "ChainSynchronizer",
            JoinerEvent::SmallNetwork(_) => "SmallNetwork",
            JoinerEvent::Storage(_) => "Storage",
            JoinerEvent::RestServer(_) => "RestServer",
            JoinerEvent::EventStreamServer(_) => "EventStreamServer",
            JoinerEvent::MetricsRequest(_) => "MetricsRequest",
            JoinerEvent::ChainspecLoader(_) => "ChainspecLoader",
            JoinerEvent::ChainspecLoaderRequest(_) => "ChainspecLoaderRequest",
            JoinerEvent::NetworkInfoRequest(_) => "NetworkInfoRequest",
            JoinerEvent::BlockFetcher(_) => "BlockFetcher",
            JoinerEvent::BlockByHeightFetcher(_) => "BlockByHeightFetcher",
            JoinerEvent::DeployFetcher(_) => "DeployFetcher",
            JoinerEvent::TrieOrChunkFetcher(_) => "TrieOrChunkFetcher",
            JoinerEvent::TrieFetcher(_) => "TrieFetcher",
            JoinerEvent::DeployAcceptor(_) => "DeployAcceptor",
            JoinerEvent::ContractRuntime(_) => "ContractRuntime",
            JoinerEvent::AddressGossiper(_) => "AddressGossiper",
            JoinerEvent::Console(_) => "Console",
            JoinerEvent::BlockFetcherRequest(_) => "BlockFetcherRequest",
            JoinerEvent::BlockByHeightFetcherRequest(_) => "BlockByHeightFetcherRequest",
            JoinerEvent::DeployFetcherRequest(_) => "DeployFetcherRequest",
            JoinerEvent::TrieOrChunkFetcherRequest(_) => "TrieOrChunkFetcherRequest",
            JoinerEvent::TrieFetcherRequest(_) => "TrieFetcherRequest",
            JoinerEvent::DumpConsensusStateRequest(_) => "DumpConsensusStateRequest",
            JoinerEvent::ControlAnnouncement(_) => "ControlAnnouncement",
            JoinerEvent::ContractRuntimeAnnouncement(_) => "ContractRuntimeAnnouncement",
            JoinerEvent::AddressGossiperAnnouncement(_) => "AddressGossiperAnnouncement",
            JoinerEvent::DeployAcceptorAnnouncement(_) => "DeployAcceptorAnnouncement",
            JoinerEvent::LinearChainAnnouncement(_) => "LinearChainAnnouncement",
            JoinerEvent::ChainspecLoaderAnnouncement(_) => "ChainspecLoaderAnnouncement",
            JoinerEvent::ConsensusRequest(_) => "ConsensusRequest",
            JoinerEvent::BlockHeaderFetcher(_) => "BlockHeaderFetcher",
            JoinerEvent::BlockHeaderByHeightFetcher(_) => "BlockHeaderByHeightFetcher",
            JoinerEvent::BlockHeaderFetcherRequest(_) => "BlockHeaderFetcherRequest",
            JoinerEvent::BlockHeaderByHeightFetcherRequest(_) => {
                "BlockHeaderByHeightFetcherRequest"
            }
            JoinerEvent::BlocklistAnnouncement(_) => "BlocklistAnnouncement",
            JoinerEvent::StorageRequest(_) => "StorageRequest",
            JoinerEvent::BeginAddressGossipRequest(_) => "BeginAddressGossipRequest",
            JoinerEvent::ConsensusMessageIncoming(_) => "ConsensusMessageIncoming",
            JoinerEvent::DeployGossiperIncoming(_) => "DeployGossiperIncoming",
            JoinerEvent::AddressGossiperIncoming(_) => "AddressGossiperIncoming",
            JoinerEvent::NetRequestIncoming(_) => "NetRequestIncoming",
            JoinerEvent::NetResponseIncoming(_) => "NetResponseIncoming",
            JoinerEvent::TrieRequestIncoming(_) => "TrieRequestIncoming",
            JoinerEvent::TrieResponseIncoming(_) => "TrieResponseIncoming",
            JoinerEvent::FinalitySignatureIncoming(_) => "FinalitySignatureIncoming",
            JoinerEvent::ContractRuntimeRequest(_) => "ContractRuntimeRequest",
        }
    }
}

<<<<<<< HEAD
impl From<NetworkRequest<NodeId, Message>> for JoinerEvent {
    fn from(request: NetworkRequest<NodeId, Message>) -> Self {
=======
impl From<LinearChainRequest> for JoinerEvent {
    fn from(req: LinearChainRequest) -> Self {
        JoinerEvent::LinearChain(linear_chain::Event::Request(req))
    }
}

impl From<StorageRequest> for JoinerEvent {
    fn from(request: StorageRequest) -> Self {
        JoinerEvent::Storage(request.into())
    }
}

impl From<NetworkRequest<Message>> for JoinerEvent {
    fn from(request: NetworkRequest<Message>) -> Self {
>>>>>>> 53ff12a5
        JoinerEvent::SmallNetwork(small_network::Event::from(request))
    }
}

impl From<NetworkRequest<gossiper::Message<GossipedAddress>>> for JoinerEvent {
    fn from(request: NetworkRequest<gossiper::Message<GossipedAddress>>) -> Self {
        JoinerEvent::SmallNetwork(small_network::Event::from(
            request.map_payload(Message::from),
        ))
    }
}

impl From<RestRequest> for JoinerEvent {
    fn from(request: RestRequest) -> Self {
        JoinerEvent::RestServer(rest_server::Event::RestRequest(request))
    }
}

impl Display for JoinerEvent {
    fn fmt(&self, f: &mut Formatter<'_>) -> fmt::Result {
        match self {
            JoinerEvent::ChainSynchronizer(event) => {
                write!(f, "chain synchronizer: {}", event)
            }
            JoinerEvent::SmallNetwork(event) => write!(f, "small network: {}", event),
            JoinerEvent::BlocklistAnnouncement(event) => {
                write!(f, "blocklist announcement: {}", event)
            }
            JoinerEvent::Storage(request) => write!(f, "storage: {}", request),
            JoinerEvent::RestServer(event) => write!(f, "rest server: {}", event),
            JoinerEvent::EventStreamServer(event) => write!(f, "event stream server: {}", event),
            JoinerEvent::MetricsRequest(req) => write!(f, "metrics request: {}", req),
            JoinerEvent::ChainspecLoader(event) => write!(f, "chainspec loader: {}", event),
            JoinerEvent::ChainspecLoaderRequest(req) => {
                write!(f, "chainspec loader request: {}", req)
            }
            JoinerEvent::StorageRequest(req) => write!(f, "storage request: {}", req),
            JoinerEvent::NetworkInfoRequest(req) => write!(f, "network info request: {}", req),
            JoinerEvent::BlockFetcherRequest(request) => {
                write!(f, "block fetcher request: {}", request)
            }
            JoinerEvent::DeployFetcherRequest(request) => {
                write!(f, "deploy fetcher request: {}", request)
            }
            JoinerEvent::BeginAddressGossipRequest(request) => {
                write!(f, "begin address gossip request: {}", request)
            }
            JoinerEvent::TrieOrChunkFetcherRequest(request) => {
                write!(f, "trie or chunk fetcher request: {}", request)
            }
            JoinerEvent::TrieFetcherRequest(request) => {
                write!(f, "trie fetcher request: {}", request)
            }
            JoinerEvent::BlockFetcher(event) => write!(f, "block fetcher: {}", event),
            JoinerEvent::BlockByHeightFetcherRequest(request) => {
                write!(f, "block by height fetcher request: {}", request)
            }
            JoinerEvent::TrieOrChunkFetcher(event) => {
                write!(f, "trie or chunk fetcher: {}", event)
            }
            JoinerEvent::TrieFetcher(event) => write!(f, "trie fetcher: {}", event),
            JoinerEvent::DeployFetcher(event) => write!(f, "deploy fetcher event: {}", event),
            JoinerEvent::ContractRuntime(event) => write!(f, "contract runtime event: {:?}", event),
            JoinerEvent::ContractRuntimeAnnouncement(announcement) => {
                write!(f, "block executor announcement: {}", announcement)
            }
            JoinerEvent::AddressGossiper(event) => write!(f, "address gossiper: {}", event),
            JoinerEvent::Console(event) => write!(f, "console: {}", event),
            JoinerEvent::AddressGossiperAnnouncement(ann) => {
                write!(f, "address gossiper announcement: {}", ann)
            }
            JoinerEvent::BlockByHeightFetcher(event) => {
                write!(f, "block by height fetcher event: {}", event)
            }
            JoinerEvent::DeployAcceptorAnnouncement(ann) => {
                write!(f, "deploy acceptor announcement: {}", ann)
            }
            JoinerEvent::DeployAcceptor(event) => write!(f, "deploy acceptor: {}", event),
            JoinerEvent::ControlAnnouncement(ctrl_ann) => write!(f, "control: {}", ctrl_ann),
            JoinerEvent::LinearChainAnnouncement(ann) => {
                write!(f, "linear chain announcement: {}", ann)
            }
            JoinerEvent::ChainspecLoaderAnnouncement(ann) => {
                write!(f, "chainspec loader announcement: {}", ann)
            }
            JoinerEvent::ConsensusRequest(req) => write!(f, "consensus request: {:?}", req),
            JoinerEvent::BlockHeaderFetcher(block_header) => {
                write!(f, "block header fetcher event: {}", block_header)
            }
            JoinerEvent::BlockHeaderFetcherRequest(req) => {
                write!(f, "block header fetcher request: {}", req)
            }
            JoinerEvent::BlockHeaderByHeightFetcher(block_header_by_height) => {
                write!(
                    f,
                    "block header by height fetcher event: {}",
                    block_header_by_height
                )
            }
            JoinerEvent::BlockHeaderByHeightFetcherRequest(req) => {
                write!(f, "block header by height fetcher request: {}", req)
            }
            JoinerEvent::ConsensusMessageIncoming(inner) => write!(f, "incoming: {}", inner),
            JoinerEvent::DeployGossiperIncoming(inner) => write!(f, "incoming: {}", inner),
            JoinerEvent::AddressGossiperIncoming(inner) => write!(f, "incoming: {}", inner),
            JoinerEvent::NetRequestIncoming(inner) => write!(f, "incoming: {}", inner),
            JoinerEvent::NetResponseIncoming(inner) => write!(f, "incoming: {}", inner),
            JoinerEvent::TrieRequestIncoming(inner) => write!(f, "incoming: {}", inner),
            JoinerEvent::TrieResponseIncoming(inner) => write!(f, "incoming: {}", inner),
            JoinerEvent::FinalitySignatureIncoming(inner) => write!(f, "incoming: {}", inner),
            JoinerEvent::ContractRuntimeRequest(req) => {
                write!(f, "contract runtime request: {}", req)
            }
            JoinerEvent::DumpConsensusStateRequest(req) => {
                write!(f, "consensus dump request: {}", req)
            }
        }
    }
}

/// Joining node reactor.
#[derive(DataSize)]
pub(crate) struct Reactor {
    root: PathBuf,
    metrics: Metrics,
    small_network: SmallNetwork<JoinerEvent, Message>,
    address_gossiper: Gossiper<GossipedAddress, JoinerEvent>,
    config: participating::Config,
    chainspec_loader: ChainspecLoader,
    storage: Storage,
    contract_runtime: ContractRuntime,
<<<<<<< HEAD
    chain_synchronizer: ChainSynchronizer,
    deploy_fetcher: Fetcher<Deploy>,
    block_by_hash_fetcher: Fetcher<Block>,
    block_by_height_fetcher: Fetcher<BlockWithMetadata>,
    block_header_and_finality_signatures_by_height_fetcher: Fetcher<BlockHeaderWithMetadata>,
    trie_or_chunk_fetcher: Fetcher<TrieOrChunk>,
    // Handles requests for fetching tries from the network.
    trie_fetcher: TrieFetcher<NodeId>,
=======
    linear_chain_fetcher: Fetcher<Block>,
    linear_chain_sync: LinearChainSync,
    block_validator: BlockValidator,
    deploy_fetcher: Fetcher<Deploy>,
    linear_chain: linear_chain::LinearChainComponent,
>>>>>>> 53ff12a5
    console: Console,
    block_header_by_hash_fetcher: Fetcher<BlockHeader>,
    #[data_size(skip)]
    deploy_acceptor: DeployAcceptor,
    #[data_size(skip)]
    event_queue_metrics: EventQueueMetrics,
    #[data_size(skip)]
    rest_server: RestServer,
    #[data_size(skip)]
    event_stream_server: EventStreamServer,
    // Attach memory metrics for the joiner.
    #[data_size(skip)] // Never allocates data on the heap.
    memory_metrics: MemoryMetrics,
    node_startup_instant: Instant,
}

impl reactor::Reactor for Reactor {
    type Event = JoinerEvent;

    // The "configuration" is in fact the whole state of the initializer reactor, which we
    // deconstruct and reuse.
    type Config = WithDir<initializer::Reactor>;
    type Error = Error;

    fn new(
        initializer: Self::Config,
        registry: &Registry,
        event_queue: EventQueueHandle<Self::Event>,
        _rng: &mut NodeRng,
    ) -> Result<(Self, Effects<Self::Event>), Self::Error> {
        let (root, initializer) = initializer.into_parts();

        let initializer::Reactor {
            config: with_dir_config,
            chainspec_loader,
            storage,
            contract_runtime,
            small_network_identity,
        } = initializer;

        // We don't need to be super precise about the startup time, i.e.
        // we can skip the time spent in `initializer` for the sake of code simplicity.
        let node_startup_instant = Instant::now();
        // TODO: Remove wrapper around Reactor::Config instead.
        let (_, config) = with_dir_config.into_parts();

        let memory_metrics = MemoryMetrics::new(registry.clone())?;

        let event_queue_metrics = EventQueueMetrics::new(registry.clone(), event_queue)?;

        let metrics = Metrics::new(registry.clone());

        let chainspec = chainspec_loader.chainspec().as_ref();
        let (console, console_effects) =
            Console::new(&WithDir::new(&root, config.console.clone()), event_queue)?;

        let (small_network, small_network_effects) = SmallNetwork::new(
            event_queue,
            config.network.clone(),
            Some(WithDir::new(&root, &config.consensus)),
            registry,
            small_network_identity,
            chainspec,
        )?;

        let mut effects = reactor::wrap_effects(JoinerEvent::SmallNetwork, small_network_effects);
        effects.extend(reactor::wrap_effects(JoinerEvent::Console, console_effects));

        let address_gossiper =
            Gossiper::new_for_complete_items("address_gossiper", config.gossip, registry)?;

        let next_upgrade_activation_point = chainspec_loader.next_upgrade_activation_point();
        let effect_builder = EffectBuilder::new(event_queue);
        let (chain_synchronizer, sync_effects) = ChainSynchronizer::new(
            Arc::clone(chainspec_loader.chainspec()),
            config.node.clone(),
            next_upgrade_activation_point,
            chainspec.protocol_config.verifiable_chunked_hash_activation,
            effect_builder,
        );
        effects.extend(reactor::wrap_effects(
            JoinerEvent::ChainSynchronizer,
            sync_effects,
        ));

        let verifiable_chunked_hash_activation = chainspec_loader
            .chainspec()
            .protocol_config
            .verifiable_chunked_hash_activation;
        let protocol_version = &chainspec_loader.chainspec().protocol_config.version;
        let rest_server = RestServer::new(
            config.rest_server.clone(),
            effect_builder,
            *protocol_version,
            node_startup_instant,
        )?;

        let event_stream_server = EventStreamServer::new(
            config.event_stream_server.clone(),
            storage.root_path().to_path_buf(),
            *protocol_version,
            DeployGetter::new(effect_builder),
        )?;

        let fetcher_builder =
            FetcherBuilder::new(config.fetcher, registry, verifiable_chunked_hash_activation);

        let deploy_fetcher = fetcher_builder.build("deploy")?;
        let block_by_height_fetcher = fetcher_builder.build("block_by_height")?;
        let block_by_hash_fetcher = fetcher_builder.build("block")?;
        let block_header_and_finality_signatures_by_height_fetcher =
            fetcher_builder.build("block_header_by_height")?;
        let block_header_by_hash_fetcher = fetcher_builder.build("block_header")?;

        let trie_or_chunk_fetcher = fetcher_builder.build("trie_or_chunk")?;
        let trie_fetcher = TrieFetcher::new(verifiable_chunked_hash_activation);

        let deploy_acceptor = DeployAcceptor::new(
            config.deploy_acceptor,
            &*chainspec_loader.chainspec(),
            registry,
        )?;

        effects.extend(reactor::wrap_effects(
            JoinerEvent::ChainspecLoader,
            chainspec_loader.start_checking_for_upgrades(effect_builder),
        ));

        Ok((
            Self {
                root,
                metrics,
                small_network,
                address_gossiper,
                config,
                chainspec_loader,
                storage,
                contract_runtime,
                chain_synchronizer,
                block_by_hash_fetcher,
                deploy_fetcher,
                block_by_height_fetcher,
                block_header_by_hash_fetcher,
                block_header_and_finality_signatures_by_height_fetcher,
                trie_or_chunk_fetcher,
                trie_fetcher,
                deploy_acceptor,
                event_queue_metrics,
                rest_server,
                event_stream_server,
                memory_metrics,
                node_startup_instant,
                console,
            },
            effects,
        ))
    }

    fn dispatch_event(
        &mut self,
        effect_builder: EffectBuilder<Self::Event>,
        rng: &mut NodeRng,
        event: Self::Event,
    ) -> Effects<Self::Event> {
        match event {
            JoinerEvent::ChainSynchronizer(event) => reactor::wrap_effects(
                JoinerEvent::ChainSynchronizer,
                self.chain_synchronizer
                    .handle_event(effect_builder, rng, event),
            ),
            JoinerEvent::SmallNetwork(event) => reactor::wrap_effects(
                JoinerEvent::SmallNetwork,
                self.small_network.handle_event(effect_builder, rng, event),
            ),
            JoinerEvent::ControlAnnouncement(ctrl_ann) => {
                unreachable!("unhandled control announcement: {}", ctrl_ann)
            }
            JoinerEvent::BlocklistAnnouncement(ann) => {
                self.dispatch_event(effect_builder, rng, JoinerEvent::SmallNetwork(ann.into()))
            }
<<<<<<< HEAD
=======
            JoinerEvent::NetworkAnnouncement(NetworkAnnouncement::GossipOurAddress(
                gossiped_address,
            )) => {
                let event = gossiper::Event::ItemReceived {
                    item_id: gossiped_address,
                    source: Source::Ourself,
                };
                self.dispatch_event(effect_builder, rng, JoinerEvent::AddressGossiper(event))
            }
            JoinerEvent::NetworkAnnouncement(NetworkAnnouncement::MessageReceived {
                sender,
                payload,
            }) => match payload {
                Message::GetResponse {
                    tag: Tag::Block,
                    serialized_item,
                } => {
                    let block = match bincode::deserialize(&serialized_item) {
                        Ok(block) => Box::new(block),
                        Err(err) => {
                            error!("failed to decode block from {}: {}", sender, err);
                            return Effects::new();
                        }
                    };
                    let event = fetcher::Event::GotRemotely {
                        item: block,
                        source: Source::Peer(sender),
                    };
                    self.dispatch_event(effect_builder, rng, JoinerEvent::BlockFetcher(event))
                }
                Message::GetResponse {
                    tag: Tag::BlockByHeight,
                    serialized_item,
                } => {
                    let block_at_height: BlockByHeight =
                        match bincode::deserialize(&serialized_item) {
                            Ok(maybe_block) => maybe_block,
                            Err(err) => {
                                error!("failed to decode block from {}: {}", sender, err);
                                return Effects::new();
                            }
                        };

                    let event = match block_at_height {
                        BlockByHeight::Absent(block_height) => fetcher::Event::AbsentRemotely {
                            id: block_height,
                            peer: sender,
                        },
                        BlockByHeight::Block(block) => fetcher::Event::GotRemotely {
                            item: Box::new(BlockByHeight::Block(block)),
                            source: Source::Peer(sender),
                        },
                    };
                    self.dispatch_event(
                        effect_builder,
                        rng,
                        JoinerEvent::BlockByHeightFetcher(event),
                    )
                }
                Message::GetResponse {
                    tag: Tag::Deploy,
                    serialized_item,
                } => {
                    let deploy = match bincode::deserialize(&serialized_item) {
                        Ok(deploy) => Box::new(deploy),
                        Err(err) => {
                            error!("failed to decode deploy from {}: {}", sender, err);
                            return Effects::new();
                        }
                    };
                    let event = JoinerEvent::DeployAcceptor(deploy_acceptor::Event::Accept {
                        deploy,
                        source: Source::Peer(sender),
                        maybe_responder: None,
                    });
                    self.dispatch_event(effect_builder, rng, event)
                }
                Message::AddressGossiper(message) => {
                    let event = JoinerEvent::AddressGossiper(gossiper::Event::MessageReceived {
                        sender,
                        message,
                    });
                    self.dispatch_event(effect_builder, rng, event)
                }
                Message::FinalitySignature(_) => {
                    debug!("finality signatures not handled in joiner reactor");
                    Effects::new()
                }
                other => {
                    debug!(?other, "network announcement ignored.");
                    Effects::new()
                }
            },
>>>>>>> 53ff12a5
            JoinerEvent::DeployAcceptorAnnouncement(
                DeployAcceptorAnnouncement::AcceptedNewDeploy { deploy, source },
            ) => {
                let event = event_stream_server::Event::DeployAccepted(*deploy.id());
                let mut effects =
                    self.dispatch_event(effect_builder, rng, JoinerEvent::EventStreamServer(event));

                let event = fetcher::Event::GotRemotely {
                    verifiable_chunked_hash_activation: None,
                    item: deploy,
                    source,
                };
                effects.extend(self.dispatch_event(
                    effect_builder,
                    rng,
                    JoinerEvent::DeployFetcher(event),
                ));

                effects
            }
            JoinerEvent::DeployAcceptorAnnouncement(
                DeployAcceptorAnnouncement::InvalidDeploy { deploy, source },
            ) => {
                let deploy_hash = *deploy.id();
                let peer = source;
                warn!(?deploy_hash, ?peer, "Invalid deploy received from a peer.");
                Effects::new()
            }
            JoinerEvent::Storage(event) => reactor::wrap_effects(
                JoinerEvent::Storage,
                self.storage.handle_event(effect_builder, rng, event),
            ),
            JoinerEvent::BlockFetcherRequest(request) => self.dispatch_event(
                effect_builder,
                rng,
                JoinerEvent::BlockFetcher(request.into()),
            ),
            JoinerEvent::DeployAcceptor(event) => reactor::wrap_effects(
                JoinerEvent::DeployAcceptor,
                self.deploy_acceptor
                    .handle_event(effect_builder, rng, event),
            ),
            JoinerEvent::BlockFetcher(event) => reactor::wrap_effects(
                JoinerEvent::BlockFetcher,
                self.block_by_hash_fetcher
                    .handle_event(effect_builder, rng, event),
            ),
            JoinerEvent::DeployFetcher(event) => reactor::wrap_effects(
                JoinerEvent::DeployFetcher,
                self.deploy_fetcher.handle_event(effect_builder, rng, event),
            ),
            JoinerEvent::BlockByHeightFetcher(event) => reactor::wrap_effects(
                JoinerEvent::BlockByHeightFetcher,
                self.block_by_height_fetcher
                    .handle_event(effect_builder, rng, event),
            ),
            JoinerEvent::BlockHeaderFetcher(event) => reactor::wrap_effects(
                JoinerEvent::BlockHeaderFetcher,
                self.block_header_by_hash_fetcher
                    .handle_event(effect_builder, rng, event),
            ),
            JoinerEvent::DeployFetcherRequest(request) => self.dispatch_event(
                effect_builder,
                rng,
                JoinerEvent::DeployFetcher(request.into()),
            ),
            JoinerEvent::StorageRequest(req) => reactor::wrap_effects(
                JoinerEvent::Storage,
                self.storage.handle_event(effect_builder, rng, req.into()),
            ),
            JoinerEvent::BeginAddressGossipRequest(req) => reactor::wrap_effects(
                JoinerEvent::AddressGossiper,
                self.address_gossiper
                    .handle_event(effect_builder, rng, req.into()),
            ),
            JoinerEvent::BlockByHeightFetcherRequest(request) => self.dispatch_event(
                effect_builder,
                rng,
                JoinerEvent::BlockByHeightFetcher(request.into()),
            ),
            JoinerEvent::BlockHeaderFetcherRequest(request) => self.dispatch_event(
                effect_builder,
                rng,
                JoinerEvent::BlockHeaderFetcher(request.into()),
            ),
            JoinerEvent::TrieOrChunkFetcher(event) => reactor::wrap_effects(
                JoinerEvent::TrieOrChunkFetcher,
                self.trie_or_chunk_fetcher
                    .handle_event(effect_builder, rng, event),
            ),
            JoinerEvent::TrieFetcher(event) => reactor::wrap_effects(
                JoinerEvent::TrieFetcher,
                self.trie_fetcher.handle_event(effect_builder, rng, event),
            ),
            JoinerEvent::ContractRuntime(event) => reactor::wrap_effects(
                JoinerEvent::ContractRuntime,
                self.contract_runtime
                    .handle_event(effect_builder, rng, event),
            ),
            JoinerEvent::ContractRuntimeRequest(req) => reactor::wrap_effects(
                JoinerEvent::ContractRuntime,
                self.contract_runtime
                    .handle_event(effect_builder, rng, req.into()),
            ),
            JoinerEvent::ContractRuntimeAnnouncement(_) => Effects::new(),
            JoinerEvent::AddressGossiper(event) => reactor::wrap_effects(
                JoinerEvent::AddressGossiper,
                self.address_gossiper
                    .handle_event(effect_builder, rng, event),
            ),
            JoinerEvent::Console(event) => reactor::wrap_effects(
                JoinerEvent::Console,
                self.console.handle_event(effect_builder, rng, event),
            ),
            JoinerEvent::AddressGossiperAnnouncement(GossiperAnnouncement::NewCompleteItem(
                gossiped_address,
            )) => {
                let reactor_event = JoinerEvent::SmallNetwork(
                    small_network::Event::PeerAddressReceived(gossiped_address),
                );
                self.dispatch_event(effect_builder, rng, reactor_event)
            }
            JoinerEvent::AddressGossiperAnnouncement(GossiperAnnouncement::FinishedGossiping(
                _,
            )) => {
                // We don't care about completion of gossiping an address.
                Effects::new()
            }
            JoinerEvent::LinearChainAnnouncement(LinearChainAnnouncement::BlockAdded(block)) => {
                reactor::wrap_effects(
                    JoinerEvent::EventStreamServer,
                    self.event_stream_server.handle_event(
                        effect_builder,
                        rng,
                        event_stream_server::Event::BlockAdded(block),
                    ),
                )
            }
            JoinerEvent::LinearChainAnnouncement(
                LinearChainAnnouncement::NewFinalitySignature(fs),
            ) => {
                let reactor_event = JoinerEvent::EventStreamServer(
                    event_stream_server::Event::FinalitySignature(fs),
                );
                self.dispatch_event(effect_builder, rng, reactor_event)
            }
            JoinerEvent::RestServer(event) => reactor::wrap_effects(
                JoinerEvent::RestServer,
                self.rest_server.handle_event(effect_builder, rng, event),
            ),
            JoinerEvent::EventStreamServer(event) => reactor::wrap_effects(
                JoinerEvent::EventStreamServer,
                self.event_stream_server
                    .handle_event(effect_builder, rng, event),
            ),
            JoinerEvent::MetricsRequest(req) => reactor::wrap_effects(
                JoinerEvent::MetricsRequest,
                self.metrics.handle_event(effect_builder, rng, req),
            ),
            JoinerEvent::ChainspecLoader(event) => reactor::wrap_effects(
                JoinerEvent::ChainspecLoader,
                self.chainspec_loader
                    .handle_event(effect_builder, rng, event),
            ),
            JoinerEvent::ChainspecLoaderRequest(req) => self.dispatch_event(
                effect_builder,
                rng,
                JoinerEvent::ChainspecLoader(req.into()),
            ),
            JoinerEvent::NetworkInfoRequest(req) => {
                let event = JoinerEvent::SmallNetwork(small_network::Event::from(req));
                self.dispatch_event(effect_builder, rng, event)
            }
            JoinerEvent::ChainspecLoaderAnnouncement(
                ChainspecLoaderAnnouncement::UpgradeActivationPointRead(next_upgrade),
            ) => {
                let reactor_event = JoinerEvent::ChainspecLoader(
                    chainspec_loader::Event::GotNextUpgrade(next_upgrade.clone()),
                );
                let mut effects = self.dispatch_event(effect_builder, rng, reactor_event);

                let reactor_event = JoinerEvent::ChainSynchronizer(
                    chain_synchronizer::Event::GotUpgradeActivationPoint(
                        next_upgrade.activation_point(),
                    ),
                );
                effects.extend(self.dispatch_event(effect_builder, rng, reactor_event));
                effects
            }
            // This is done to handle status requests from the RestServer
            JoinerEvent::ConsensusRequest(ConsensusRequest::Status(responder)) => {
                // no consensus, respond with None
                responder.respond(None).ignore()
            }
            JoinerEvent::ConsensusRequest(ConsensusRequest::ValidatorChanges(responder)) => {
                // no consensus, respond with empty map
                responder.respond(BTreeMap::new()).ignore()
            }
            JoinerEvent::BlockHeaderByHeightFetcher(event) => reactor::wrap_effects(
                JoinerEvent::BlockHeaderByHeightFetcher,
                self.block_header_and_finality_signatures_by_height_fetcher
                    .handle_event(effect_builder, rng, event),
            ),
            JoinerEvent::BlockHeaderByHeightFetcherRequest(request) => self.dispatch_event(
                effect_builder,
                rng,
                JoinerEvent::BlockHeaderByHeightFetcher(request.into()),
            ),
            JoinerEvent::TrieOrChunkFetcherRequest(request) => self.dispatch_event(
                effect_builder,
                rng,
                JoinerEvent::TrieOrChunkFetcher(request.into()),
            ),
            JoinerEvent::TrieFetcherRequest(request) => self.dispatch_event(
                effect_builder,
                rng,
                JoinerEvent::TrieFetcher(request.into()),
            ),
            JoinerEvent::ConsensusMessageIncoming(incoming) => {
                debug!(%incoming, "ignoring incoming consensus message");
                Effects::new()
            }
            JoinerEvent::DeployGossiperIncoming(incoming) => {
                debug!(%incoming, "ignoring incoming deploy gossiper message");
                Effects::new()
            }
            JoinerEvent::AddressGossiperIncoming(incoming) => reactor::wrap_effects(
                JoinerEvent::AddressGossiper,
                self.address_gossiper
                    .handle_event(effect_builder, rng, incoming.into()),
            ),
            JoinerEvent::NetRequestIncoming(incoming) => reactor::wrap_effects(
                JoinerEvent::Storage,
                self.storage
                    .handle_event(effect_builder, rng, incoming.into()),
            ),
            JoinerEvent::NetResponseIncoming(NetResponseIncoming { sender, message }) => {
                self.handle_get_response(effect_builder, rng, sender, message)
            }
            JoinerEvent::TrieRequestIncoming(incoming) => reactor::wrap_effects(
                JoinerEvent::ContractRuntime,
                self.contract_runtime
                    .handle_event(effect_builder, rng, incoming.into()),
            ),
            JoinerEvent::TrieResponseIncoming(TrieResponseIncoming { sender, message }) => {
                reactor::handle_fetch_response::<Self, TrieOrChunk>(
                    self,
                    effect_builder,
                    rng,
                    sender,
                    &message.0,
                    self.chainspec_loader
                        .chainspec()
                        .protocol_config
                        .verifiable_chunked_hash_activation,
                )
            }

            JoinerEvent::FinalitySignatureIncoming(FinalitySignatureIncoming {
                sender, ..
            }) => {
                debug!(%sender, "finality signatures not handled in joiner reactor");
                Effects::new()
            }
            JoinerEvent::DumpConsensusStateRequest(req) => {
                // We have no consensus running in the joiner, so we answer with `None`.
                req.answer(Err(Cow::Borrowed("node is joining, no running consensus")))
                    .ignore()
            }
        }
    }

    fn maybe_exit(&self) -> Option<ReactorExit> {
        self.chain_synchronizer
            .joining_outcome()
            .map(|outcome| match outcome {
                JoiningOutcome::ShouldExitForUpgrade => {
                    ReactorExit::ProcessShouldExit(ExitCode::Success)
                }
                JoiningOutcome::Synced { .. } | JoiningOutcome::RanUpgradeOrGenesis { .. } => {
                    ReactorExit::ProcessShouldContinue
                }
            })
    }

    fn update_metrics(&mut self, event_queue_handle: EventQueueHandle<Self::Event>) {
        self.memory_metrics.estimate(self);
        self.event_queue_metrics
            .record_event_queue_counts(&event_queue_handle);
    }
}

impl Reactor {
    fn handle_get_response(
        &mut self,
        effect_builder: EffectBuilder<JoinerEvent>,
        rng: &mut NodeRng,
        sender: NodeId,
        message: NetResponse,
    ) -> Effects<JoinerEvent> {
        let verifiable_chunked_hash_activation = self
            .chainspec_loader
            .chainspec()
            .protocol_config
            .verifiable_chunked_hash_activation;
        match message {
            NetResponse::Deploy(ref serialized_item) => {
                reactor::handle_fetch_response::<Self, Deploy>(
                    self,
                    effect_builder,
                    rng,
                    sender,
                    serialized_item,
                    verifiable_chunked_hash_activation,
                )
            }
            NetResponse::Block(ref serialized_item) => {
                reactor::handle_fetch_response::<Self, Block>(
                    self,
                    effect_builder,
                    rng,
                    sender,
                    serialized_item,
                    verifiable_chunked_hash_activation,
                )
            }
            NetResponse::GossipedAddress(_) => {
                // The item trait is used for both fetchers and gossiped things, but this kind of
                // item is never fetched, only gossiped.
                warn!(
                    "Gossiped addresses are never fetched, banning peer: {}",
                    sender
                );
                effect_builder
                    .announce_disconnect_from_peer(sender)
                    .ignore()
            }
            NetResponse::BlockAndMetadataByHeight(ref serialized_item) => {
                reactor::handle_fetch_response::<Self, BlockWithMetadata>(
                    self,
                    effect_builder,
                    rng,
                    sender,
                    serialized_item,
                    verifiable_chunked_hash_activation,
                )
            }
            NetResponse::BlockHeaderByHash(ref serialized_item) => {
                reactor::handle_fetch_response::<Self, BlockHeader>(
                    self,
                    effect_builder,
                    rng,
                    sender,
                    serialized_item,
                    verifiable_chunked_hash_activation,
                )
            }
            NetResponse::BlockHeaderAndFinalitySignaturesByHeight(ref serialized_item) => {
                reactor::handle_fetch_response::<Self, BlockHeaderWithMetadata>(
                    self,
                    effect_builder,
                    rng,
                    sender,
                    serialized_item,
                    verifiable_chunked_hash_activation,
                )
            }
        }
    }

    /// Deconstructs the reactor into config useful for creating a Validator reactor. Shuts down
    /// the network, closing all incoming and outgoing connections, and frees up the listening
    /// socket.
    pub(crate) async fn into_participating_config(self) -> Result<ParticipatingInitConfig, Error> {
        let joining_outcome = self
            .chain_synchronizer
            .into_joining_outcome()
            .ok_or(Error::InvalidJoiningOutcome)?;
        let config = ParticipatingInitConfig {
            root: self.root,
            chainspec_loader: self.chainspec_loader,
            config: self.config,
            contract_runtime: self.contract_runtime,
            storage: self.storage,
            joining_outcome,
            event_stream_server: self.event_stream_server,
            small_network_identity: SmallNetworkIdentity::from(&self.small_network),
            node_startup_instant: self.node_startup_instant,
        };
        self.small_network.finalize().await;
        self.rest_server.finalize().await;
        Ok(config)
    }
}

#[cfg(test)]
impl NetworkedReactor for Reactor {
    fn node_id(&self) -> crate::types::NodeId {
        self.small_network.node_id()
    }
}

#[cfg(test)]
impl Reactor {
    /// Inspect storage.
    pub(crate) fn storage(&self) -> &Storage {
        &self.storage
    }

    /// Inspect the contract runtime.
    pub(crate) fn contract_runtime(&self) -> &ContractRuntime {
        &self.contract_runtime
    }
}<|MERGE_RESOLUTION|>--- conflicted
+++ resolved
@@ -69,12 +69,7 @@
         EventQueueHandle, Finalize, ReactorExit,
     },
     types::{
-<<<<<<< HEAD
         Block, BlockHeader, BlockHeaderWithMetadata, BlockWithMetadata, Deploy, ExitCode, NodeId,
-=======
-        Block, BlockByHeight, BlockHeader, BlockHeaderWithMetadata, Deploy, ExitCode, Tag,
-        Timestamp,
->>>>>>> 53ff12a5
     },
     utils::WithDir,
     NodeRng,
@@ -139,31 +134,19 @@
 
     /// Deploy fetcher event.
     #[from]
-<<<<<<< HEAD
     DeployFetcher(#[serde(skip_serializing)] fetcher::Event<Deploy>),
-=======
-    BlockValidator(#[serde(skip_serializing)] block_validator::Event),
->>>>>>> 53ff12a5
 
     /// Trie or chunk fetcher event.
     #[from]
-<<<<<<< HEAD
     TrieOrChunkFetcher(#[serde(skip_serializing)] fetcher::Event<TrieOrChunk>),
-=======
-    LinearChainSync(#[serde(skip_serializing)] linear_chain_sync::Event),
->>>>>>> 53ff12a5
 
     /// Trie fetcher event.
     #[from]
-    TrieFetcher(#[serde(skip_serializing)] TrieFetcherEvent<NodeId>),
+    TrieFetcher(#[serde(skip_serializing)] TrieFetcherEvent),
 
     /// Deploy acceptor event.
     #[from]
-<<<<<<< HEAD
     DeployAcceptor(#[serde(skip_serializing)] deploy_acceptor::Event),
-=======
-    LinearChain(#[serde(skip_serializing)] linear_chain::Event),
->>>>>>> 53ff12a5
 
     /// Address gossiper event.
     #[from]
@@ -189,31 +172,25 @@
 
     /// Blocker header (with no metadata) fetcher request.
     #[from]
-    BlockHeaderFetcherRequest(#[serde(skip_serializing)] FetcherRequest<NodeId, BlockHeader>),
+    BlockHeaderFetcherRequest(#[serde(skip_serializing)] FetcherRequest<BlockHeader>),
 
     /// Trie or chunk fetcher request.
     #[from]
-    TrieOrChunkFetcherRequest(#[serde(skip_serializing)] FetcherRequest<NodeId, TrieOrChunk>),
+    TrieOrChunkFetcherRequest(#[serde(skip_serializing)] FetcherRequest<TrieOrChunk>),
 
     /// Trie or chunk fetcher request.
     #[from]
-    TrieFetcherRequest(#[serde(skip_serializing)] TrieFetcherRequest<NodeId>),
+    TrieFetcherRequest(#[serde(skip_serializing)] TrieFetcherRequest),
 
     /// Block header with metadata by height fetcher request.
     #[from]
     BlockHeaderByHeightFetcherRequest(
-        #[serde(skip_serializing)] FetcherRequest<NodeId, BlockHeaderWithMetadata>,
+        #[serde(skip_serializing)] FetcherRequest<BlockHeaderWithMetadata>,
     ),
 
     /// Linear chain block by height fetcher request.
     #[from]
-<<<<<<< HEAD
-    BlockByHeightFetcherRequest(
-        #[serde(skip_serializing)] FetcherRequest<NodeId, BlockWithMetadata>,
-    ),
-=======
-    BlockByHeightFetcherRequest(#[serde(skip_serializing)] FetcherRequest<BlockByHeight>),
->>>>>>> 53ff12a5
+    BlockByHeightFetcherRequest(#[serde(skip_serializing)] FetcherRequest<BlockWithMetadata>),
 
     /// Deploy fetcher request.
     #[from]
@@ -221,11 +198,7 @@
 
     /// Address gossip request.
     #[from]
-<<<<<<< HEAD
     BeginAddressGossipRequest(BeginGossipRequest<GossipedAddress>),
-=======
-    BlockValidatorRequest(#[serde(skip_serializing)] BlockValidationRequest),
->>>>>>> 53ff12a5
 
     /// Contract runtime request.
     #[from]
@@ -238,11 +211,7 @@
 
     /// Blocklist announcement.
     #[from]
-<<<<<<< HEAD
-    BlocklistAnnouncement(#[serde(skip_serializing)] BlocklistAnnouncement<NodeId>),
-=======
-    NetworkAnnouncement(#[serde(skip_serializing)] NetworkAnnouncement<Message>),
->>>>>>> 53ff12a5
+    BlocklistAnnouncement(#[serde(skip_serializing)] BlocklistAnnouncement),
 
     /// Block executor announcement.
     #[from]
@@ -270,7 +239,7 @@
 
     /// Incoming consensus network message.
     #[from]
-    ConsensusMessageIncoming(ConsensusMessageIncoming<NodeId>),
+    ConsensusMessageIncoming(ConsensusMessageIncoming),
 
     /// Incoming deploy gossiper network message.
     #[from]
@@ -367,25 +336,8 @@
     }
 }
 
-<<<<<<< HEAD
-impl From<NetworkRequest<NodeId, Message>> for JoinerEvent {
-    fn from(request: NetworkRequest<NodeId, Message>) -> Self {
-=======
-impl From<LinearChainRequest> for JoinerEvent {
-    fn from(req: LinearChainRequest) -> Self {
-        JoinerEvent::LinearChain(linear_chain::Event::Request(req))
-    }
-}
-
-impl From<StorageRequest> for JoinerEvent {
-    fn from(request: StorageRequest) -> Self {
-        JoinerEvent::Storage(request.into())
-    }
-}
-
 impl From<NetworkRequest<Message>> for JoinerEvent {
     fn from(request: NetworkRequest<Message>) -> Self {
->>>>>>> 53ff12a5
         JoinerEvent::SmallNetwork(small_network::Event::from(request))
     }
 }
@@ -517,7 +469,6 @@
     chainspec_loader: ChainspecLoader,
     storage: Storage,
     contract_runtime: ContractRuntime,
-<<<<<<< HEAD
     chain_synchronizer: ChainSynchronizer,
     deploy_fetcher: Fetcher<Deploy>,
     block_by_hash_fetcher: Fetcher<Block>,
@@ -525,14 +476,7 @@
     block_header_and_finality_signatures_by_height_fetcher: Fetcher<BlockHeaderWithMetadata>,
     trie_or_chunk_fetcher: Fetcher<TrieOrChunk>,
     // Handles requests for fetching tries from the network.
-    trie_fetcher: TrieFetcher<NodeId>,
-=======
-    linear_chain_fetcher: Fetcher<Block>,
-    linear_chain_sync: LinearChainSync,
-    block_validator: BlockValidator,
-    deploy_fetcher: Fetcher<Deploy>,
-    linear_chain: linear_chain::LinearChainComponent,
->>>>>>> 53ff12a5
+    trie_fetcher: TrieFetcher,
     console: Console,
     block_header_by_hash_fetcher: Fetcher<BlockHeader>,
     #[data_size(skip)]
@@ -713,102 +657,6 @@
             JoinerEvent::BlocklistAnnouncement(ann) => {
                 self.dispatch_event(effect_builder, rng, JoinerEvent::SmallNetwork(ann.into()))
             }
-<<<<<<< HEAD
-=======
-            JoinerEvent::NetworkAnnouncement(NetworkAnnouncement::GossipOurAddress(
-                gossiped_address,
-            )) => {
-                let event = gossiper::Event::ItemReceived {
-                    item_id: gossiped_address,
-                    source: Source::Ourself,
-                };
-                self.dispatch_event(effect_builder, rng, JoinerEvent::AddressGossiper(event))
-            }
-            JoinerEvent::NetworkAnnouncement(NetworkAnnouncement::MessageReceived {
-                sender,
-                payload,
-            }) => match payload {
-                Message::GetResponse {
-                    tag: Tag::Block,
-                    serialized_item,
-                } => {
-                    let block = match bincode::deserialize(&serialized_item) {
-                        Ok(block) => Box::new(block),
-                        Err(err) => {
-                            error!("failed to decode block from {}: {}", sender, err);
-                            return Effects::new();
-                        }
-                    };
-                    let event = fetcher::Event::GotRemotely {
-                        item: block,
-                        source: Source::Peer(sender),
-                    };
-                    self.dispatch_event(effect_builder, rng, JoinerEvent::BlockFetcher(event))
-                }
-                Message::GetResponse {
-                    tag: Tag::BlockByHeight,
-                    serialized_item,
-                } => {
-                    let block_at_height: BlockByHeight =
-                        match bincode::deserialize(&serialized_item) {
-                            Ok(maybe_block) => maybe_block,
-                            Err(err) => {
-                                error!("failed to decode block from {}: {}", sender, err);
-                                return Effects::new();
-                            }
-                        };
-
-                    let event = match block_at_height {
-                        BlockByHeight::Absent(block_height) => fetcher::Event::AbsentRemotely {
-                            id: block_height,
-                            peer: sender,
-                        },
-                        BlockByHeight::Block(block) => fetcher::Event::GotRemotely {
-                            item: Box::new(BlockByHeight::Block(block)),
-                            source: Source::Peer(sender),
-                        },
-                    };
-                    self.dispatch_event(
-                        effect_builder,
-                        rng,
-                        JoinerEvent::BlockByHeightFetcher(event),
-                    )
-                }
-                Message::GetResponse {
-                    tag: Tag::Deploy,
-                    serialized_item,
-                } => {
-                    let deploy = match bincode::deserialize(&serialized_item) {
-                        Ok(deploy) => Box::new(deploy),
-                        Err(err) => {
-                            error!("failed to decode deploy from {}: {}", sender, err);
-                            return Effects::new();
-                        }
-                    };
-                    let event = JoinerEvent::DeployAcceptor(deploy_acceptor::Event::Accept {
-                        deploy,
-                        source: Source::Peer(sender),
-                        maybe_responder: None,
-                    });
-                    self.dispatch_event(effect_builder, rng, event)
-                }
-                Message::AddressGossiper(message) => {
-                    let event = JoinerEvent::AddressGossiper(gossiper::Event::MessageReceived {
-                        sender,
-                        message,
-                    });
-                    self.dispatch_event(effect_builder, rng, event)
-                }
-                Message::FinalitySignature(_) => {
-                    debug!("finality signatures not handled in joiner reactor");
-                    Effects::new()
-                }
-                other => {
-                    debug!(?other, "network announcement ignored.");
-                    Effects::new()
-                }
-            },
->>>>>>> 53ff12a5
             JoinerEvent::DeployAcceptorAnnouncement(
                 DeployAcceptorAnnouncement::AcceptedNewDeploy { deploy, source },
             ) => {
