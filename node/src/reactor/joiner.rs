//! Reactor used to join the network.

mod memory_metrics;

use std::{
    collections::BTreeMap,
    fmt::{self, Display, Formatter},
    path::PathBuf,
    sync::Arc,
    time::Instant,
};

use datasize::DataSize;
use derive_more::From;
use memory_metrics::MemoryMetrics;
use prometheus::Registry;
use reactor::ReactorEvent;
use serde::Serialize;
use tracing::{debug, warn};

use casper_execution_engine::storage::trie::TrieOrChunk;

#[cfg(test)]
use crate::testing::network::NetworkedReactor;
use crate::{
    components::{
        chain_synchronizer::{self, ChainSynchronizer, JoiningOutcome},
        chainspec_loader::{self, ChainspecLoader},
        contract_runtime::ContractRuntime,
        deploy_acceptor::{self, DeployAcceptor},
        event_stream_server,
        event_stream_server::{DeployGetter, EventStreamServer},
<<<<<<< HEAD
        fetcher::{self, Fetcher, FetcherBuilder},
=======
        fetcher::{self, Fetcher, TrieFetcher, TrieFetcherEvent},
>>>>>>> 5880ef8c
        gossiper::{self, Gossiper},
        metrics::Metrics,
        rest_server::{self, RestServer},
        small_network::{self, GossipedAddress, SmallNetwork, SmallNetworkIdentity},
        storage::{self, Storage},
        Component,
    },
    effect::{
        announcements::{
            BlocklistAnnouncement, ChainspecLoaderAnnouncement, ContractRuntimeAnnouncement,
            ControlAnnouncement, DeployAcceptorAnnouncement, GossiperAnnouncement,
            LinearChainAnnouncement,
        },
        incoming::{
            ConsensusMessageIncoming, FinalitySignatureIncoming, GossiperIncoming,
            NetRequestIncoming, NetResponse, NetResponseIncoming, TrieRequestIncoming,
            TrieResponseIncoming,
        },
        requests::{
            BeginGossipRequest, ChainspecLoaderRequest, ConsensusRequest, ContractRuntimeRequest,
            FetcherRequest, MetricsRequest, NetworkInfoRequest, NetworkRequest, RestRequest,
            StorageRequest, TrieFetcherRequest,
        },
        EffectBuilder, EffectExt, Effects,
    },
    protocol::Message,
    reactor::{
        self,
        event_queue_metrics::EventQueueMetrics,
        initializer,
        participating::{self, Error, ParticipatingInitConfig},
        EventQueueHandle, Finalize, ReactorExit,
    },
    types::{
        Block, BlockHeader, BlockHeaderWithMetadata, BlockWithMetadata, Deploy, ExitCode, NodeId,
    },
    utils::WithDir,
    NodeRng,
};

/// Top-level event for the reactor.
#[allow(clippy::large_enum_variant)]
#[derive(Debug, From, Serialize)]
#[must_use]
pub(crate) enum JoinerEvent {
    /// Chain synchronizer event.
    #[from]
    ChainSynchronizer(chain_synchronizer::Event),

    /// Small Network event.
    #[from]
    SmallNetwork(small_network::Event<Message>),

    /// Storage event.
    #[from]
    Storage(storage::Event),

    #[from]
    /// REST server event.
    RestServer(#[serde(skip_serializing)] rest_server::Event),

    #[from]
    /// Event stream server event.
    EventStreamServer(#[serde(skip_serializing)] event_stream_server::Event),

    /// Metrics request.
    #[from]
    MetricsRequest(#[serde(skip_serializing)] MetricsRequest),

    #[from]
    /// Chainspec Loader event.
    ChainspecLoader(#[serde(skip_serializing)] chainspec_loader::Event),

    /// Chainspec info request
    #[from]
    ChainspecLoaderRequest(#[serde(skip_serializing)] ChainspecLoaderRequest),

    /// Network info request.
    #[from]
    NetworkInfoRequest(#[serde(skip_serializing)] NetworkInfoRequest<NodeId>),

    /// Block fetcher event.
    #[from]
    BlockFetcher(#[serde(skip_serializing)] fetcher::Event<Block>),

    /// Block header (without metadata) fetcher event.
    #[from]
    BlockHeaderFetcher(#[serde(skip_serializing)] fetcher::Event<BlockHeader>),

    /// Block header with metadata by height fetcher event.
    #[from]
    BlockHeaderByHeightFetcher(#[serde(skip_serializing)] fetcher::Event<BlockHeaderWithMetadata>),

    /// Linear chain (by height) fetcher event.
    #[from]
    BlockByHeightFetcher(#[serde(skip_serializing)] fetcher::Event<BlockWithMetadata>),

    /// Deploy fetcher event.
    #[from]
    DeployFetcher(#[serde(skip_serializing)] fetcher::Event<Deploy>),

    /// Trie or chunk fetcher event.
    #[from]
    TrieOrChunkFetcher(#[serde(skip_serializing)] fetcher::Event<TrieOrChunk>),

    /// Trie fetcher event.
    #[from]
    TrieFetcher(#[serde(skip_serializing)] TrieFetcherEvent<NodeId>),

    /// Deploy acceptor event.
    #[from]
    DeployAcceptor(#[serde(skip_serializing)] deploy_acceptor::Event),

    /// Contract Runtime event.
    #[from]
    ContractRuntime(#[serde(skip_serializing)] ContractRuntimeRequest),

    /// Address gossiper event.
    #[from]
    AddressGossiper(gossiper::Event<GossipedAddress>),

    // Requests.
    /// Storage request.
    #[from]
    StorageRequest(StorageRequest),

    /// Linear chain block by hash fetcher request.
    #[from]
    BlockFetcherRequest(#[serde(skip_serializing)] FetcherRequest<NodeId, Block>),

    /// Blocker header (with no metadata) fetcher request.
    #[from]
    BlockHeaderFetcherRequest(#[serde(skip_serializing)] FetcherRequest<NodeId, BlockHeader>),

    /// Trie or chunk fetcher request.
    #[from]
    TrieOrChunkFetcherRequest(#[serde(skip_serializing)] FetcherRequest<NodeId, TrieOrChunk>),

    /// Trie or chunk fetcher request.
    #[from]
    TrieFetcherRequest(#[serde(skip_serializing)] TrieFetcherRequest<NodeId>),

    /// Block header with metadata by height fetcher request.
    #[from]
    BlockHeaderByHeightFetcherRequest(
        #[serde(skip_serializing)] FetcherRequest<NodeId, BlockHeaderWithMetadata>,
    ),

    /// Linear chain block by height fetcher request.
    #[from]
    BlockByHeightFetcherRequest(
        #[serde(skip_serializing)] FetcherRequest<NodeId, BlockWithMetadata>,
    ),

    /// Deploy fetcher request.
    #[from]
    DeployFetcherRequest(#[serde(skip_serializing)] FetcherRequest<NodeId, Deploy>),

    /// Address gossip request.
    #[from]
    BeginAddressGossipRequest(BeginGossipRequest<GossipedAddress>),

    // Announcements
    /// A control announcement.
    #[from]
    ControlAnnouncement(ControlAnnouncement),

    /// Blocklist announcement.
    #[from]
    BlocklistAnnouncement(#[serde(skip_serializing)] BlocklistAnnouncement<NodeId>),

    /// Block executor announcement.
    #[from]
    ContractRuntimeAnnouncement(#[serde(skip_serializing)] ContractRuntimeAnnouncement),

    /// Address Gossiper announcement.
    #[from]
    AddressGossiperAnnouncement(#[serde(skip_serializing)] GossiperAnnouncement<GossipedAddress>),

    /// DeployAcceptor announcement.
    #[from]
    DeployAcceptorAnnouncement(#[serde(skip_serializing)] DeployAcceptorAnnouncement<NodeId>),

    /// Linear chain announcement.
    #[from]
    LinearChainAnnouncement(#[serde(skip_serializing)] LinearChainAnnouncement),

    /// Chainspec loader announcement.
    #[from]
    ChainspecLoaderAnnouncement(#[serde(skip_serializing)] ChainspecLoaderAnnouncement),

    /// Consensus request.
    #[from]
    ConsensusRequest(#[serde(skip_serializing)] ConsensusRequest),

    /// Incoming consensus network message.
    #[from]
    ConsensusMessageIncoming(ConsensusMessageIncoming<NodeId>),

    /// Incoming deploy gossiper network message.
    #[from]
    DeployGossiperIncoming(GossiperIncoming<Deploy>),

    /// Incoming address gossiper network message.
    #[from]
    AddressGossiperIncoming(GossiperIncoming<GossipedAddress>),

    /// Incoming net request network message.
    #[from]
    NetRequestIncoming(NetRequestIncoming),

    /// Incoming net response network message.
    #[from]
    NetResponseIncoming(NetResponseIncoming),

    /// Incoming trie request network message.
    #[from]
    TrieRequestIncoming(TrieRequestIncoming),

    /// Incoming trie response network message.
    #[from]
    TrieResponseIncoming(TrieResponseIncoming),

    /// Incoming finality signature network message.
    #[from]
    FinalitySignatureIncoming(FinalitySignatureIncoming),
}

impl ReactorEvent for JoinerEvent {
    fn as_control(&self) -> Option<&ControlAnnouncement> {
        if let Self::ControlAnnouncement(ref ctrl_ann) = self {
            Some(ctrl_ann)
        } else {
            None
        }
    }
    fn description(&self) -> &'static str {
        match self {
            JoinerEvent::ChainSynchronizer(_) => "ChainSynchronizer",
            JoinerEvent::SmallNetwork(_) => "SmallNetwork",
            JoinerEvent::Storage(_) => "Storage",
            JoinerEvent::RestServer(_) => "RestServer",
            JoinerEvent::EventStreamServer(_) => "EventStreamServer",
            JoinerEvent::MetricsRequest(_) => "MetricsRequest",
            JoinerEvent::ChainspecLoader(_) => "ChainspecLoader",
            JoinerEvent::ChainspecLoaderRequest(_) => "ChainspecLoaderRequest",
            JoinerEvent::NetworkInfoRequest(_) => "NetworkInfoRequest",
            JoinerEvent::BlockFetcher(_) => "BlockFetcher",
            JoinerEvent::BlockByHeightFetcher(_) => "BlockByHeightFetcher",
            JoinerEvent::DeployFetcher(_) => "DeployFetcher",
            JoinerEvent::TrieOrChunkFetcher(_) => "TrieOrChunkFetcher",
            JoinerEvent::TrieFetcher(_) => "TrieFetcher",
            JoinerEvent::DeployAcceptor(_) => "DeployAcceptor",
            JoinerEvent::ContractRuntime(_) => "ContractRuntime",
            JoinerEvent::AddressGossiper(_) => "AddressGossiper",
            JoinerEvent::BlockFetcherRequest(_) => "BlockFetcherRequest",
            JoinerEvent::BlockByHeightFetcherRequest(_) => "BlockByHeightFetcherRequest",
            JoinerEvent::DeployFetcherRequest(_) => "DeployFetcherRequest",
            JoinerEvent::TrieOrChunkFetcherRequest(_) => "TrieOrChunkFetcherRequest",
            JoinerEvent::TrieFetcherRequest(_) => "TrieFetcherRequest",
            JoinerEvent::ControlAnnouncement(_) => "ControlAnnouncement",
            JoinerEvent::ContractRuntimeAnnouncement(_) => "ContractRuntimeAnnouncement",
            JoinerEvent::AddressGossiperAnnouncement(_) => "AddressGossiperAnnouncement",
            JoinerEvent::DeployAcceptorAnnouncement(_) => "DeployAcceptorAnnouncement",
            JoinerEvent::LinearChainAnnouncement(_) => "LinearChainAnnouncement",
            JoinerEvent::ChainspecLoaderAnnouncement(_) => "ChainspecLoaderAnnouncement",
            JoinerEvent::ConsensusRequest(_) => "ConsensusRequest",
            JoinerEvent::BlockHeaderFetcher(_) => "BlockHeaderFetcher",
            JoinerEvent::BlockHeaderByHeightFetcher(_) => "BlockHeaderByHeightFetcher",
            JoinerEvent::BlockHeaderFetcherRequest(_) => "BlockHeaderFetcherRequest",
            JoinerEvent::BlockHeaderByHeightFetcherRequest(_) => {
                "BlockHeaderByHeightFetcherRequest"
            }
            JoinerEvent::BlocklistAnnouncement(_) => "BlocklistAnnouncement",
            JoinerEvent::StorageRequest(_) => "StorageRequest",
            JoinerEvent::BeginAddressGossipRequest(_) => "BeginAddressGossipRequest",
            JoinerEvent::ConsensusMessageIncoming(_) => "ConsensusMessageIncoming",
            JoinerEvent::DeployGossiperIncoming(_) => "DeployGossiperIncoming",
            JoinerEvent::AddressGossiperIncoming(_) => "AddressGossiperIncoming",
            JoinerEvent::NetRequestIncoming(_) => "NetRequestIncoming",
            JoinerEvent::NetResponseIncoming(_) => "NetResponseIncoming",
            JoinerEvent::TrieRequestIncoming(_) => "TrieRequestIncoming",
            JoinerEvent::TrieResponseIncoming(_) => "TrieResponseIncoming",
            JoinerEvent::FinalitySignatureIncoming(_) => "FinalitySignatureIncoming",
        }
    }
}

impl From<NetworkRequest<NodeId, Message>> for JoinerEvent {
    fn from(request: NetworkRequest<NodeId, Message>) -> Self {
        JoinerEvent::SmallNetwork(small_network::Event::from(request))
    }
}

impl From<NetworkRequest<NodeId, gossiper::Message<GossipedAddress>>> for JoinerEvent {
    fn from(request: NetworkRequest<NodeId, gossiper::Message<GossipedAddress>>) -> Self {
        JoinerEvent::SmallNetwork(small_network::Event::from(
            request.map_payload(Message::from),
        ))
    }
}

impl From<RestRequest<NodeId>> for JoinerEvent {
    fn from(request: RestRequest<NodeId>) -> Self {
        JoinerEvent::RestServer(rest_server::Event::RestRequest(request))
    }
}

impl Display for JoinerEvent {
    fn fmt(&self, f: &mut Formatter<'_>) -> fmt::Result {
        match self {
            JoinerEvent::ChainSynchronizer(event) => {
                write!(f, "chain synchronizer: {}", event)
            }
            JoinerEvent::SmallNetwork(event) => write!(f, "small network: {}", event),
            JoinerEvent::BlocklistAnnouncement(event) => {
                write!(f, "blocklist announcement: {}", event)
            }
            JoinerEvent::Storage(request) => write!(f, "storage: {}", request),
            JoinerEvent::RestServer(event) => write!(f, "rest server: {}", event),
            JoinerEvent::EventStreamServer(event) => write!(f, "event stream server: {}", event),
            JoinerEvent::MetricsRequest(req) => write!(f, "metrics request: {}", req),
            JoinerEvent::ChainspecLoader(event) => write!(f, "chainspec loader: {}", event),
            JoinerEvent::ChainspecLoaderRequest(req) => {
                write!(f, "chainspec loader request: {}", req)
            }
            JoinerEvent::StorageRequest(req) => write!(f, "storage request: {}", req),
            JoinerEvent::NetworkInfoRequest(req) => write!(f, "network info request: {}", req),
            JoinerEvent::BlockFetcherRequest(request) => {
                write!(f, "block fetcher request: {}", request)
            }
            JoinerEvent::DeployFetcherRequest(request) => {
                write!(f, "deploy fetcher request: {}", request)
            }
            JoinerEvent::BeginAddressGossipRequest(request) => {
                write!(f, "begin address gossip request: {}", request)
            }
            JoinerEvent::TrieOrChunkFetcherRequest(request) => {
                write!(f, "trie or chunk fetcher request: {}", request)
            }
            JoinerEvent::TrieFetcherRequest(request) => {
                write!(f, "trie fetcher request: {}", request)
            }
            JoinerEvent::BlockFetcher(event) => write!(f, "block fetcher: {}", event),
            JoinerEvent::BlockByHeightFetcherRequest(request) => {
                write!(f, "block by height fetcher request: {}", request)
            }
            JoinerEvent::TrieOrChunkFetcher(event) => {
                write!(f, "trie or chunk fetcher: {}", event)
            }
            JoinerEvent::TrieFetcher(event) => write!(f, "trie fetcher: {}", event),
            JoinerEvent::DeployFetcher(event) => write!(f, "deploy fetcher event: {}", event),
            JoinerEvent::ContractRuntime(event) => write!(f, "contract runtime event: {:?}", event),
            JoinerEvent::ContractRuntimeAnnouncement(announcement) => {
                write!(f, "block executor announcement: {}", announcement)
            }
            JoinerEvent::AddressGossiper(event) => write!(f, "address gossiper: {}", event),
            JoinerEvent::AddressGossiperAnnouncement(ann) => {
                write!(f, "address gossiper announcement: {}", ann)
            }
            JoinerEvent::BlockByHeightFetcher(event) => {
                write!(f, "block by height fetcher event: {}", event)
            }
            JoinerEvent::DeployAcceptorAnnouncement(ann) => {
                write!(f, "deploy acceptor announcement: {}", ann)
            }
            JoinerEvent::DeployAcceptor(event) => write!(f, "deploy acceptor: {}", event),
            JoinerEvent::ControlAnnouncement(ctrl_ann) => write!(f, "control: {}", ctrl_ann),
            JoinerEvent::LinearChainAnnouncement(ann) => {
                write!(f, "linear chain announcement: {}", ann)
            }
            JoinerEvent::ChainspecLoaderAnnouncement(ann) => {
                write!(f, "chainspec loader announcement: {}", ann)
            }
            JoinerEvent::ConsensusRequest(req) => write!(f, "consensus request: {:?}", req),
            JoinerEvent::BlockHeaderFetcher(block_header) => {
                write!(f, "block header fetcher event: {}", block_header)
            }
            JoinerEvent::BlockHeaderFetcherRequest(req) => {
                write!(f, "block header fetcher request: {}", req)
            }
            JoinerEvent::BlockHeaderByHeightFetcher(block_header_by_height) => {
                write!(
                    f,
                    "block header by height fetcher event: {}",
                    block_header_by_height
                )
            }
            JoinerEvent::BlockHeaderByHeightFetcherRequest(req) => {
                write!(f, "block header by height fetcher request: {}", req)
            }
            JoinerEvent::ConsensusMessageIncoming(inner) => write!(f, "incoming: {}", inner),
            JoinerEvent::DeployGossiperIncoming(inner) => write!(f, "incoming: {}", inner),
            JoinerEvent::AddressGossiperIncoming(inner) => write!(f, "incoming: {}", inner),
            JoinerEvent::NetRequestIncoming(inner) => write!(f, "incoming: {}", inner),
            JoinerEvent::NetResponseIncoming(inner) => write!(f, "incoming: {}", inner),
            JoinerEvent::TrieRequestIncoming(inner) => write!(f, "incoming: {}", inner),
            JoinerEvent::TrieResponseIncoming(inner) => write!(f, "incoming: {}", inner),
            JoinerEvent::FinalitySignatureIncoming(inner) => write!(f, "incoming: {}", inner),
        }
    }
}

/// Joining node reactor.
#[derive(DataSize)]
pub(crate) struct Reactor {
    root: PathBuf,
    metrics: Metrics,
    small_network: SmallNetwork<JoinerEvent, Message>,
    address_gossiper: Gossiper<GossipedAddress, JoinerEvent>,
    config: participating::Config,
    chainspec_loader: ChainspecLoader,
    storage: Storage,
    contract_runtime: ContractRuntime,
    chain_synchronizer: ChainSynchronizer,
    deploy_fetcher: Fetcher<Deploy>,
    block_by_hash_fetcher: Fetcher<Block>,
    block_by_height_fetcher: Fetcher<BlockWithMetadata>,
    block_header_by_hash_fetcher: Fetcher<BlockHeader>,
    block_header_and_finality_signatures_by_height_fetcher: Fetcher<BlockHeaderWithMetadata>,
    trie_or_chunk_fetcher: Fetcher<TrieOrChunk>,
    // Handles requests for fetching tries from the network.
    trie_fetcher: TrieFetcher<NodeId>,
    #[data_size(skip)]
    deploy_acceptor: DeployAcceptor,
    #[data_size(skip)]
    event_queue_metrics: EventQueueMetrics,
    #[data_size(skip)]
    rest_server: RestServer,
    #[data_size(skip)]
    event_stream_server: EventStreamServer,
    // Attach memory metrics for the joiner.
    #[data_size(skip)] // Never allocates data on the heap.
    memory_metrics: MemoryMetrics,
    node_startup_instant: Instant,
}

impl reactor::Reactor for Reactor {
    type Event = JoinerEvent;

    // The "configuration" is in fact the whole state of the initializer reactor, which we
    // deconstruct and reuse.
    type Config = WithDir<initializer::Reactor>;
    type Error = Error;

    fn new(
        initializer: Self::Config,
        registry: &Registry,
        event_queue: EventQueueHandle<Self::Event>,
        _rng: &mut NodeRng,
    ) -> Result<(Self, Effects<Self::Event>), Self::Error> {
        let (root, initializer) = initializer.into_parts();

        let initializer::Reactor {
            config: with_dir_config,
            chainspec_loader,
            storage,
            contract_runtime,
            small_network_identity,
        } = initializer;

        // We don't need to be super precise about the startup time, i.e.
        // we can skip the time spent in `initializer` for the sake of code simplicity.
        let node_startup_instant = Instant::now();
        // TODO: Remove wrapper around Reactor::Config instead.
        let (_, config) = with_dir_config.into_parts();

        let memory_metrics = MemoryMetrics::new(registry.clone())?;

        let event_queue_metrics = EventQueueMetrics::new(registry.clone(), event_queue)?;

        let metrics = Metrics::new(registry.clone());

        let chainspec = chainspec_loader.chainspec().as_ref();

        let (small_network, small_network_effects) = SmallNetwork::new(
            event_queue,
            config.network.clone(),
            Some(WithDir::new(&root, &config.consensus)),
            registry,
            small_network_identity,
            chainspec,
        )?;

        let mut effects = reactor::wrap_effects(JoinerEvent::SmallNetwork, small_network_effects);

        let address_gossiper =
            Gossiper::new_for_complete_items("address_gossiper", config.gossip, registry)?;

        let effect_builder = EffectBuilder::new(event_queue);
        let (chain_synchronizer, sync_effects) = ChainSynchronizer::new(
            Arc::clone(chainspec_loader.chainspec()),
            config.node.clone(),
            effect_builder,
        );
        effects.extend(reactor::wrap_effects(
            JoinerEvent::ChainSynchronizer,
            sync_effects,
        ));

        let merkle_tree_hash_activation = chainspec_loader
            .chainspec()
            .protocol_config
            .merkle_tree_hash_activation;
        let protocol_version = &chainspec_loader.chainspec().protocol_config.version;
        let rest_server = RestServer::new(
            config.rest_server.clone(),
            effect_builder,
            *protocol_version,
            node_startup_instant,
        )?;

        let event_stream_server = EventStreamServer::new(
            config.event_stream_server.clone(),
            storage.root_path().to_path_buf(),
            *protocol_version,
            DeployGetter::new(effect_builder),
        )?;

        let fetcher_builder =
            FetcherBuilder::new(config.fetcher, registry, merkle_tree_hash_activation);

<<<<<<< HEAD
        let deploy_fetcher = fetcher_builder.build("deploy")?;
        let block_by_height_fetcher = fetcher_builder.build("block_by_height")?;
        let block_by_hash_fetcher = fetcher_builder.build("block")?;
        let trie_fetcher = fetcher_builder.build("trie")?;
=======
        let block_by_hash_fetcher = Fetcher::new("block", config.fetcher, registry)?;
>>>>>>> 5880ef8c
        let block_header_and_finality_signatures_by_height_fetcher =
            fetcher_builder.build("block_header_by_height")?;
        let block_header_by_hash_fetcher = fetcher_builder.build("block_header")?;

        let trie_or_chunk_fetcher = Fetcher::new("trie_or_chunk", config.fetcher, registry)?;
        let trie_fetcher = TrieFetcher::new();

        let deploy_acceptor = DeployAcceptor::new(
            config.deploy_acceptor,
            &*chainspec_loader.chainspec(),
            registry,
        )?;

        effects.extend(reactor::wrap_effects(
            JoinerEvent::ChainspecLoader,
            chainspec_loader.start_checking_for_upgrades(effect_builder),
        ));

        Ok((
            Self {
                root,
                metrics,
                small_network,
                address_gossiper,
                config,
                chainspec_loader,
                storage,
                contract_runtime,
                chain_synchronizer,
                block_by_hash_fetcher,
                deploy_fetcher,
                block_by_height_fetcher,
                block_header_by_hash_fetcher,
                block_header_and_finality_signatures_by_height_fetcher,
                trie_or_chunk_fetcher,
                trie_fetcher,
                deploy_acceptor,
                event_queue_metrics,
                rest_server,
                event_stream_server,
                memory_metrics,
                node_startup_instant,
            },
            effects,
        ))
    }

    fn dispatch_event(
        &mut self,
        effect_builder: EffectBuilder<Self::Event>,
        rng: &mut NodeRng,
        event: Self::Event,
    ) -> Effects<Self::Event> {
        match event {
            JoinerEvent::ChainSynchronizer(event) => reactor::wrap_effects(
                JoinerEvent::ChainSynchronizer,
                self.chain_synchronizer
                    .handle_event(effect_builder, rng, event),
            ),
            JoinerEvent::SmallNetwork(event) => reactor::wrap_effects(
                JoinerEvent::SmallNetwork,
                self.small_network.handle_event(effect_builder, rng, event),
            ),
            JoinerEvent::ControlAnnouncement(ctrl_ann) => {
                unreachable!("unhandled control announcement: {}", ctrl_ann)
            }
            JoinerEvent::BlocklistAnnouncement(ann) => {
                self.dispatch_event(effect_builder, rng, JoinerEvent::SmallNetwork(ann.into()))
            }
            JoinerEvent::DeployAcceptorAnnouncement(
                DeployAcceptorAnnouncement::AcceptedNewDeploy { deploy, source },
            ) => {
                let event = event_stream_server::Event::DeployAccepted(*deploy.id());
                let mut effects =
                    self.dispatch_event(effect_builder, rng, JoinerEvent::EventStreamServer(event));

                let event = fetcher::Event::GotRemotely {
                    merkle_tree_hash_activation: None,
                    item: deploy,
                    source,
                };
                effects.extend(self.dispatch_event(
                    effect_builder,
                    rng,
                    JoinerEvent::DeployFetcher(event),
                ));

                effects
            }
            JoinerEvent::DeployAcceptorAnnouncement(
                DeployAcceptorAnnouncement::InvalidDeploy { deploy, source },
            ) => {
                let deploy_hash = *deploy.id();
                let peer = source;
                warn!(?deploy_hash, ?peer, "Invalid deploy received from a peer.");
                Effects::new()
            }
            JoinerEvent::Storage(event) => reactor::wrap_effects(
                JoinerEvent::Storage,
                self.storage.handle_event(effect_builder, rng, event),
            ),
            JoinerEvent::BlockFetcherRequest(request) => self.dispatch_event(
                effect_builder,
                rng,
                JoinerEvent::BlockFetcher(request.into()),
            ),
            JoinerEvent::DeployAcceptor(event) => reactor::wrap_effects(
                JoinerEvent::DeployAcceptor,
                self.deploy_acceptor
                    .handle_event(effect_builder, rng, event),
            ),
            JoinerEvent::BlockFetcher(event) => reactor::wrap_effects(
                JoinerEvent::BlockFetcher,
                self.block_by_hash_fetcher
                    .handle_event(effect_builder, rng, event),
            ),
            JoinerEvent::DeployFetcher(event) => reactor::wrap_effects(
                JoinerEvent::DeployFetcher,
                self.deploy_fetcher.handle_event(effect_builder, rng, event),
            ),
            JoinerEvent::BlockByHeightFetcher(event) => reactor::wrap_effects(
                JoinerEvent::BlockByHeightFetcher,
                self.block_by_height_fetcher
                    .handle_event(effect_builder, rng, event),
            ),
            JoinerEvent::BlockHeaderFetcher(event) => reactor::wrap_effects(
                JoinerEvent::BlockHeaderFetcher,
                self.block_header_by_hash_fetcher
                    .handle_event(effect_builder, rng, event),
            ),
            JoinerEvent::DeployFetcherRequest(request) => self.dispatch_event(
                effect_builder,
                rng,
                JoinerEvent::DeployFetcher(request.into()),
            ),
            JoinerEvent::StorageRequest(req) => reactor::wrap_effects(
                JoinerEvent::Storage,
                self.storage.handle_event(effect_builder, rng, req.into()),
            ),
            JoinerEvent::BeginAddressGossipRequest(req) => reactor::wrap_effects(
                JoinerEvent::AddressGossiper,
                self.address_gossiper
                    .handle_event(effect_builder, rng, req.into()),
            ),
            JoinerEvent::BlockByHeightFetcherRequest(request) => self.dispatch_event(
                effect_builder,
                rng,
                JoinerEvent::BlockByHeightFetcher(request.into()),
            ),
            JoinerEvent::BlockHeaderFetcherRequest(request) => self.dispatch_event(
                effect_builder,
                rng,
                JoinerEvent::BlockHeaderFetcher(request.into()),
            ),
            JoinerEvent::TrieOrChunkFetcher(event) => reactor::wrap_effects(
                JoinerEvent::TrieOrChunkFetcher,
                self.trie_or_chunk_fetcher
                    .handle_event(effect_builder, rng, event),
            ),
            JoinerEvent::TrieFetcher(event) => reactor::wrap_effects(
                JoinerEvent::TrieFetcher,
                self.trie_fetcher.handle_event(effect_builder, rng, event),
            ),
            JoinerEvent::ContractRuntime(event) => reactor::wrap_effects(
                JoinerEvent::ContractRuntime,
                self.contract_runtime
                    .handle_event(effect_builder, rng, event),
            ),
            JoinerEvent::ContractRuntimeAnnouncement(_) => Effects::new(),
            JoinerEvent::AddressGossiper(event) => reactor::wrap_effects(
                JoinerEvent::AddressGossiper,
                self.address_gossiper
                    .handle_event(effect_builder, rng, event),
            ),
            JoinerEvent::AddressGossiperAnnouncement(GossiperAnnouncement::NewCompleteItem(
                gossiped_address,
            )) => {
                let reactor_event = JoinerEvent::SmallNetwork(
                    small_network::Event::PeerAddressReceived(gossiped_address),
                );
                self.dispatch_event(effect_builder, rng, reactor_event)
            }
            JoinerEvent::AddressGossiperAnnouncement(GossiperAnnouncement::FinishedGossiping(
                _,
            )) => {
                // We don't care about completion of gossiping an address.
                Effects::new()
            }

            JoinerEvent::LinearChainAnnouncement(LinearChainAnnouncement::BlockAdded(block)) => {
                reactor::wrap_effects(
                    JoinerEvent::EventStreamServer,
                    self.event_stream_server.handle_event(
                        effect_builder,
                        rng,
                        event_stream_server::Event::BlockAdded(block),
                    ),
                )
            }
            JoinerEvent::LinearChainAnnouncement(
                LinearChainAnnouncement::NewFinalitySignature(fs),
            ) => {
                let reactor_event = JoinerEvent::EventStreamServer(
                    event_stream_server::Event::FinalitySignature(fs),
                );
                self.dispatch_event(effect_builder, rng, reactor_event)
            }
            JoinerEvent::RestServer(event) => reactor::wrap_effects(
                JoinerEvent::RestServer,
                self.rest_server.handle_event(effect_builder, rng, event),
            ),
            JoinerEvent::EventStreamServer(event) => reactor::wrap_effects(
                JoinerEvent::EventStreamServer,
                self.event_stream_server
                    .handle_event(effect_builder, rng, event),
            ),
            JoinerEvent::MetricsRequest(req) => reactor::wrap_effects(
                JoinerEvent::MetricsRequest,
                self.metrics.handle_event(effect_builder, rng, req),
            ),
            JoinerEvent::ChainspecLoader(event) => reactor::wrap_effects(
                JoinerEvent::ChainspecLoader,
                self.chainspec_loader
                    .handle_event(effect_builder, rng, event),
            ),
            JoinerEvent::ChainspecLoaderRequest(req) => self.dispatch_event(
                effect_builder,
                rng,
                JoinerEvent::ChainspecLoader(req.into()),
            ),
            JoinerEvent::NetworkInfoRequest(req) => {
                let event = JoinerEvent::SmallNetwork(small_network::Event::from(req));
                self.dispatch_event(effect_builder, rng, event)
            }
            JoinerEvent::ChainspecLoaderAnnouncement(
                ChainspecLoaderAnnouncement::UpgradeActivationPointRead(next_upgrade),
            ) => {
                let reactor_event = JoinerEvent::ChainspecLoader(
                    chainspec_loader::Event::GotNextUpgrade(next_upgrade),
                );
                self.dispatch_event(effect_builder, rng, reactor_event)
            }
            // This is done to handle status requests from the RestServer
            JoinerEvent::ConsensusRequest(ConsensusRequest::Status(responder)) => {
                // no consensus, respond with None
                responder.respond(None).ignore()
            }
            JoinerEvent::ConsensusRequest(ConsensusRequest::ValidatorChanges(responder)) => {
                // no consensus, respond with empty map
                responder.respond(BTreeMap::new()).ignore()
            }
            JoinerEvent::BlockHeaderByHeightFetcher(event) => reactor::wrap_effects(
                JoinerEvent::BlockHeaderByHeightFetcher,
                self.block_header_and_finality_signatures_by_height_fetcher
                    .handle_event(effect_builder, rng, event),
            ),
            JoinerEvent::BlockHeaderByHeightFetcherRequest(request) => self.dispatch_event(
                effect_builder,
                rng,
                JoinerEvent::BlockHeaderByHeightFetcher(request.into()),
            ),
            JoinerEvent::TrieOrChunkFetcherRequest(request) => self.dispatch_event(
                effect_builder,
                rng,
                JoinerEvent::TrieOrChunkFetcher(request.into()),
            ),
            JoinerEvent::TrieFetcherRequest(request) => self.dispatch_event(
                effect_builder,
                rng,
                JoinerEvent::TrieFetcher(request.into()),
            ),
            JoinerEvent::ConsensusMessageIncoming(incoming) => {
                debug!(%incoming, "ignoring incoming consensus message");
                Effects::new()
            }
            JoinerEvent::DeployGossiperIncoming(incoming) => {
                debug!(%incoming, "ignoring incoming deploy gossiper message");
                Effects::new()
            }
            JoinerEvent::AddressGossiperIncoming(incoming) => reactor::wrap_effects(
                JoinerEvent::AddressGossiper,
                self.address_gossiper
                    .handle_event(effect_builder, rng, incoming.into()),
            ),
            JoinerEvent::NetRequestIncoming(incoming) => {
                debug!(%incoming, "net request ignored");
                Effects::new()
            }
            JoinerEvent::NetResponseIncoming(NetResponseIncoming { sender, message }) => {
                self.handle_get_response(effect_builder, rng, sender, message)
            }
            JoinerEvent::TrieRequestIncoming(incoming) => {
                debug!(%incoming, "trie request ignored");
                Effects::new()
            }
            JoinerEvent::TrieResponseIncoming(TrieResponseIncoming { sender, message }) => {
<<<<<<< HEAD
                let merkle_tree_hash_activation = self
                    .chainspec_loader
                    .chainspec()
                    .protocol_config
                    .merkle_tree_hash_activation;
                reactor::handle_fetch_response::<Self, Trie<Key, StoredValue>>(
=======
                reactor::handle_fetch_response::<Self, TrieOrChunk>(
>>>>>>> 5880ef8c
                    self,
                    effect_builder,
                    rng,
                    sender,
                    &message.0,
                    merkle_tree_hash_activation,
                )
            }

            JoinerEvent::FinalitySignatureIncoming(FinalitySignatureIncoming {
                sender, ..
            }) => {
                debug!(%sender, "finality signatures not handled in joiner reactor");
                Effects::new()
            }
        }
    }

    fn maybe_exit(&self) -> Option<ReactorExit> {
        self.chain_synchronizer
            .joining_outcome()
            .map(|outcome| match outcome {
                JoiningOutcome::ShouldExitForUpgrade => {
                    ReactorExit::ProcessShouldExit(ExitCode::Success)
                }
                JoiningOutcome::Synced { .. } | JoiningOutcome::RanUpgradeOrGenesis { .. } => {
                    ReactorExit::ProcessShouldContinue
                }
            })
    }

    fn update_metrics(&mut self, event_queue_handle: EventQueueHandle<Self::Event>) {
        self.memory_metrics.estimate(self);
        self.event_queue_metrics
            .record_event_queue_counts(&event_queue_handle);
    }
}

impl Reactor {
    fn handle_get_response(
        &mut self,
        effect_builder: EffectBuilder<JoinerEvent>,
        rng: &mut NodeRng,
        sender: NodeId,
        message: NetResponse,
    ) -> Effects<JoinerEvent> {
        let merkle_tree_hash_activation = self
            .chainspec_loader
            .chainspec()
            .protocol_config
            .merkle_tree_hash_activation;
        match message {
            NetResponse::Deploy(ref serialized_item) => {
                reactor::handle_fetch_response::<Self, Deploy>(
                    self,
                    effect_builder,
                    rng,
                    sender,
                    serialized_item,
                    merkle_tree_hash_activation,
                )
            }
            NetResponse::Block(ref serialized_item) => {
                reactor::handle_fetch_response::<Self, Block>(
                    self,
                    effect_builder,
                    rng,
                    sender,
                    serialized_item,
                    merkle_tree_hash_activation,
                )
            }
            NetResponse::GossipedAddress(_) => {
                // The item trait is used for both fetchers and gossiped things, but this kind of
                // item is never fetched, only gossiped.
                warn!(
                    "Gossiped addresses are never fetched, banning peer: {}",
                    sender
                );
                effect_builder
                    .announce_disconnect_from_peer(sender)
                    .ignore()
            }
            NetResponse::BlockAndMetadataByHeight(ref serialized_item) => {
                reactor::handle_fetch_response::<Self, BlockWithMetadata>(
                    self,
                    effect_builder,
                    rng,
                    sender,
                    serialized_item,
                    merkle_tree_hash_activation,
                )
            }
            NetResponse::BlockHeaderByHash(ref serialized_item) => {
                reactor::handle_fetch_response::<Self, BlockHeader>(
                    self,
                    effect_builder,
                    rng,
                    sender,
                    serialized_item,
                    merkle_tree_hash_activation,
                )
            }
            NetResponse::BlockHeaderAndFinalitySignaturesByHeight(ref serialized_item) => {
                reactor::handle_fetch_response::<Self, BlockHeaderWithMetadata>(
                    self,
                    effect_builder,
                    rng,
                    sender,
                    serialized_item,
                    merkle_tree_hash_activation,
                )
            }
        }
    }

    /// Deconstructs the reactor into config useful for creating a Validator reactor. Shuts down
    /// the network, closing all incoming and outgoing connections, and frees up the listening
    /// socket.
    pub(crate) async fn into_participating_config(self) -> Result<ParticipatingInitConfig, Error> {
        let joining_outcome = self
            .chain_synchronizer
            .into_joining_outcome()
            .ok_or(Error::InvalidJoiningOutcome)?;
        let config = ParticipatingInitConfig {
            root: self.root,
            chainspec_loader: self.chainspec_loader,
            config: self.config,
            contract_runtime: self.contract_runtime,
            storage: self.storage,
            joining_outcome,
            event_stream_server: self.event_stream_server,
            small_network_identity: SmallNetworkIdentity::from(&self.small_network),
            node_startup_instant: self.node_startup_instant,
        };
        self.small_network.finalize().await;
        self.rest_server.finalize().await;
        Ok(config)
    }
}

#[cfg(test)]
impl NetworkedReactor for Reactor {
    type NodeId = NodeId;
    fn node_id(&self) -> Self::NodeId {
        self.small_network.node_id()
    }
}

#[cfg(test)]
impl Reactor {
    /// Inspect storage.
    pub(crate) fn storage(&self) -> &Storage {
        &self.storage
    }

    /// Inspect the contract runtime.
    pub(crate) fn contract_runtime(&self) -> &ContractRuntime {
        &self.contract_runtime
    }
}<|MERGE_RESOLUTION|>--- conflicted
+++ resolved
@@ -30,11 +30,7 @@
         deploy_acceptor::{self, DeployAcceptor},
         event_stream_server,
         event_stream_server::{DeployGetter, EventStreamServer},
-<<<<<<< HEAD
-        fetcher::{self, Fetcher, FetcherBuilder},
-=======
         fetcher::{self, Fetcher, TrieFetcher, TrieFetcherEvent},
->>>>>>> 5880ef8c
         gossiper::{self, Gossiper},
         metrics::Metrics,
         rest_server::{self, RestServer},
@@ -557,19 +553,14 @@
         let fetcher_builder =
             FetcherBuilder::new(config.fetcher, registry, merkle_tree_hash_activation);
 
-<<<<<<< HEAD
         let deploy_fetcher = fetcher_builder.build("deploy")?;
         let block_by_height_fetcher = fetcher_builder.build("block_by_height")?;
         let block_by_hash_fetcher = fetcher_builder.build("block")?;
-        let trie_fetcher = fetcher_builder.build("trie")?;
-=======
-        let block_by_hash_fetcher = Fetcher::new("block", config.fetcher, registry)?;
->>>>>>> 5880ef8c
         let block_header_and_finality_signatures_by_height_fetcher =
             fetcher_builder.build("block_header_by_height")?;
         let block_header_by_hash_fetcher = fetcher_builder.build("block_header")?;
 
-        let trie_or_chunk_fetcher = Fetcher::new("trie_or_chunk", config.fetcher, registry)?;
+        let trie_or_chunk_fetcher = fetcher_builder.build("trie_or_chunk")?;
         let trie_fetcher = TrieFetcher::new();
 
         let deploy_acceptor = DeployAcceptor::new(
@@ -861,16 +852,7 @@
                 Effects::new()
             }
             JoinerEvent::TrieResponseIncoming(TrieResponseIncoming { sender, message }) => {
-<<<<<<< HEAD
-                let merkle_tree_hash_activation = self
-                    .chainspec_loader
-                    .chainspec()
-                    .protocol_config
-                    .merkle_tree_hash_activation;
-                reactor::handle_fetch_response::<Self, Trie<Key, StoredValue>>(
-=======
                 reactor::handle_fetch_response::<Self, TrieOrChunk>(
->>>>>>> 5880ef8c
                     self,
                     effect_builder,
                     rng,
