//! Reactor used to join the network.

mod memory_metrics;

use std::{
    borrow::Cow,
    collections::BTreeMap,
    fmt::{self, Display, Formatter},
    path::PathBuf,
    sync::Arc,
    time::Instant,
};

use datasize::DataSize;
use derive_more::From;
use memory_metrics::MemoryMetrics;
use prometheus::Registry;
use reactor::ReactorEvent;
use serde::Serialize;
use tracing::{debug, error, warn};

use casper_execution_engine::storage::trie::TrieOrChunk;

#[cfg(test)]
use crate::testing::network::NetworkedReactor;
use crate::{
    components::{
        chain_synchronizer::{self, ChainSynchronizer, JoiningOutcome},
        chainspec_loader::{self, ChainspecLoader},
        contract_runtime::ContractRuntime,
        deploy_acceptor::{self, DeployAcceptor},
        diagnostics_port::{self, DiagnosticsPort},
        event_stream_server,
        event_stream_server::{DeployGetter, EventStreamServer},
        fetcher::{self, FetchedOrNotFound, Fetcher, FetcherBuilder},
        gossiper::{self, Gossiper},
        metrics::Metrics,
        rest_server::{self, RestServer},
        small_network::{self, GossipedAddress, SmallNetwork, SmallNetworkIdentity},
        storage::{self, Storage},
        Component,
    },
    contract_runtime,
    effect::{
        announcements::{
            BlocklistAnnouncement, ChainspecLoaderAnnouncement, ContractRuntimeAnnouncement,
            ControlAnnouncement, DeployAcceptorAnnouncement, GossiperAnnouncement,
            LinearChainAnnouncement,
        },
        diagnostics_port::DumpConsensusStateRequest,
        incoming::{
            ConsensusMessageIncoming, FinalitySignatureIncoming, GossiperIncoming,
            NetRequestIncoming, NetResponse, NetResponseIncoming, TrieRequestIncoming,
            TrieResponseIncoming,
        },
        requests::{
            BeginGossipRequest, ChainspecLoaderRequest, ConsensusRequest, ContractRuntimeRequest,
            FetcherRequest, MetricsRequest, NetworkInfoRequest, NetworkRequest, RestRequest,
            StorageRequest,
        },
        EffectBuilder, EffectExt, Effects,
    },
    protocol::Message,
    reactor::{
        self,
        event_queue_metrics::EventQueueMetrics,
        initializer,
        participating::{self, Error, ParticipatingInitConfig},
        EventQueueHandle, Finalize, ReactorExit,
    },
    types::{
        Block, BlockHeader, BlockHeaderWithMetadata, BlockWithMetadata, Deploy, DeployHash,
<<<<<<< HEAD
        ExitCode, NodeId, NodeState,
=======
        ExitCode, FinalizedApprovalsWithId, NodeId,
>>>>>>> e62484e5
    },
    utils::{Source, WithDir},
    NodeRng,
};

/// Top-level event for the reactor.
#[allow(clippy::large_enum_variant)]
#[derive(Debug, From, Serialize)]
#[must_use]
pub(crate) enum JoinerEvent {
    /// Chain synchronizer event.
    #[from]
    ChainSynchronizer(chain_synchronizer::Event),

    /// Small Network event.
    #[from]
    SmallNetwork(small_network::Event<Message>),

    /// Storage event.
    #[from]
    Storage(storage::Event),

    #[from]
    /// REST server event.
    RestServer(#[serde(skip_serializing)] rest_server::Event),

    #[from]
    /// Event stream server event.
    EventStreamServer(#[serde(skip_serializing)] event_stream_server::Event),

    /// Metrics request.
    #[from]
    MetricsRequest(#[serde(skip_serializing)] MetricsRequest),

    #[from]
    /// Chainspec Loader event.
    ChainspecLoader(#[serde(skip_serializing)] chainspec_loader::Event),

    /// Chainspec info request
    #[from]
    ChainspecLoaderRequest(#[serde(skip_serializing)] ChainspecLoaderRequest),

    /// Network info request.
    #[from]
    NetworkInfoRequest(#[serde(skip_serializing)] NetworkInfoRequest),

    /// Block fetcher event.
    #[from]
    BlockFetcher(#[serde(skip_serializing)] fetcher::Event<Block>),

    /// Block header (without metadata) fetcher event.
    #[from]
    BlockHeaderFetcher(#[serde(skip_serializing)] fetcher::Event<BlockHeader>),

    /// Block header with metadata by height fetcher event.
    #[from]
    BlockHeaderByHeightFetcher(#[serde(skip_serializing)] fetcher::Event<BlockHeaderWithMetadata>),

    /// Linear chain (by height) fetcher event.
    #[from]
    BlockByHeightFetcher(#[serde(skip_serializing)] fetcher::Event<BlockWithMetadata>),

    /// Deploy fetcher event.
    #[from]
    DeployFetcher(#[serde(skip_serializing)] fetcher::Event<Deploy>),

    /// Finalized approvals fetcher event.
    #[from]
    FinalizedApprovalsFetcher(#[serde(skip_serializing)] fetcher::Event<FinalizedApprovalsWithId>),

    /// Trie or chunk fetcher event.
    #[from]
    TrieOrChunkFetcher(#[serde(skip_serializing)] fetcher::Event<TrieOrChunk>),

    /// Deploy acceptor event.
    #[from]
    DeployAcceptor(#[serde(skip_serializing)] deploy_acceptor::Event),

    /// Address gossiper event.
    #[from]
    AddressGossiper(gossiper::Event<GossipedAddress>),

    /// Deploy gossiper event.
    #[from]
    DeployGossiper(#[serde(skip_serializing)] gossiper::Event<Deploy>),

    // Requests.
    /// Storage request.
    #[from]
    StorageRequest(StorageRequest),

    /// Diagnostics port event.
    #[from]
    DiagnosticsPort(diagnostics_port::Event),

    /// Contract runtime event.
    #[from]
    ContractRuntime(contract_runtime::Event),

    /// Requests.
    /// Linear chain block by hash fetcher request.
    #[from]
    BlockFetcherRequest(#[serde(skip_serializing)] FetcherRequest<Block>),

    /// Blocker header (with no metadata) fetcher request.
    #[from]
    BlockHeaderFetcherRequest(#[serde(skip_serializing)] FetcherRequest<BlockHeader>),

    /// Trie or chunk fetcher request.
    #[from]
    TrieOrChunkFetcherRequest(#[serde(skip_serializing)] FetcherRequest<TrieOrChunk>),

    /// Block header with metadata by height fetcher request.
    #[from]
    BlockHeaderByHeightFetcherRequest(
        #[serde(skip_serializing)] FetcherRequest<BlockHeaderWithMetadata>,
    ),

    /// Linear chain block by height fetcher request.
    #[from]
    BlockByHeightFetcherRequest(#[serde(skip_serializing)] FetcherRequest<BlockWithMetadata>),

    /// Deploy fetcher request.
    #[from]
    DeployFetcherRequest(#[serde(skip_serializing)] FetcherRequest<Deploy>),

    /// Finalized approvals fetcher request.
    #[from]
    FinalizedApprovalsFetcherRequest(
        #[serde(skip_serializing)] FetcherRequest<FinalizedApprovalsWithId>,
    ),

    /// Address gossip request.
    #[from]
    BeginAddressGossipRequest(BeginGossipRequest<GossipedAddress>),

    /// Contract runtime request.
    #[from]
    ContractRuntimeRequest(ContractRuntimeRequest),

    // Announcements
    /// A control announcement.
    #[from]
    ControlAnnouncement(ControlAnnouncement),

    /// Blocklist announcement.
    #[from]
    BlocklistAnnouncement(#[serde(skip_serializing)] BlocklistAnnouncement),

    /// Block executor announcement.
    #[from]
    ContractRuntimeAnnouncement(#[serde(skip_serializing)] ContractRuntimeAnnouncement),

    /// Address Gossiper announcement.
    #[from]
    AddressGossiperAnnouncement(#[serde(skip_serializing)] GossiperAnnouncement<GossipedAddress>),

    /// DeployAcceptor announcement.
    #[from]
    DeployAcceptorAnnouncement(#[serde(skip_serializing)] DeployAcceptorAnnouncement),

    #[from]
    DeployGossiperAnnouncement(#[serde(skip_serializing)] GossiperAnnouncement<Deploy>),

    /// Linear chain announcement.
    #[from]
    LinearChainAnnouncement(#[serde(skip_serializing)] LinearChainAnnouncement),

    /// Chainspec loader announcement.
    #[from]
    ChainspecLoaderAnnouncement(#[serde(skip_serializing)] ChainspecLoaderAnnouncement),

    /// Consensus request.
    #[from]
    ConsensusRequest(#[serde(skip_serializing)] ConsensusRequest),

    /// Incoming consensus network message.
    #[from]
    ConsensusMessageIncoming(ConsensusMessageIncoming),

    /// Incoming deploy gossiper network message.
    #[from]
    DeployGossiperIncoming(GossiperIncoming<Deploy>),

    /// Incoming address gossiper network message.
    #[from]
    AddressGossiperIncoming(GossiperIncoming<GossipedAddress>),

    /// Incoming net request network message.
    #[from]
    NetRequestIncoming(NetRequestIncoming),

    /// Incoming net response network message.
    #[from]
    NetResponseIncoming(NetResponseIncoming),

    /// Incoming trie request network message.
    #[from]
    TrieRequestIncoming(TrieRequestIncoming),

    /// Incoming trie response network message.
    #[from]
    TrieResponseIncoming(TrieResponseIncoming),

    /// Incoming finality signature network message.
    #[from]
    FinalitySignatureIncoming(FinalitySignatureIncoming),
    /// Consensus dump request.
    #[from]
    DumpConsensusStateRequest(DumpConsensusStateRequest),
}

impl ReactorEvent for JoinerEvent {
    fn as_control(&self) -> Option<&ControlAnnouncement> {
        if let Self::ControlAnnouncement(ref ctrl_ann) = self {
            Some(ctrl_ann)
        } else {
            None
        }
    }

    fn try_into_control(self) -> Option<ControlAnnouncement> {
        if let Self::ControlAnnouncement(ctrl_ann) = self {
            Some(ctrl_ann)
        } else {
            None
        }
    }

    fn description(&self) -> &'static str {
        match self {
            JoinerEvent::ChainSynchronizer(_) => "ChainSynchronizer",
            JoinerEvent::SmallNetwork(_) => "SmallNetwork",
            JoinerEvent::Storage(_) => "Storage",
            JoinerEvent::RestServer(_) => "RestServer",
            JoinerEvent::EventStreamServer(_) => "EventStreamServer",
            JoinerEvent::MetricsRequest(_) => "MetricsRequest",
            JoinerEvent::ChainspecLoader(_) => "ChainspecLoader",
            JoinerEvent::ChainspecLoaderRequest(_) => "ChainspecLoaderRequest",
            JoinerEvent::NetworkInfoRequest(_) => "NetworkInfoRequest",
            JoinerEvent::BlockFetcher(_) => "BlockFetcher",
            JoinerEvent::BlockByHeightFetcher(_) => "BlockByHeightFetcher",
            JoinerEvent::DeployFetcher(_) => "DeployFetcher",
            JoinerEvent::FinalizedApprovalsFetcher(_) => "FinalizedApprovalsFetcher",
            JoinerEvent::TrieOrChunkFetcher(_) => "TrieOrChunkFetcher",
            JoinerEvent::DeployAcceptor(_) => "DeployAcceptor",
            JoinerEvent::ContractRuntime(_) => "ContractRuntime",
            JoinerEvent::AddressGossiper(_) => "AddressGossiper",
            JoinerEvent::DiagnosticsPort(_) => "DiagnosticsPort",
            JoinerEvent::BlockFetcherRequest(_) => "BlockFetcherRequest",
            JoinerEvent::BlockByHeightFetcherRequest(_) => "BlockByHeightFetcherRequest",
            JoinerEvent::DeployFetcherRequest(_) => "DeployFetcherRequest",
            JoinerEvent::FinalizedApprovalsFetcherRequest(_) => "FinalizedApprovalsFetcherRequest",
            JoinerEvent::TrieOrChunkFetcherRequest(_) => "TrieOrChunkFetcherRequest",
            JoinerEvent::DumpConsensusStateRequest(_) => "DumpConsensusStateRequest",
            JoinerEvent::ControlAnnouncement(_) => "ControlAnnouncement",
            JoinerEvent::ContractRuntimeAnnouncement(_) => "ContractRuntimeAnnouncement",
            JoinerEvent::AddressGossiperAnnouncement(_) => "AddressGossiperAnnouncement",
            JoinerEvent::DeployAcceptorAnnouncement(_) => "DeployAcceptorAnnouncement",
            JoinerEvent::LinearChainAnnouncement(_) => "LinearChainAnnouncement",
            JoinerEvent::ChainspecLoaderAnnouncement(_) => "ChainspecLoaderAnnouncement",
            JoinerEvent::ConsensusRequest(_) => "ConsensusRequest",
            JoinerEvent::BlockHeaderFetcher(_) => "BlockHeaderFetcher",
            JoinerEvent::BlockHeaderByHeightFetcher(_) => "BlockHeaderByHeightFetcher",
            JoinerEvent::BlockHeaderFetcherRequest(_) => "BlockHeaderFetcherRequest",
            JoinerEvent::BlockHeaderByHeightFetcherRequest(_) => {
                "BlockHeaderByHeightFetcherRequest"
            }
            JoinerEvent::BlocklistAnnouncement(_) => "BlocklistAnnouncement",
            JoinerEvent::StorageRequest(_) => "StorageRequest",
            JoinerEvent::BeginAddressGossipRequest(_) => "BeginAddressGossipRequest",
            JoinerEvent::ConsensusMessageIncoming(_) => "ConsensusMessageIncoming",
            JoinerEvent::DeployGossiperIncoming(_) => "DeployGossiperIncoming",
            JoinerEvent::AddressGossiperIncoming(_) => "AddressGossiperIncoming",
            JoinerEvent::NetRequestIncoming(_) => "NetRequestIncoming",
            JoinerEvent::NetResponseIncoming(_) => "NetResponseIncoming",
            JoinerEvent::TrieRequestIncoming(_) => "TrieRequestIncoming",
            JoinerEvent::TrieResponseIncoming(_) => "TrieResponseIncoming",
            JoinerEvent::FinalitySignatureIncoming(_) => "FinalitySignatureIncoming",
            JoinerEvent::ContractRuntimeRequest(_) => "ContractRuntimeRequest",
            JoinerEvent::DeployGossiper(_) => "DeployGossiper",
            JoinerEvent::DeployGossiperAnnouncement(_) => "DeployGossiperAnnouncement",
        }
    }
}

impl From<NetworkRequest<Message>> for JoinerEvent {
    fn from(request: NetworkRequest<Message>) -> Self {
        JoinerEvent::SmallNetwork(small_network::Event::from(request))
    }
}

impl From<NetworkRequest<gossiper::Message<GossipedAddress>>> for JoinerEvent {
    fn from(request: NetworkRequest<gossiper::Message<GossipedAddress>>) -> Self {
        JoinerEvent::SmallNetwork(small_network::Event::from(
            request.map_payload(Message::from),
        ))
    }
}

impl From<NetworkRequest<gossiper::Message<Deploy>>> for JoinerEvent {
    fn from(request: NetworkRequest<gossiper::Message<Deploy>>) -> Self {
        JoinerEvent::SmallNetwork(small_network::Event::from(
            request.map_payload(Message::from),
        ))
    }
}

impl From<RestRequest> for JoinerEvent {
    fn from(request: RestRequest) -> Self {
        JoinerEvent::RestServer(rest_server::Event::RestRequest(request))
    }
}

impl Display for JoinerEvent {
    fn fmt(&self, f: &mut Formatter<'_>) -> fmt::Result {
        match self {
            JoinerEvent::ChainSynchronizer(event) => {
                write!(f, "chain synchronizer: {}", event)
            }
            JoinerEvent::SmallNetwork(event) => write!(f, "small network: {}", event),
            JoinerEvent::BlocklistAnnouncement(event) => {
                write!(f, "blocklist announcement: {}", event)
            }
            JoinerEvent::Storage(request) => write!(f, "storage: {}", request),
            JoinerEvent::RestServer(event) => write!(f, "rest server: {}", event),
            JoinerEvent::EventStreamServer(event) => write!(f, "event stream server: {}", event),
            JoinerEvent::MetricsRequest(req) => write!(f, "metrics request: {}", req),
            JoinerEvent::ChainspecLoader(event) => write!(f, "chainspec loader: {}", event),
            JoinerEvent::ChainspecLoaderRequest(req) => {
                write!(f, "chainspec loader request: {}", req)
            }
            JoinerEvent::StorageRequest(req) => write!(f, "storage request: {}", req),
            JoinerEvent::NetworkInfoRequest(req) => write!(f, "network info request: {}", req),
            JoinerEvent::BlockFetcherRequest(request) => {
                write!(f, "block fetcher request: {}", request)
            }
            JoinerEvent::DeployFetcherRequest(request) => {
                write!(f, "deploy fetcher request: {}", request)
            }
            JoinerEvent::FinalizedApprovalsFetcherRequest(request) => {
                write!(f, "finalized approvals fetcher request: {}", request)
            }
            JoinerEvent::BeginAddressGossipRequest(request) => {
                write!(f, "begin address gossip request: {}", request)
            }
            JoinerEvent::TrieOrChunkFetcherRequest(request) => {
                write!(f, "trie or chunk fetcher request: {}", request)
            }
            JoinerEvent::BlockFetcher(event) => write!(f, "block fetcher: {}", event),
            JoinerEvent::BlockByHeightFetcherRequest(request) => {
                write!(f, "block by height fetcher request: {}", request)
            }
            JoinerEvent::TrieOrChunkFetcher(event) => {
                write!(f, "trie or chunk fetcher: {}", event)
            }
            JoinerEvent::DeployFetcher(event) => write!(f, "deploy fetcher event: {}", event),
            JoinerEvent::FinalizedApprovalsFetcher(event) => {
                write!(f, "finalized approvals fetcher event: {}", event)
            }
            JoinerEvent::ContractRuntime(event) => write!(f, "contract runtime event: {:?}", event),
            JoinerEvent::ContractRuntimeAnnouncement(announcement) => {
                write!(f, "block executor announcement: {}", announcement)
            }
            JoinerEvent::AddressGossiper(event) => write!(f, "address gossiper: {}", event),
            JoinerEvent::DiagnosticsPort(event) => write!(f, "diagnostics port: {}", event),
            JoinerEvent::AddressGossiperAnnouncement(ann) => {
                write!(f, "address gossiper announcement: {}", ann)
            }
            JoinerEvent::BlockByHeightFetcher(event) => {
                write!(f, "block by height fetcher event: {}", event)
            }
            JoinerEvent::DeployAcceptorAnnouncement(ann) => {
                write!(f, "deploy acceptor announcement: {}", ann)
            }
            JoinerEvent::DeployAcceptor(event) => write!(f, "deploy acceptor: {}", event),
            JoinerEvent::ControlAnnouncement(ctrl_ann) => write!(f, "control: {}", ctrl_ann),
            JoinerEvent::LinearChainAnnouncement(ann) => {
                write!(f, "linear chain announcement: {}", ann)
            }
            JoinerEvent::ChainspecLoaderAnnouncement(ann) => {
                write!(f, "chainspec loader announcement: {}", ann)
            }
            JoinerEvent::ConsensusRequest(req) => write!(f, "consensus request: {:?}", req),
            JoinerEvent::BlockHeaderFetcher(block_header) => {
                write!(f, "block header fetcher event: {}", block_header)
            }
            JoinerEvent::BlockHeaderFetcherRequest(req) => {
                write!(f, "block header fetcher request: {}", req)
            }
            JoinerEvent::BlockHeaderByHeightFetcher(block_header_by_height) => {
                write!(
                    f,
                    "block header by height fetcher event: {}",
                    block_header_by_height
                )
            }
            JoinerEvent::BlockHeaderByHeightFetcherRequest(req) => {
                write!(f, "block header by height fetcher request: {}", req)
            }
            JoinerEvent::ConsensusMessageIncoming(inner) => write!(f, "incoming: {}", inner),
            JoinerEvent::DeployGossiperIncoming(inner) => write!(f, "incoming: {}", inner),
            JoinerEvent::AddressGossiperIncoming(inner) => write!(f, "incoming: {}", inner),
            JoinerEvent::NetRequestIncoming(inner) => write!(f, "incoming: {}", inner),
            JoinerEvent::NetResponseIncoming(inner) => write!(f, "incoming: {}", inner),
            JoinerEvent::TrieRequestIncoming(inner) => write!(f, "incoming: {}", inner),
            JoinerEvent::TrieResponseIncoming(inner) => write!(f, "incoming: {}", inner),
            JoinerEvent::FinalitySignatureIncoming(inner) => write!(f, "incoming: {}", inner),
            JoinerEvent::ContractRuntimeRequest(req) => {
                write!(f, "contract runtime request: {}", req)
            }
            JoinerEvent::DumpConsensusStateRequest(req) => {
                write!(f, "consensus dump request: {}", req)
            }
            JoinerEvent::DeployGossiper(event) => write!(f, "deploy gossiper: {}", event),
            JoinerEvent::DeployGossiperAnnouncement(ann) => {
                write!(f, "deploy gossiper announcement: {}", ann)
            }
        }
    }
}

/// Joining node reactor.
#[derive(DataSize)]
pub(crate) struct Reactor {
    root: PathBuf,
    metrics: Metrics,
    small_network: SmallNetwork<JoinerEvent, Message>,
    address_gossiper: Gossiper<GossipedAddress, JoinerEvent>,
    config: participating::Config,
    chainspec_loader: ChainspecLoader,
    storage: Storage,
    contract_runtime: ContractRuntime,
    chain_synchronizer: ChainSynchronizer,
    deploy_fetcher: Fetcher<Deploy>,
    finalized_approvals_fetcher: Fetcher<FinalizedApprovalsWithId>,
    block_by_hash_fetcher: Fetcher<Block>,
    block_by_height_fetcher: Fetcher<BlockWithMetadata>,
    block_header_and_finality_signatures_by_height_fetcher: Fetcher<BlockHeaderWithMetadata>,
    trie_or_chunk_fetcher: Fetcher<TrieOrChunk>,
    diagnostics_port: DiagnosticsPort,
    block_header_by_hash_fetcher: Fetcher<BlockHeader>,
    #[data_size(skip)]
    deploy_acceptor: DeployAcceptor,
    #[data_size(skip)]
    event_queue_metrics: EventQueueMetrics,
    #[data_size(skip)]
    rest_server: RestServer,
    #[data_size(skip)]
    event_stream_server: EventStreamServer,
    // Attach memory metrics for the joiner.
    #[data_size(skip)] // Never allocates data on the heap.
    memory_metrics: MemoryMetrics,
    node_startup_instant: Instant,
    deploy_gossiper: Gossiper<Deploy, JoinerEvent>,
}

impl reactor::Reactor for Reactor {
    type Event = JoinerEvent;

    // The "configuration" is in fact the whole state of the initializer reactor, which we
    // deconstruct and reuse.
    type Config = WithDir<initializer::Reactor>;
    type Error = Error;

    fn new(
        initializer: Self::Config,
        registry: &Registry,
        event_queue: EventQueueHandle<Self::Event>,
        _rng: &mut NodeRng,
    ) -> Result<(Self, Effects<Self::Event>), Self::Error> {
        let (root, initializer) = initializer.into_parts();

        let initializer::Reactor {
            config: with_dir_config,
            chainspec_loader,
            storage,
            contract_runtime,
            small_network_identity,
        } = initializer;

        // We don't need to be super precise about the startup time, i.e.
        // we can skip the time spent in `initializer` for the sake of code simplicity.
        let node_startup_instant = Instant::now();
        // TODO: Remove wrapper around Reactor::Config instead.
        let (_, config) = with_dir_config.into_parts();

        let memory_metrics = MemoryMetrics::new(registry.clone())?;

        let event_queue_metrics = EventQueueMetrics::new(registry.clone(), event_queue)?;

        let metrics = Metrics::new(registry.clone());

        let chainspec = chainspec_loader.chainspec().as_ref();
        let (diagnostics_port, diagnostics_port_effects) = DiagnosticsPort::new(
            &WithDir::new(&root, config.diagnostics_port.clone()),
            event_queue,
        )?;

        let (small_network, small_network_effects) = SmallNetwork::new(
            event_queue,
            config.network.clone(),
            Some(WithDir::new(&root, &config.consensus)),
            registry,
            small_network_identity,
            chainspec,
        )?;

        let mut effects = reactor::wrap_effects(JoinerEvent::SmallNetwork, small_network_effects);
        effects.extend(reactor::wrap_effects(
            JoinerEvent::DiagnosticsPort,
            diagnostics_port_effects,
        ));

        let address_gossiper =
            Gossiper::new_for_complete_items("address_gossiper", config.gossip, registry)?;

        let next_upgrade_activation_point = chainspec_loader.next_upgrade_activation_point();
        let effect_builder = EffectBuilder::new(event_queue);
        let (chain_synchronizer, sync_effects) = ChainSynchronizer::new(
            Arc::clone(chainspec_loader.chainspec()),
            config.node.clone(),
            config.network.clone(),
            next_upgrade_activation_point,
            chainspec.protocol_config.verifiable_chunked_hash_activation,
            effect_builder,
            registry,
        )?;
        effects.extend(reactor::wrap_effects(
            JoinerEvent::ChainSynchronizer,
            sync_effects,
        ));

        let verifiable_chunked_hash_activation = chainspec_loader
            .chainspec()
            .protocol_config
            .verifiable_chunked_hash_activation;
        let protocol_version = &chainspec_loader.chainspec().protocol_config.version;
        let node_state = if config.node.sync_to_genesis {
            NodeState::SyncingToGenesis
        } else {
            NodeState::FastSyncing
        };
        let rest_server = RestServer::new(
            config.rest_server.clone(),
            effect_builder,
            *protocol_version,
            node_startup_instant,
            node_state,
        )?;

        let event_stream_server = EventStreamServer::new(
            config.event_stream_server.clone(),
            storage.root_path().to_path_buf(),
            *protocol_version,
            DeployGetter::new(effect_builder),
        )?;

        let fetcher_builder =
            FetcherBuilder::new(config.fetcher, registry, verifiable_chunked_hash_activation);

        let deploy_fetcher = fetcher_builder.build("deploy")?;
        let finalized_approvals_fetcher = fetcher_builder.build("finalized_approvals")?;
        let block_by_height_fetcher = fetcher_builder.build("block_by_height")?;
        let block_by_hash_fetcher = fetcher_builder.build("block")?;
        let block_header_and_finality_signatures_by_height_fetcher =
            fetcher_builder.build("block_header_by_height")?;
        let block_header_by_hash_fetcher = fetcher_builder.build("block_header")?;

        let trie_or_chunk_fetcher = fetcher_builder.build("trie_or_chunk")?;

        let deploy_acceptor = DeployAcceptor::new(&*chainspec_loader.chainspec(), registry)?;

        let deploy_gossiper = Gossiper::new_for_partial_items(
            "deploy_gossiper",
            config.gossip,
            gossiper::get_deploy_from_storage::<Deploy, JoinerEvent>,
            registry,
        )?;

        effects.extend(reactor::wrap_effects(
            JoinerEvent::ChainspecLoader,
            chainspec_loader.start_checking_for_upgrades(effect_builder),
        ));

        Ok((
            Self {
                root,
                metrics,
                small_network,
                address_gossiper,
                config,
                chainspec_loader,
                storage,
                contract_runtime,
                chain_synchronizer,
                block_by_hash_fetcher,
                deploy_fetcher,
                finalized_approvals_fetcher,
                block_by_height_fetcher,
                block_header_by_hash_fetcher,
                block_header_and_finality_signatures_by_height_fetcher,
                trie_or_chunk_fetcher,
                deploy_acceptor,
                event_queue_metrics,
                rest_server,
                event_stream_server,
                memory_metrics,
                node_startup_instant,
                diagnostics_port,
                deploy_gossiper,
            },
            effects,
        ))
    }

    fn dispatch_event(
        &mut self,
        effect_builder: EffectBuilder<Self::Event>,
        rng: &mut NodeRng,
        event: Self::Event,
    ) -> Effects<Self::Event> {
        match event {
            JoinerEvent::ChainSynchronizer(event) => reactor::wrap_effects(
                JoinerEvent::ChainSynchronizer,
                self.chain_synchronizer
                    .handle_event(effect_builder, rng, event),
            ),
            JoinerEvent::SmallNetwork(event) => reactor::wrap_effects(
                JoinerEvent::SmallNetwork,
                self.small_network.handle_event(effect_builder, rng, event),
            ),
            JoinerEvent::ControlAnnouncement(ctrl_ann) => {
                unreachable!("unhandled control announcement: {}", ctrl_ann)
            }
            JoinerEvent::BlocklistAnnouncement(ann) => {
                self.dispatch_event(effect_builder, rng, JoinerEvent::SmallNetwork(ann.into()))
            }
            JoinerEvent::DeployAcceptorAnnouncement(
                DeployAcceptorAnnouncement::AcceptedNewDeploy { deploy, source },
            ) => {
                if let Err(error) = deploy.deploy_info() {
                    error!(%error, "invalid deploy");
                    return Effects::new();
                };

                let event = event_stream_server::Event::DeployAccepted(*deploy.id());
                let mut effects =
                    self.dispatch_event(effect_builder, rng, JoinerEvent::EventStreamServer(event));

                let event = gossiper::Event::ItemReceived {
                    item_id: *deploy.id(),
                    source: source.clone(),
                };
                effects.extend(self.dispatch_event(
                    effect_builder,
                    rng,
                    JoinerEvent::DeployGossiper(event),
                ));

                let event = fetcher::Event::GotRemotely {
                    verifiable_chunked_hash_activation: None,
                    item: deploy,
                    source,
                };
                effects.extend(self.dispatch_event(
                    effect_builder,
                    rng,
                    JoinerEvent::DeployFetcher(event),
                ));

                effects
            }
            JoinerEvent::DeployAcceptorAnnouncement(
                DeployAcceptorAnnouncement::InvalidDeploy { deploy, source },
            ) => {
                let deploy_hash = *deploy.id();
                let peer = source;
                warn!(?deploy_hash, ?peer, "Invalid deploy received from a peer.");
                Effects::new()
            }
            JoinerEvent::Storage(event) => reactor::wrap_effects(
                JoinerEvent::Storage,
                self.storage.handle_event(effect_builder, rng, event),
            ),
            JoinerEvent::BlockFetcherRequest(request) => self.dispatch_event(
                effect_builder,
                rng,
                JoinerEvent::BlockFetcher(request.into()),
            ),
            JoinerEvent::DeployAcceptor(event) => reactor::wrap_effects(
                JoinerEvent::DeployAcceptor,
                self.deploy_acceptor
                    .handle_event(effect_builder, rng, event),
            ),
            JoinerEvent::BlockFetcher(event) => reactor::wrap_effects(
                JoinerEvent::BlockFetcher,
                self.block_by_hash_fetcher
                    .handle_event(effect_builder, rng, event),
            ),
            JoinerEvent::DeployFetcher(event) => reactor::wrap_effects(
                JoinerEvent::DeployFetcher,
                self.deploy_fetcher.handle_event(effect_builder, rng, event),
            ),
            JoinerEvent::FinalizedApprovalsFetcher(event) => reactor::wrap_effects(
                JoinerEvent::FinalizedApprovalsFetcher,
                self.finalized_approvals_fetcher
                    .handle_event(effect_builder, rng, event),
            ),
            JoinerEvent::BlockByHeightFetcher(event) => reactor::wrap_effects(
                JoinerEvent::BlockByHeightFetcher,
                self.block_by_height_fetcher
                    .handle_event(effect_builder, rng, event),
            ),
            JoinerEvent::BlockHeaderFetcher(event) => reactor::wrap_effects(
                JoinerEvent::BlockHeaderFetcher,
                self.block_header_by_hash_fetcher
                    .handle_event(effect_builder, rng, event),
            ),
            JoinerEvent::DeployFetcherRequest(request) => self.dispatch_event(
                effect_builder,
                rng,
                JoinerEvent::DeployFetcher(request.into()),
            ),
            JoinerEvent::FinalizedApprovalsFetcherRequest(request) => self.dispatch_event(
                effect_builder,
                rng,
                JoinerEvent::FinalizedApprovalsFetcher(request.into()),
            ),
            JoinerEvent::StorageRequest(req) => reactor::wrap_effects(
                JoinerEvent::Storage,
                self.storage.handle_event(effect_builder, rng, req.into()),
            ),
            JoinerEvent::BeginAddressGossipRequest(req) => reactor::wrap_effects(
                JoinerEvent::AddressGossiper,
                self.address_gossiper
                    .handle_event(effect_builder, rng, req.into()),
            ),
            JoinerEvent::BlockByHeightFetcherRequest(request) => self.dispatch_event(
                effect_builder,
                rng,
                JoinerEvent::BlockByHeightFetcher(request.into()),
            ),
            JoinerEvent::BlockHeaderFetcherRequest(request) => self.dispatch_event(
                effect_builder,
                rng,
                JoinerEvent::BlockHeaderFetcher(request.into()),
            ),
            JoinerEvent::TrieOrChunkFetcher(event) => reactor::wrap_effects(
                JoinerEvent::TrieOrChunkFetcher,
                self.trie_or_chunk_fetcher
                    .handle_event(effect_builder, rng, event),
            ),
            JoinerEvent::ContractRuntime(event) => reactor::wrap_effects(
                JoinerEvent::ContractRuntime,
                self.contract_runtime
                    .handle_event(effect_builder, rng, event),
            ),
            JoinerEvent::ContractRuntimeRequest(req) => reactor::wrap_effects(
                JoinerEvent::ContractRuntime,
                self.contract_runtime
                    .handle_event(effect_builder, rng, req.into()),
            ),
            JoinerEvent::ContractRuntimeAnnouncement(_) => Effects::new(),
            JoinerEvent::AddressGossiper(event) => reactor::wrap_effects(
                JoinerEvent::AddressGossiper,
                self.address_gossiper
                    .handle_event(effect_builder, rng, event),
            ),
            JoinerEvent::DiagnosticsPort(event) => reactor::wrap_effects(
                JoinerEvent::DiagnosticsPort,
                self.diagnostics_port
                    .handle_event(effect_builder, rng, event),
            ),
            JoinerEvent::AddressGossiperAnnouncement(GossiperAnnouncement::NewCompleteItem(
                gossiped_address,
            )) => {
                let reactor_event = JoinerEvent::SmallNetwork(
                    small_network::Event::PeerAddressReceived(gossiped_address),
                );
                self.dispatch_event(effect_builder, rng, reactor_event)
            }
            JoinerEvent::AddressGossiperAnnouncement(GossiperAnnouncement::FinishedGossiping(
                _,
            )) => {
                // We don't care about completion of gossiping an address.
                Effects::new()
            }
            JoinerEvent::LinearChainAnnouncement(LinearChainAnnouncement::BlockAdded(block)) => {
                reactor::wrap_effects(
                    JoinerEvent::EventStreamServer,
                    self.event_stream_server.handle_event(
                        effect_builder,
                        rng,
                        event_stream_server::Event::BlockAdded(block),
                    ),
                )
            }
            JoinerEvent::LinearChainAnnouncement(
                LinearChainAnnouncement::NewFinalitySignature(fs),
            ) => {
                let reactor_event = JoinerEvent::EventStreamServer(
                    event_stream_server::Event::FinalitySignature(fs),
                );
                self.dispatch_event(effect_builder, rng, reactor_event)
            }
            JoinerEvent::RestServer(event) => reactor::wrap_effects(
                JoinerEvent::RestServer,
                self.rest_server.handle_event(effect_builder, rng, event),
            ),
            JoinerEvent::EventStreamServer(event) => reactor::wrap_effects(
                JoinerEvent::EventStreamServer,
                self.event_stream_server
                    .handle_event(effect_builder, rng, event),
            ),
            JoinerEvent::MetricsRequest(req) => reactor::wrap_effects(
                JoinerEvent::MetricsRequest,
                self.metrics.handle_event(effect_builder, rng, req),
            ),
            JoinerEvent::ChainspecLoader(event) => reactor::wrap_effects(
                JoinerEvent::ChainspecLoader,
                self.chainspec_loader
                    .handle_event(effect_builder, rng, event),
            ),
            JoinerEvent::ChainspecLoaderRequest(req) => self.dispatch_event(
                effect_builder,
                rng,
                JoinerEvent::ChainspecLoader(req.into()),
            ),
            JoinerEvent::NetworkInfoRequest(req) => {
                let event = JoinerEvent::SmallNetwork(small_network::Event::from(req));
                self.dispatch_event(effect_builder, rng, event)
            }
            JoinerEvent::ChainspecLoaderAnnouncement(
                ChainspecLoaderAnnouncement::UpgradeActivationPointRead(next_upgrade),
            ) => {
                let reactor_event = JoinerEvent::ChainspecLoader(
                    chainspec_loader::Event::GotNextUpgrade(next_upgrade.clone()),
                );
                let mut effects = self.dispatch_event(effect_builder, rng, reactor_event);

                let reactor_event = JoinerEvent::ChainSynchronizer(
                    chain_synchronizer::Event::GotUpgradeActivationPoint(
                        next_upgrade.activation_point(),
                    ),
                );
                effects.extend(self.dispatch_event(effect_builder, rng, reactor_event));
                effects
            }
            // This is done to handle status requests from the RestServer
            JoinerEvent::ConsensusRequest(ConsensusRequest::Status(responder)) => {
                // no consensus, respond with None
                responder.respond(None).ignore()
            }
            JoinerEvent::ConsensusRequest(ConsensusRequest::ValidatorChanges(responder)) => {
                // no consensus, respond with empty map
                responder.respond(BTreeMap::new()).ignore()
            }
            JoinerEvent::BlockHeaderByHeightFetcher(event) => reactor::wrap_effects(
                JoinerEvent::BlockHeaderByHeightFetcher,
                self.block_header_and_finality_signatures_by_height_fetcher
                    .handle_event(effect_builder, rng, event),
            ),
            JoinerEvent::BlockHeaderByHeightFetcherRequest(request) => self.dispatch_event(
                effect_builder,
                rng,
                JoinerEvent::BlockHeaderByHeightFetcher(request.into()),
            ),
            JoinerEvent::TrieOrChunkFetcherRequest(request) => self.dispatch_event(
                effect_builder,
                rng,
                JoinerEvent::TrieOrChunkFetcher(request.into()),
            ),
            JoinerEvent::ConsensusMessageIncoming(incoming) => {
                debug!(%incoming, "ignoring incoming consensus message");
                Effects::new()
            }
            JoinerEvent::DeployGossiperIncoming(incoming) => reactor::wrap_effects(
                JoinerEvent::DeployGossiper,
                self.deploy_gossiper
                    .handle_event(effect_builder, rng, incoming.into()),
            ),
            JoinerEvent::AddressGossiperIncoming(incoming) => reactor::wrap_effects(
                JoinerEvent::AddressGossiper,
                self.address_gossiper
                    .handle_event(effect_builder, rng, incoming.into()),
            ),
            JoinerEvent::NetRequestIncoming(incoming) => reactor::wrap_effects(
                JoinerEvent::Storage,
                self.storage
                    .handle_event(effect_builder, rng, incoming.into()),
            ),
            JoinerEvent::NetResponseIncoming(NetResponseIncoming { sender, message }) => {
                self.handle_get_response(effect_builder, rng, sender, message)
            }
            JoinerEvent::TrieRequestIncoming(incoming) => reactor::wrap_effects(
                JoinerEvent::ContractRuntime,
                self.contract_runtime
                    .handle_event(effect_builder, rng, incoming.into()),
            ),
            JoinerEvent::TrieResponseIncoming(TrieResponseIncoming { sender, message }) => {
                reactor::handle_fetch_response::<Self, TrieOrChunk>(
                    self,
                    effect_builder,
                    rng,
                    sender,
                    &message.0,
                    self.chainspec_loader
                        .chainspec()
                        .protocol_config
                        .verifiable_chunked_hash_activation,
                )
            }

            JoinerEvent::FinalitySignatureIncoming(FinalitySignatureIncoming {
                sender, ..
            }) => {
                debug!(%sender, "finality signatures not handled in joiner reactor");
                Effects::new()
            }
            JoinerEvent::DumpConsensusStateRequest(req) => {
                // We have no consensus running in the joiner, so we answer with `None`.
                req.answer(Err(Cow::Borrowed("node is joining, no running consensus")))
                    .ignore()
            }
            JoinerEvent::DeployGossiper(event) => reactor::wrap_effects(
                JoinerEvent::DeployGossiper,
                self.deploy_gossiper
                    .handle_event(effect_builder, rng, event),
            ),
            JoinerEvent::DeployGossiperAnnouncement(GossiperAnnouncement::NewCompleteItem(
                gossiped_deploy_id,
            )) => {
                error!(%gossiped_deploy_id, "gossiper should not announce new deploy");
                Effects::new()
            }
            JoinerEvent::DeployGossiperAnnouncement(GossiperAnnouncement::FinishedGossiping(
                _gossiped_deploy_id,
            )) => {
                // We never process any deploys onwards, so we can ignore successful gossip outcome
                Effects::new()
            }
        }
    }

    fn maybe_exit(&self) -> Option<ReactorExit> {
        self.chain_synchronizer
            .joining_outcome()
            .map(|outcome| match outcome {
                JoiningOutcome::ShouldExitForUpgrade => {
                    ReactorExit::ProcessShouldExit(ExitCode::Success)
                }
                JoiningOutcome::Synced { .. } | JoiningOutcome::RanUpgradeOrGenesis { .. } => {
                    ReactorExit::ProcessShouldContinue
                }
            })
    }

    fn update_metrics(&mut self, event_queue_handle: EventQueueHandle<Self::Event>) {
        self.memory_metrics.estimate(self);
        self.event_queue_metrics
            .record_event_queue_counts(&event_queue_handle);
    }
}

impl Reactor {
    fn handle_get_response(
        &mut self,
        effect_builder: EffectBuilder<JoinerEvent>,
        rng: &mut NodeRng,
        sender: NodeId,
        message: NetResponse,
    ) -> Effects<JoinerEvent> {
        let verifiable_chunked_hash_activation = self
            .chainspec_loader
            .chainspec()
            .protocol_config
            .verifiable_chunked_hash_activation;
        match message {
            NetResponse::Deploy(ref serialized_item) => {
                let deploy: Box<Deploy> = match bincode::deserialize::<
                    FetchedOrNotFound<Deploy, DeployHash>,
                >(serialized_item)
                {
                    Ok(FetchedOrNotFound::Fetched(deploy)) => Box::new(deploy),
                    Ok(FetchedOrNotFound::NotFound(deploy_hash)) => {
                        error!(
                            "peer did not have deploy with hash {}: {}",
                            sender, deploy_hash
                        );
                        return Effects::new();
                    }
                    Err(error) => {
                        error!("failed to decode deploy from {}: {}", sender, error);
                        return Effects::new();
                    }
                };

                let event = JoinerEvent::DeployAcceptor(deploy_acceptor::Event::Accept {
                    deploy,
                    source: Source::Peer(sender),
                    maybe_responder: None,
                });
                <Reactor as reactor::Reactor>::dispatch_event(self, effect_builder, rng, event)
            }
            NetResponse::FinalizedApprovals(ref serialized_item) => {
                reactor::handle_fetch_response::<Self, FinalizedApprovalsWithId>(
                    self,
                    effect_builder,
                    rng,
                    sender,
                    serialized_item,
                    verifiable_chunked_hash_activation,
                )
            }
            NetResponse::Block(ref serialized_item) => {
                reactor::handle_fetch_response::<Self, Block>(
                    self,
                    effect_builder,
                    rng,
                    sender,
                    serialized_item,
                    verifiable_chunked_hash_activation,
                )
            }
            NetResponse::GossipedAddress(_) => {
                // The item trait is used for both fetchers and gossiped things, but this kind of
                // item is never fetched, only gossiped.
                warn!(
                    "Gossiped addresses are never fetched, banning peer: {}",
                    sender
                );
                effect_builder
                    .announce_disconnect_from_peer(sender)
                    .ignore()
            }
            NetResponse::BlockAndMetadataByHeight(ref serialized_item) => {
                reactor::handle_fetch_response::<Self, BlockWithMetadata>(
                    self,
                    effect_builder,
                    rng,
                    sender,
                    serialized_item,
                    verifiable_chunked_hash_activation,
                )
            }
            NetResponse::BlockHeaderByHash(ref serialized_item) => {
                reactor::handle_fetch_response::<Self, BlockHeader>(
                    self,
                    effect_builder,
                    rng,
                    sender,
                    serialized_item,
                    verifiable_chunked_hash_activation,
                )
            }
            NetResponse::BlockHeaderAndFinalitySignaturesByHeight(ref serialized_item) => {
                reactor::handle_fetch_response::<Self, BlockHeaderWithMetadata>(
                    self,
                    effect_builder,
                    rng,
                    sender,
                    serialized_item,
                    verifiable_chunked_hash_activation,
                )
            }
        }
    }

    /// Deconstructs the reactor into config useful for creating a Validator reactor. Shuts down
    /// the network, closing all incoming and outgoing connections, and frees up the listening
    /// socket.
    pub(crate) async fn into_participating_config(self) -> Result<ParticipatingInitConfig, Error> {
        let joining_outcome = self
            .chain_synchronizer
            .into_joining_outcome()
            .ok_or(Error::InvalidJoiningOutcome)?;
        let config = ParticipatingInitConfig {
            root: self.root,
            chainspec_loader: self.chainspec_loader,
            config: self.config,
            contract_runtime: self.contract_runtime,
            storage: self.storage,
            joining_outcome,
            event_stream_server: self.event_stream_server,
            small_network_identity: SmallNetworkIdentity::from(&self.small_network),
            node_startup_instant: self.node_startup_instant,
        };
        self.small_network.finalize().await;
        self.rest_server.finalize().await;
        Ok(config)
    }
}

#[cfg(test)]
impl NetworkedReactor for Reactor {
    fn node_id(&self) -> NodeId {
        self.small_network.node_id()
    }
}

#[cfg(test)]
impl Reactor {
    /// Inspect storage.
    pub(crate) fn storage(&self) -> &Storage {
        &self.storage
    }

    /// Inspect the contract runtime.
    pub(crate) fn contract_runtime(&self) -> &ContractRuntime {
        &self.contract_runtime
    }
}<|MERGE_RESOLUTION|>--- conflicted
+++ resolved
@@ -70,11 +70,7 @@
     },
     types::{
         Block, BlockHeader, BlockHeaderWithMetadata, BlockWithMetadata, Deploy, DeployHash,
-<<<<<<< HEAD
-        ExitCode, NodeId, NodeState,
-=======
-        ExitCode, FinalizedApprovalsWithId, NodeId,
->>>>>>> e62484e5
+        ExitCode, FinalizedApprovalsWithId, NodeId, NodeState,
     },
     utils::{Source, WithDir},
     NodeRng,
