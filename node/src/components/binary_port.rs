//! The Binary Port
mod config;
mod error;
mod event;
mod metrics;
#[cfg(test)]
mod tests;

use std::{convert::TryFrom, net::SocketAddr, sync::Arc};

use bytes::Bytes;
use casper_binary_port::{
    BinaryRequest, BinaryRequestHeader, BinaryRequestTag, BinaryResponse, BinaryResponseAndRequest,
    DictionaryItemIdentifier, DictionaryQueryResult, ErrorCode, GetRequest, GetTrieFullResult,
    GlobalStateQueryResult, GlobalStateRequest, InformationRequest, InformationRequestTag,
    NodeStatus, PayloadType, ReactorStateName, RecordId, TransactionWithExecutionInfo,
};
use casper_storage::{
    data_access_layer::{
        tagged_values::{TaggedValuesRequest, TaggedValuesResult, TaggedValuesSelection},
        QueryRequest, QueryResult, TrieRequest,
    },
    global_state::trie::TrieRaw,
};
use casper_types::{
    addressable_entity::NamedKeyAddr,
    bytesrepr::{self, FromBytes, ToBytes},
    BlockIdentifier, Digest, EntityAddr, GlobalStateIdentifier, Key, Peers, ProtocolVersion,
    SignedBlock, StoredValue, TimeDiff, Transaction,
};

use datasize::DataSize;
use futures::{future::BoxFuture, FutureExt};
use juliet::{
    io::IoCoreBuilder,
    protocol::ProtocolBuilder,
    rpc::{JulietRpcServer, RpcBuilder},
    ChannelConfiguration, ChannelId,
};
use once_cell::sync::OnceCell;
use prometheus::Registry;
use tokio::{
    io::{AsyncRead, AsyncWrite},
    join,
    net::{TcpListener, TcpStream},
    sync::{Notify, OwnedSemaphorePermit, Semaphore},
};
use tracing::{debug, error, info, warn};

use crate::{
    contract_runtime::SpeculativeExecutionResult,
    effect::{
        requests::{
            AcceptTransactionRequest, BlockSynchronizerRequest, ChainspecRawBytesRequest,
            ConsensusRequest, ContractRuntimeRequest, NetworkInfoRequest, ReactorInfoRequest,
            StorageRequest, UpgradeWatcherRequest,
        },
        EffectBuilder, EffectExt, Effects,
    },
    reactor::{main_reactor::MainEvent, Finalize, QueueKind},
    types::NodeRng,
    utils::{display_error, ListeningError},
};

use self::{error::Error, metrics::Metrics};

use super::{Component, ComponentState, InitializedComponent, PortBoundComponent};

pub(crate) use config::Config;
pub(crate) use event::Event;

const COMPONENT_NAME: &str = "binary_port";

#[derive(Debug, DataSize)]
pub(crate) struct BinaryPort {
    state: ComponentState,
    config: Arc<Config>,
    #[data_size(skip)]
    connection_limit: Arc<Semaphore>,
    #[data_size(skip)]
    metrics: Arc<Metrics>,
    #[data_size(skip)]
    local_addr: Arc<OnceCell<SocketAddr>>,
    #[data_size(skip)]
    shutdown_trigger: Arc<Notify>,
    #[data_size(skip)]
    server_join_handle: OnceCell<tokio::task::JoinHandle<()>>,
}

impl BinaryPort {
    pub(crate) fn new(config: Config, registry: &Registry) -> Result<Self, prometheus::Error> {
        Ok(Self {
            state: ComponentState::Uninitialized,
            connection_limit: Arc::new(Semaphore::new(config.max_connections)),
            config: Arc::new(config),
            metrics: Arc::new(Metrics::new(registry)?),
            local_addr: Arc::new(OnceCell::new()),
            shutdown_trigger: Arc::new(Notify::new()),
            server_join_handle: OnceCell::new(),
        })
    }

    /// Returns the binding address.
    ///
    /// Only used in testing.
    #[cfg(test)]
    pub(crate) fn bind_address(&self) -> Option<SocketAddr> {
        self.local_addr.get().cloned()
    }
}

async fn handle_request<REv>(
    req: BinaryRequest,
    effect_builder: EffectBuilder<REv>,
    config: &Config,
    metrics: &Metrics,
) -> BinaryResponse
where
    REv: From<Event>
        + From<StorageRequest>
        + From<ContractRuntimeRequest>
        + From<AcceptTransactionRequest>
        + From<NetworkInfoRequest>
        + From<ReactorInfoRequest>
        + From<ConsensusRequest>
        + From<BlockSynchronizerRequest>
        + From<UpgradeWatcherRequest>
        + From<ChainspecRawBytesRequest>
        + Send,
{
    let protocol_version = effect_builder.get_protocol_version().await;
    match req {
        BinaryRequest::TryAcceptTransaction { transaction } => {
            metrics.binary_port_try_accept_transaction_count.inc();
            try_accept_transaction(effect_builder, transaction, false, protocol_version).await
        }
        BinaryRequest::TrySpeculativeExec { transaction } => {
            metrics.binary_port_try_speculative_exec_count.inc();
            if !config.allow_request_speculative_exec {
                return BinaryResponse::new_error(ErrorCode::FunctionDisabled, protocol_version);
            }
            let response =
                try_accept_transaction(effect_builder, transaction.clone(), true, protocol_version)
                    .await;
            if !response.is_success() {
                return response;
            }
            try_speculative_execution(effect_builder, transaction, protocol_version).await
        }
        BinaryRequest::Get(get_req) => {
            handle_get_request(get_req, effect_builder, config, metrics, protocol_version).await
        }
    }
}

async fn handle_get_request<REv>(
    get_req: GetRequest,
    effect_builder: EffectBuilder<REv>,
    config: &Config,
    metrics: &Metrics,
    protocol_version: ProtocolVersion,
) -> BinaryResponse
where
    REv: From<Event>
        + From<StorageRequest>
        + From<NetworkInfoRequest>
        + From<ReactorInfoRequest>
        + From<ConsensusRequest>
        + From<BlockSynchronizerRequest>
        + From<UpgradeWatcherRequest>
        + From<ChainspecRawBytesRequest>
        + From<ContractRuntimeRequest>
        + Send,
{
    match get_req {
        // this workaround is in place because get_block_transfers performs a lazy migration
        GetRequest::Record {
            record_type_tag,
            key,
        } if RecordId::try_from(record_type_tag) == Ok(RecordId::Transfer) => {
            metrics.binary_port_get_record_count.inc();
            let Ok(block_hash) = bytesrepr::deserialize_from_slice(&key) else {
<<<<<<< HEAD
                return BinaryResponse::new_error(
                    binary_port::ErrorCode::BadRequest,
                    protocol_version,
                );
=======
                return BinaryResponse::new_error(ErrorCode::BadRequest, protocol_version);
>>>>>>> 9fce9642
            };
            let Some(transfers) = effect_builder
                .get_block_transfers_from_storage(block_hash)
                .await
            else {
                return BinaryResponse::new_empty(protocol_version);
            };
            let Ok(serialized) = bincode::serialize(&transfers) else {
<<<<<<< HEAD
                return BinaryResponse::new_error(
                    binary_port::ErrorCode::InternalError,
                    protocol_version,
                );
=======
                return BinaryResponse::new_error(ErrorCode::InternalError, protocol_version);
>>>>>>> 9fce9642
            };
            BinaryResponse::from_raw_bytes(PayloadType::Transfers, serialized, protocol_version)
        }
        GetRequest::Record {
            record_type_tag,
            key,
        } => {
            metrics.binary_port_get_record_count.inc();
            match RecordId::try_from(record_type_tag) {
                Ok(record_id) => {
                    let Some(db_bytes) = effect_builder.get_raw_data(record_id, key).await else {
                        return BinaryResponse::new_empty(protocol_version);
                    };
                    let payload_type = PayloadType::from_record_id(record_id, db_bytes.is_legacy());
                    BinaryResponse::from_raw_bytes(
                        payload_type,
                        db_bytes.into_raw_bytes(),
                        protocol_version,
                    )
                }
                Err(_) => {
                    BinaryResponse::new_error(ErrorCode::UnsupportedRequest, protocol_version)
                }
            }
        }
        GetRequest::Information { info_type_tag, key } => {
            metrics.binary_port_get_info_count.inc();
            let Ok(tag) = InformationRequestTag::try_from(info_type_tag) else {
<<<<<<< HEAD
                return BinaryResponse::new_error(
                    binary_port::ErrorCode::UnsupportedRequest,
                    protocol_version,
                );
            };
            let Ok(req) = InformationRequest::try_from((tag, &key[..])) else {
                return BinaryResponse::new_error(
                    binary_port::ErrorCode::BadRequest,
                    protocol_version,
                );
=======
                return BinaryResponse::new_error(ErrorCode::UnsupportedRequest, protocol_version);
            };
            let Ok(req) = InformationRequest::try_from((tag, &key[..])) else {
                return BinaryResponse::new_error(ErrorCode::BadRequest, protocol_version);
>>>>>>> 9fce9642
            };
            handle_info_request(req, effect_builder, protocol_version).await
        }
        GetRequest::State(req) => {
            metrics.binary_port_get_state_count.inc();
            handle_state_request(effect_builder, req, protocol_version, config).await
        }
    }
}
async fn handle_get_all_items<REv>(
    state_identifier: Option<GlobalStateIdentifier>,
    key_tag: casper_types::KeyTag,
    effect_builder: EffectBuilder<REv>,
    protocol_version: ProtocolVersion,
) -> BinaryResponse
where
    REv: From<Event> + From<ContractRuntimeRequest> + From<StorageRequest>,
{
    let Some(state_root_hash) = resolve_state_root_hash(effect_builder, state_identifier).await
    else {
        return BinaryResponse::new_empty(protocol_version);
    };
    let request = TaggedValuesRequest::new(state_root_hash, TaggedValuesSelection::All(key_tag));
    match effect_builder.get_tagged_values(request).await {
        TaggedValuesResult::Success { values, .. } => {
            BinaryResponse::from_value(values, protocol_version)
        }
        TaggedValuesResult::RootNotFound => {
            let error_code = ErrorCode::RootNotFound;
            BinaryResponse::new_error(error_code, protocol_version)
        }
        TaggedValuesResult::Failure(_err) => {
            BinaryResponse::new_error(ErrorCode::InternalError, protocol_version)
        }
    }
}

async fn handle_state_request<REv>(
    effect_builder: EffectBuilder<REv>,
    request: GlobalStateRequest,
    protocol_version: ProtocolVersion,
    config: &Config,
) -> BinaryResponse
where
    REv: From<Event> + From<ContractRuntimeRequest> + From<StorageRequest>,
{
    match request {
        GlobalStateRequest::Item {
            state_identifier,
            base_key,
            path,
        } => {
            let Some(state_root_hash) = resolve_state_root_hash(effect_builder, state_identifier).await else {
                return BinaryResponse::new_empty(protocol_version);
            };
            match get_global_state_item(effect_builder, state_root_hash, base_key, path).await {
                Ok(Some(result)) => BinaryResponse::from_value(result, protocol_version),
                Ok(None) => BinaryResponse::new_empty(protocol_version),
                Err(err) => BinaryResponse::new_error(err, protocol_version),
            }
        }
        GlobalStateRequest::AllItems {
            state_identifier,
            key_tag,
        } => {
            if !config.allow_request_get_all_values {
                BinaryResponse::new_error(ErrorCode::FunctionDisabled, protocol_version)
            } else {
                handle_get_all_items(state_identifier, key_tag, effect_builder, protocol_version)
                    .await
            }
        }
        GlobalStateRequest::Trie { trie_key } => {
            let response = if !config.allow_request_get_trie {
                BinaryResponse::new_error(ErrorCode::FunctionDisabled, protocol_version)
            } else {
                let req = TrieRequest::new(trie_key, None);
                match effect_builder.get_trie(req).await.into_legacy() {
                    Ok(result) => BinaryResponse::from_value(
                        GetTrieFullResult::new(result.map(TrieRaw::into_inner)),
                        protocol_version,
                    ),
                    Err(_err) => {
                        BinaryResponse::new_error(ErrorCode::InternalError, protocol_version)
                    }
                }
            };
            response
        }
        GlobalStateRequest::DictionaryItem {
            state_identifier,
            identifier,
        } => {
            let Some(state_root_hash) = resolve_state_root_hash(effect_builder, state_identifier).await else {
                return BinaryResponse::new_empty(protocol_version);
            };
            let result = match identifier {
                DictionaryItemIdentifier::AccountNamedKey {
                    hash,
                    dictionary_name,
                    dictionary_item_key,
                } => {
                    get_dictionary_item_by_legacy_named_key(
                        effect_builder,
                        state_root_hash,
                        Key::Account(hash),
                        dictionary_name,
                        dictionary_item_key,
                    )
                    .await
                }
                DictionaryItemIdentifier::ContractNamedKey {
                    hash,
                    dictionary_name,
                    dictionary_item_key,
                } => {
                    get_dictionary_item_by_legacy_named_key(
                        effect_builder,
                        state_root_hash,
                        Key::Hash(hash),
                        dictionary_name,
                        dictionary_item_key,
                    )
                    .await
                }
                DictionaryItemIdentifier::EntityNamedKey {
                    addr,
                    dictionary_name,
                    dictionary_item_key,
                } => {
                    get_dictionary_item_by_named_key(
                        effect_builder,
                        state_root_hash,
                        addr,
                        dictionary_name,
                        dictionary_item_key,
                    )
                    .await
                }
                DictionaryItemIdentifier::URef {
                    seed_uref,
                    dictionary_item_key,
                } => {
                    let key = Key::dictionary(seed_uref, dictionary_item_key.as_bytes());
                    get_global_state_item(effect_builder, state_root_hash, key, vec![])
                        .await
                        .map(|maybe_res| maybe_res.map(|res| DictionaryQueryResult::new(key, res)))
                }
                DictionaryItemIdentifier::DictionaryItem(addr) => {
                    let key = Key::Dictionary(addr);
                    get_global_state_item(effect_builder, state_root_hash, key, vec![])
                        .await
                        .map(|maybe_res| maybe_res.map(|res| DictionaryQueryResult::new(key, res)))
                }
            };
            match result {
                Ok(Some(result)) => BinaryResponse::from_value(result, protocol_version),
                Ok(None) => BinaryResponse::new_empty(protocol_version),
                Err(err) => BinaryResponse::new_error(err, protocol_version),
            }
        }
    }
}

async fn get_dictionary_item_by_legacy_named_key<REv>(
    effect_builder: EffectBuilder<REv>,
    state_root_hash: Digest,
    entity_key: Key,
    dictionary_name: String,
    dictionary_item_key: String,
) -> Result<Option<DictionaryQueryResult>, ErrorCode>
where
    REv: From<Event> + From<ContractRuntimeRequest> + From<StorageRequest>,
{
<<<<<<< HEAD
    let Some(state_root_hash) = resolve_state_root_hash(effect_builder, state_identifier).await
    else {
        return BinaryResponse::new_empty(protocol_version);
=======
    match effect_builder
        .query_global_state(QueryRequest::new(state_root_hash, entity_key, vec![]))
        .await
    {
        QueryResult::Success { value, .. } => {
            let named_keys = match &*value {
                StoredValue::Account(account) => account.named_keys(),
                StoredValue::Contract(contract) => contract.named_keys(),
                _ => return Err(ErrorCode::DictionaryURefNotFound),
            };
            let Some(uref) = named_keys.get(&dictionary_name).and_then(Key::as_uref) else {
                return Err(ErrorCode::DictionaryURefNotFound);
            };
            let key = Key::dictionary(*uref, dictionary_item_key.as_bytes());
            let Some(query_result) =
                get_global_state_item(effect_builder, state_root_hash, key, vec![]).await?
                else {
                return Ok(None);
            };

            Ok(Some(DictionaryQueryResult::new(key, query_result)))
        }
        QueryResult::RootNotFound | QueryResult::ValueNotFound(_) => {
            Err(ErrorCode::DictionaryURefNotFound)
        }
        QueryResult::Failure(_) => Err(ErrorCode::FailedQuery),
    }
}

async fn get_dictionary_item_by_named_key<REv>(
    effect_builder: EffectBuilder<REv>,
    state_root_hash: Digest,
    entity_addr: EntityAddr,
    dictionary_name: String,
    dictionary_item_key: String,
) -> Result<Option<DictionaryQueryResult>, ErrorCode>
where
    REv: From<Event> + From<ContractRuntimeRequest> + From<StorageRequest>,
{
    let Ok(key_addr) = NamedKeyAddr::new_from_string(entity_addr, dictionary_name) else {
        return Err(ErrorCode::InternalError);
>>>>>>> 9fce9642
    };
    let req = QueryRequest::new(state_root_hash, Key::NamedKey(key_addr), vec![]);
    match effect_builder.query_global_state(req).await {
        QueryResult::Success { value, .. } => {
            let StoredValue::NamedKey(key_val) = &*value  else {
                return Err(ErrorCode::DictionaryURefNotFound);
            };
            let Ok(Key::URef(uref)) = key_val.get_key() else {
                return Err(ErrorCode::DictionaryURefNotFound);
            };
            let key = Key::dictionary(uref, dictionary_item_key.as_bytes());
            let Some(query_result) =
                get_global_state_item(effect_builder, state_root_hash, key, vec![]).await?
                else {
                return Ok(None);
            };
            Ok(Some(DictionaryQueryResult::new(key, query_result)))
        }
        QueryResult::RootNotFound | QueryResult::ValueNotFound(_) => {
            Err(ErrorCode::DictionaryURefNotFound)
        }
        QueryResult::Failure(_) => Err(ErrorCode::FailedQuery),
    }
}

async fn get_global_state_item<REv>(
    effect_builder: EffectBuilder<REv>,
    state_root_hash: Digest,
    base_key: Key,
    path: Vec<String>,
) -> Result<Option<GlobalStateQueryResult>, ErrorCode>
where
    REv: From<Event> + From<ContractRuntimeRequest> + From<StorageRequest>,
{
    match effect_builder
        .query_global_state(QueryRequest::new(state_root_hash, base_key, path))
        .await
    {
        QueryResult::Success { value, proofs } => {
            Ok(Some(GlobalStateQueryResult::new(*value, proofs)))
        }
        QueryResult::RootNotFound => Err(ErrorCode::RootNotFound),
        QueryResult::ValueNotFound(_) => Err(ErrorCode::NotFound),
        QueryResult::Failure(_) => Err(ErrorCode::FailedQuery),
    }
}

async fn handle_info_request<REv>(
    req: InformationRequest,
    effect_builder: EffectBuilder<REv>,
    protocol_version: ProtocolVersion,
) -> BinaryResponse
where
    REv: From<Event>
        + From<StorageRequest>
        + From<NetworkInfoRequest>
        + From<ReactorInfoRequest>
        + From<ConsensusRequest>
        + From<BlockSynchronizerRequest>
        + From<UpgradeWatcherRequest>
        + From<ChainspecRawBytesRequest>
        + From<ContractRuntimeRequest>
        + Send,
{
    match req {
        InformationRequest::BlockHeader(identifier) => {
            let Some(height) = resolve_block_height(effect_builder, identifier).await else {
                return BinaryResponse::new_empty(protocol_version);
            };
            let maybe_header = effect_builder
                .get_block_header_at_height_from_storage(height, true)
                .await;
            BinaryResponse::from_option(maybe_header, protocol_version)
        }
        InformationRequest::SignedBlock(identifier) => {
            let Some(height) = resolve_block_height(effect_builder, identifier).await else {
                return BinaryResponse::new_empty(protocol_version);
            };
            let Some(block) = effect_builder
                .get_block_at_height_with_metadata_from_storage(height, true)
                .await
            else {
                return BinaryResponse::new_empty(protocol_version);
            };
            BinaryResponse::from_value(
                SignedBlock::new(block.block, block.block_signatures),
                protocol_version,
            )
        }
        InformationRequest::Transaction {
            hash,
            with_finalized_approvals,
        } => {
            let Some((transaction, execution_info)) = effect_builder
                .get_transaction_and_exec_info_from_storage(hash, with_finalized_approvals)
                .await
            else {
                return BinaryResponse::new_empty(protocol_version);
            };
            BinaryResponse::from_value(
                TransactionWithExecutionInfo::new(transaction, execution_info),
                protocol_version,
            )
        }
        InformationRequest::Peers => BinaryResponse::from_value(
            Peers::from(effect_builder.network_peers().await),
            protocol_version,
        ),
        InformationRequest::Uptime => {
            BinaryResponse::from_value(effect_builder.get_uptime().await, protocol_version)
        }
        InformationRequest::LastProgress => {
            BinaryResponse::from_value(effect_builder.get_last_progress().await, protocol_version)
        }
        InformationRequest::ReactorState => {
            let state = effect_builder.get_reactor_state().await;
            BinaryResponse::from_value(ReactorStateName::new(state), protocol_version)
        }
        InformationRequest::NetworkName => {
            BinaryResponse::from_value(effect_builder.get_network_name().await, protocol_version)
        }
        InformationRequest::ConsensusValidatorChanges => BinaryResponse::from_value(
            effect_builder.get_consensus_validator_changes().await,
            protocol_version,
        ),
        InformationRequest::BlockSynchronizerStatus => BinaryResponse::from_value(
            effect_builder.get_block_synchronizer_status().await,
            protocol_version,
        ),
        InformationRequest::AvailableBlockRange => BinaryResponse::from_value(
            effect_builder
                .get_available_block_range_from_storage()
                .await,
            protocol_version,
        ),
        InformationRequest::NextUpgrade => {
            BinaryResponse::from_option(effect_builder.get_next_upgrade().await, protocol_version)
        }
        InformationRequest::ConsensusStatus => {
            BinaryResponse::from_option(effect_builder.consensus_status().await, protocol_version)
        }
        InformationRequest::ChainspecRawBytes => BinaryResponse::from_value(
            (*effect_builder.get_chainspec_raw_bytes().await).clone(),
            protocol_version,
        ),
        InformationRequest::LatestSwitchBlockHeader => BinaryResponse::from_option(
            effect_builder
                .get_latest_switch_block_header_from_storage()
                .await,
            protocol_version,
        ),
        InformationRequest::NodeStatus => {
            let (
                node_uptime,
                network_name,
                last_added_block,
                peers,
                next_upgrade,
                consensus_status,
                reactor_state,
                last_progress,
                available_block_range,
                block_sync,
                latest_switch_block_header,
            ) = join!(
                effect_builder.get_uptime(),
                effect_builder.get_network_name(),
                effect_builder.get_highest_complete_block_from_storage(),
                effect_builder.network_peers(),
                effect_builder.get_next_upgrade(),
                effect_builder.consensus_status(),
                effect_builder.get_reactor_state(),
                effect_builder.get_last_progress(),
                effect_builder.get_available_block_range_from_storage(),
                effect_builder.get_block_synchronizer_status(),
                effect_builder.get_latest_switch_block_header_from_storage(),
            );
            let starting_state_root_hash = effect_builder
                .get_block_header_at_height_from_storage(available_block_range.low(), true)
                .await
                .map(|header| *header.state_root_hash())
                .unwrap_or_default();
            let (our_public_signing_key, round_length) =
                consensus_status.map_or((None, None), |consensus_status| {
                    (
                        Some(consensus_status.validator_public_key().clone()),
                        consensus_status.round_length(),
                    )
                });
            let reactor_state = ReactorStateName::new(reactor_state);

            let Ok(uptime) = TimeDiff::try_from(node_uptime) else {
                return BinaryResponse::new_error(
                    ErrorCode::InternalError,
                    protocol_version,
                );
            };

            let status = NodeStatus {
                peers: Peers::from(peers),
                build_version: crate::VERSION_STRING.clone(),
                chainspec_name: network_name.into(),
                starting_state_root_hash,
                last_added_block_info: last_added_block.map(Into::into),
                our_public_signing_key,
                round_length,
                next_upgrade,
                uptime,
                reactor_state,
                last_progress: last_progress.into(),
                available_block_range,
                block_sync,
                latest_switch_block_hash: latest_switch_block_header
                    .map(|header| header.block_hash()),
            };
            BinaryResponse::from_value(status, protocol_version)
        }
    }
}

async fn try_accept_transaction<REv>(
    effect_builder: EffectBuilder<REv>,
    transaction: Transaction,
    is_speculative: bool,
    protocol_version: ProtocolVersion,
) -> BinaryResponse
where
    REv: From<AcceptTransactionRequest>,
{
    effect_builder
        .try_accept_transaction(transaction, is_speculative)
        .await
        .map_or_else(
            |err| BinaryResponse::new_error(err.into(), protocol_version),
            |_| BinaryResponse::new_empty(protocol_version),
        )
}

async fn try_speculative_execution<REv>(
    effect_builder: EffectBuilder<REv>,
    transaction: Transaction,
    protocol_version: ProtocolVersion,
) -> BinaryResponse
where
    REv: From<Event> + From<ContractRuntimeRequest> + From<StorageRequest>,
{
    let tip = match effect_builder
        .get_highest_complete_block_header_from_storage()
        .await
    {
        Some(tip) => tip,
        None => return BinaryResponse::new_error(ErrorCode::NoCompleteBlocks, protocol_version),
    };

    let result = effect_builder
        .speculatively_execute(Box::new(tip), Box::new(transaction))
        .await;

    match result {
        SpeculativeExecutionResult::InvalidTransaction(ite) => {
            BinaryResponse::new_error(ite.into(), protocol_version)
        }
        SpeculativeExecutionResult::WasmV1(spec_exec_result) => {
            BinaryResponse::from_value(spec_exec_result, protocol_version)
        }
    }
}

async fn client_loop<REv, const N: usize, R, W>(
    mut server: JulietRpcServer<N, R, W>,
    effect_builder: EffectBuilder<REv>,
) -> Result<(), Error>
where
    R: AsyncRead + Unpin,
    W: AsyncWrite + Unpin,
    REv: From<Event>
        + From<StorageRequest>
        + From<ContractRuntimeRequest>
        + From<AcceptTransactionRequest>
        + From<NetworkInfoRequest>
        + From<ReactorInfoRequest>
        + From<ConsensusRequest>
        + From<BlockSynchronizerRequest>
        + From<UpgradeWatcherRequest>
        + From<ChainspecRawBytesRequest>
        + Send,
{
    let version = effect_builder.get_protocol_version().await;
    loop {
        let Some(incoming_request) = server.next_request().await? else {
            debug!("remote party closed the connection");
            return Ok(());
        };

        let Some(payload) = incoming_request.payload() else {
            return Err(Error::NoPayload);
        };

        let resp = handle_payload(effect_builder, payload, version).await;
        let resp_and_payload = BinaryResponseAndRequest::new(resp, payload);
        incoming_request.respond(Some(Bytes::from(ToBytes::to_bytes(&resp_and_payload)?)))
    }
}

async fn handle_payload<REv>(
    effect_builder: EffectBuilder<REv>,
    payload: &[u8],
    protocol_version: ProtocolVersion,
) -> BinaryResponse
where
    REv: From<Event>,
{
    let Ok((header, remainder)) = BinaryRequestHeader::from_bytes(payload) else {
        return BinaryResponse::new_error(ErrorCode::BadRequest, protocol_version);
    };

    if !header
        .protocol_version()
        .is_compatible_with(&protocol_version)
    {
        return BinaryResponse::new_error(ErrorCode::UnsupportedProtocolVersion, protocol_version);
    }

    // we might receive a request added in a minor version if we're behind
    let Ok(tag) = BinaryRequestTag::try_from(header.type_tag()) else {
<<<<<<< HEAD
        return BinaryResponse::new_error(
            binary_port::ErrorCode::UnsupportedRequest,
            protocol_version,
        );
=======
        return BinaryResponse::new_error(ErrorCode::UnsupportedRequest, protocol_version);
>>>>>>> 9fce9642
    };

    let Ok(request) = BinaryRequest::try_from((tag, remainder)) else {
        return BinaryResponse::new_error(ErrorCode::BadRequest, protocol_version);
    };

    effect_builder
        .make_request(
            |responder| Event::HandleRequest { request, responder },
            QueueKind::Regular,
        )
        .await
}

async fn handle_client<REv>(
    addr: SocketAddr,
    mut client: TcpStream,
    effect_builder: EffectBuilder<REv>,
    config: Arc<Config>,
    _permit: OwnedSemaphorePermit,
) where
    REv: From<Event>
        + From<StorageRequest>
        + From<ContractRuntimeRequest>
        + From<AcceptTransactionRequest>
        + From<NetworkInfoRequest>
        + From<ReactorInfoRequest>
        + From<ConsensusRequest>
        + From<BlockSynchronizerRequest>
        + From<UpgradeWatcherRequest>
        + From<ChainspecRawBytesRequest>
        + Send,
{
    let (reader, writer) = client.split();
    // We are a server, we won't make any requests of our own, but we need to keep the client
    // around, since dropping the client will trigger a server shutdown.
    let (_client, server) = new_rpc_builder(&config).build(reader, writer);

    if let Err(err) = client_loop(server, effect_builder).await {
        // Low severity is used to prevent malicious clients from causing log floods.
        info!(%addr, err=display_error(&err), "binary port client handler error");
    }
}

async fn run_server<REv>(
    local_addr: Arc<OnceCell<SocketAddr>>,
    effect_builder: EffectBuilder<REv>,
    config: Arc<Config>,
    shutdown_trigger: Arc<Notify>,
) where
    REv: From<Event>
        + From<StorageRequest>
        + From<ContractRuntimeRequest>
        + From<AcceptTransactionRequest>
        + From<NetworkInfoRequest>
        + From<ReactorInfoRequest>
        + From<ConsensusRequest>
        + From<BlockSynchronizerRequest>
        + From<UpgradeWatcherRequest>
        + From<ChainspecRawBytesRequest>
        + Send,
{
    let listener = match TcpListener::bind(&config.address).await {
        Ok(listener) => listener,
        Err(err) => {
            error!(%err, "unable to bind binary port listener");
            return;
        }
    };

    let bind_address = match listener.local_addr() {
        Ok(bind_address) => bind_address,
        Err(err) => {
            error!(%err, "unable to get local addr of binary port");
            return;
        }
    };

    local_addr.set(bind_address).unwrap();

    loop {
        tokio::select! {
            _ = shutdown_trigger.notified() => {
                break;
            }
            result = listener.accept() => match result {
                Ok((stream, peer)) => {
                    effect_builder
                        .make_request(
                            |responder| Event::AcceptConnection {
                                stream,
                                peer,
                                responder,
                            },
                            QueueKind::Regular,
                        )
                        .await;
                }
                Err(io_err) => {
                    info!(%io_err, "problem accepting binary port connection");
                }
            }
        }
    }
}

impl Finalize for BinaryPort {
    fn finalize(mut self) -> BoxFuture<'static, ()> {
        self.shutdown_trigger.notify_one();
        async move {
            if let Some(handle) = self.server_join_handle.take() {
                handle.await.ok();
            }
        }
        .boxed()
    }
}

fn new_rpc_builder(config: &Config) -> RpcBuilder<1> {
    let protocol_builder = ProtocolBuilder::<1>::with_default_channel_config(
        ChannelConfiguration::default()
            .with_request_limit(config.client_request_limit)
            .with_max_request_payload_size(config.max_request_size_bytes)
            .with_max_response_payload_size(config.max_response_size_bytes),
    );
    let io_builder = IoCoreBuilder::new(protocol_builder)
        .buffer_size(ChannelId::new(0), config.client_request_buffer_size);
    RpcBuilder::new(io_builder)
}

async fn resolve_block_height<REv>(
    effect_builder: EffectBuilder<REv>,
    block_identifier: Option<BlockIdentifier>,
) -> Option<u64>
where
    REv: From<Event> + From<ContractRuntimeRequest> + From<StorageRequest>,
{
    match block_identifier {
        Some(BlockIdentifier::Hash(block_hash)) => effect_builder
            .get_block_header_from_storage(block_hash, true)
            .await
            .map(|header| header.height()),
        Some(BlockIdentifier::Height(block_height)) => Some(block_height),
        None => effect_builder
            .get_highest_complete_block_from_storage()
            .await
            .map(|header| header.height()),
    }
}

async fn resolve_state_root_hash<REv>(
    effect_builder: EffectBuilder<REv>,
    state_identifier: Option<GlobalStateIdentifier>,
) -> Option<Digest>
where
    REv: From<Event> + From<ContractRuntimeRequest> + From<StorageRequest>,
{
    match state_identifier {
        Some(GlobalStateIdentifier::BlockHash(block_hash)) => effect_builder
            .get_block_header_from_storage(block_hash, true)
            .await
            .map(|header| *header.state_root_hash()),
        Some(GlobalStateIdentifier::BlockHeight(block_height)) => effect_builder
            .get_block_header_at_height_from_storage(block_height, true)
            .await
            .map(|header| *header.state_root_hash()),
        Some(GlobalStateIdentifier::StateRootHash(state_root_hash)) => Some(state_root_hash),
        None => effect_builder
            .get_highest_complete_block_header_from_storage()
            .await
            .map(|header| *header.state_root_hash()),
    }
}

impl<REv> Component<REv> for BinaryPort
where
    REv: From<Event>
        + From<StorageRequest>
        + From<ContractRuntimeRequest>
        + From<AcceptTransactionRequest>
        + From<NetworkInfoRequest>
        + From<ReactorInfoRequest>
        + From<ConsensusRequest>
        + From<BlockSynchronizerRequest>
        + From<UpgradeWatcherRequest>
        + From<ChainspecRawBytesRequest>
        + Send,
{
    type Event = Event;

    fn name(&self) -> &str {
        COMPONENT_NAME
    }

    fn handle_event(
        &mut self,
        effect_builder: EffectBuilder<REv>,
        _rng: &mut NodeRng,
        event: Self::Event,
    ) -> Effects<Self::Event> {
        match &self.state {
            ComponentState::Uninitialized => {
                warn!(
                    ?event,
                    name = <Self as Component<MainEvent>>::name(self),
                    "should not handle this event when component is uninitialized"
                );
                Effects::new()
            }
            ComponentState::Initializing => match event {
                Event::Initialize => {
                    let (effects, state) = self.bind(self.config.enable_server, effect_builder);
                    <Self as InitializedComponent<MainEvent>>::set_state(self, state);
                    effects
                }
                _ => {
                    warn!(
                        ?event,
                        name = <Self as Component<MainEvent>>::name(self),
                        "binary port is initializing, ignoring event"
                    );
                    Effects::new()
                }
            },
            ComponentState::Initialized => match event {
                Event::Initialize => {
                    error!(
                        ?event,
                        name = <Self as Component<MainEvent>>::name(self),
                        "component already initialized"
                    );
                    Effects::new()
                }
                Event::AcceptConnection {
                    stream,
                    peer,
                    responder,
                } => {
                    if let Ok(permit) = Arc::clone(&self.connection_limit).try_acquire_owned() {
                        self.metrics.binary_port_connections_count.inc();
                        let config = Arc::clone(&self.config);
                        tokio::spawn(handle_client(peer, stream, effect_builder, config, permit));
                    } else {
                        warn!(
                            "connection limit reached, dropping connection from {}",
                            peer
                        );
                    }
                    responder.respond(()).ignore()
                }
                Event::HandleRequest { request, responder } => {
                    let config = Arc::clone(&self.config);
                    let metrics = Arc::clone(&self.metrics);
                    async move {
                        let response =
                            handle_request(request, effect_builder, &config, &metrics).await;
                        responder.respond(response).await
                    }
                    .ignore()
                }
            },
            ComponentState::Fatal(msg) => {
                error!(
                    msg,
                    ?event,
                    name = <Self as Component<MainEvent>>::name(self),
                    "should not handle this event when this component has fatal error"
                );
                Effects::new()
            }
        }
    }
}

impl<REv> InitializedComponent<REv> for BinaryPort
where
    REv: From<Event>
        + From<StorageRequest>
        + From<ContractRuntimeRequest>
        + From<AcceptTransactionRequest>
        + From<NetworkInfoRequest>
        + From<ReactorInfoRequest>
        + From<ConsensusRequest>
        + From<BlockSynchronizerRequest>
        + From<UpgradeWatcherRequest>
        + From<ChainspecRawBytesRequest>
        + Send,
{
    fn state(&self) -> &ComponentState {
        &self.state
    }

    fn set_state(&mut self, new_state: ComponentState) {
        info!(
            ?new_state,
            name = <Self as Component<MainEvent>>::name(self),
            "component state changed"
        );

        self.state = new_state;
    }
}

impl<REv> PortBoundComponent<REv> for BinaryPort
where
    REv: From<Event>
        + From<StorageRequest>
        + From<ContractRuntimeRequest>
        + From<AcceptTransactionRequest>
        + From<NetworkInfoRequest>
        + From<ReactorInfoRequest>
        + From<ConsensusRequest>
        + From<BlockSynchronizerRequest>
        + From<UpgradeWatcherRequest>
        + From<ChainspecRawBytesRequest>
        + Send,
{
    type Error = ListeningError;
    type ComponentEvent = Event;

    fn listen(
        &mut self,
        effect_builder: EffectBuilder<REv>,
    ) -> Result<Effects<Self::ComponentEvent>, Self::Error> {
        let local_addr = Arc::clone(&self.local_addr);
        let server_join_handle = tokio::spawn(run_server(
            local_addr,
            effect_builder,
            Arc::clone(&self.config),
            Arc::clone(&self.shutdown_trigger),
        ));
        self.server_join_handle
            .set(server_join_handle)
            .expect("server join handle should not be set elsewhere");

        Ok(Effects::new())
    }
}<|MERGE_RESOLUTION|>--- conflicted
+++ resolved
@@ -180,14 +180,7 @@
         } if RecordId::try_from(record_type_tag) == Ok(RecordId::Transfer) => {
             metrics.binary_port_get_record_count.inc();
             let Ok(block_hash) = bytesrepr::deserialize_from_slice(&key) else {
-<<<<<<< HEAD
-                return BinaryResponse::new_error(
-                    binary_port::ErrorCode::BadRequest,
-                    protocol_version,
-                );
-=======
                 return BinaryResponse::new_error(ErrorCode::BadRequest, protocol_version);
->>>>>>> 9fce9642
             };
             let Some(transfers) = effect_builder
                 .get_block_transfers_from_storage(block_hash)
@@ -196,14 +189,7 @@
                 return BinaryResponse::new_empty(protocol_version);
             };
             let Ok(serialized) = bincode::serialize(&transfers) else {
-<<<<<<< HEAD
-                return BinaryResponse::new_error(
-                    binary_port::ErrorCode::InternalError,
-                    protocol_version,
-                );
-=======
                 return BinaryResponse::new_error(ErrorCode::InternalError, protocol_version);
->>>>>>> 9fce9642
             };
             BinaryResponse::from_raw_bytes(PayloadType::Transfers, serialized, protocol_version)
         }
@@ -232,23 +218,10 @@
         GetRequest::Information { info_type_tag, key } => {
             metrics.binary_port_get_info_count.inc();
             let Ok(tag) = InformationRequestTag::try_from(info_type_tag) else {
-<<<<<<< HEAD
-                return BinaryResponse::new_error(
-                    binary_port::ErrorCode::UnsupportedRequest,
-                    protocol_version,
-                );
-            };
-            let Ok(req) = InformationRequest::try_from((tag, &key[..])) else {
-                return BinaryResponse::new_error(
-                    binary_port::ErrorCode::BadRequest,
-                    protocol_version,
-                );
-=======
                 return BinaryResponse::new_error(ErrorCode::UnsupportedRequest, protocol_version);
             };
             let Ok(req) = InformationRequest::try_from((tag, &key[..])) else {
                 return BinaryResponse::new_error(ErrorCode::BadRequest, protocol_version);
->>>>>>> 9fce9642
             };
             handle_info_request(req, effect_builder, protocol_version).await
         }
@@ -301,7 +274,9 @@
             base_key,
             path,
         } => {
-            let Some(state_root_hash) = resolve_state_root_hash(effect_builder, state_identifier).await else {
+            let Some(state_root_hash) =
+                resolve_state_root_hash(effect_builder, state_identifier).await
+            else {
                 return BinaryResponse::new_empty(protocol_version);
             };
             match get_global_state_item(effect_builder, state_root_hash, base_key, path).await {
@@ -342,7 +317,9 @@
             state_identifier,
             identifier,
         } => {
-            let Some(state_root_hash) = resolve_state_root_hash(effect_builder, state_identifier).await else {
+            let Some(state_root_hash) =
+                resolve_state_root_hash(effect_builder, state_identifier).await
+            else {
                 return BinaryResponse::new_empty(protocol_version);
             };
             let result = match identifier {
@@ -423,11 +400,6 @@
 where
     REv: From<Event> + From<ContractRuntimeRequest> + From<StorageRequest>,
 {
-<<<<<<< HEAD
-    let Some(state_root_hash) = resolve_state_root_hash(effect_builder, state_identifier).await
-    else {
-        return BinaryResponse::new_empty(protocol_version);
-=======
     match effect_builder
         .query_global_state(QueryRequest::new(state_root_hash, entity_key, vec![]))
         .await
@@ -444,7 +416,7 @@
             let key = Key::dictionary(*uref, dictionary_item_key.as_bytes());
             let Some(query_result) =
                 get_global_state_item(effect_builder, state_root_hash, key, vec![]).await?
-                else {
+            else {
                 return Ok(None);
             };
 
@@ -469,12 +441,11 @@
 {
     let Ok(key_addr) = NamedKeyAddr::new_from_string(entity_addr, dictionary_name) else {
         return Err(ErrorCode::InternalError);
->>>>>>> 9fce9642
     };
     let req = QueryRequest::new(state_root_hash, Key::NamedKey(key_addr), vec![]);
     match effect_builder.query_global_state(req).await {
         QueryResult::Success { value, .. } => {
-            let StoredValue::NamedKey(key_val) = &*value  else {
+            let StoredValue::NamedKey(key_val) = &*value else {
                 return Err(ErrorCode::DictionaryURefNotFound);
             };
             let Ok(Key::URef(uref)) = key_val.get_key() else {
@@ -483,7 +454,7 @@
             let key = Key::dictionary(uref, dictionary_item_key.as_bytes());
             let Some(query_result) =
                 get_global_state_item(effect_builder, state_root_hash, key, vec![]).await?
-                else {
+            else {
                 return Ok(None);
             };
             Ok(Some(DictionaryQueryResult::new(key, query_result)))
@@ -662,10 +633,7 @@
             let reactor_state = ReactorStateName::new(reactor_state);
 
             let Ok(uptime) = TimeDiff::try_from(node_uptime) else {
-                return BinaryResponse::new_error(
-                    ErrorCode::InternalError,
-                    protocol_version,
-                );
+                return BinaryResponse::new_error(ErrorCode::InternalError, protocol_version);
             };
 
             let status = NodeStatus {
@@ -795,14 +763,7 @@
 
     // we might receive a request added in a minor version if we're behind
     let Ok(tag) = BinaryRequestTag::try_from(header.type_tag()) else {
-<<<<<<< HEAD
-        return BinaryResponse::new_error(
-            binary_port::ErrorCode::UnsupportedRequest,
-            protocol_version,
-        );
-=======
         return BinaryResponse::new_error(ErrorCode::UnsupportedRequest, protocol_version);
->>>>>>> 9fce9642
     };
 
     let Ok(request) = BinaryRequest::try_from((tag, remainder)) else {
