--- conflicted
+++ resolved
@@ -27,7 +27,6 @@
 use tracing::{debug, error, info, trace};
 
 use casper_execution_engine::engine_state::{EngineConfigBuilder, EngineState};
-
 use casper_storage::{
     data_access_layer::{
         AddressableEntityRequest, BlockStore, DataAccessLayer, ExecutionResultsChecksumRequest,
@@ -39,12 +38,13 @@
         transaction_source::lmdb::LmdbEnvironment,
         trie_store::lmdb::LmdbTrieStore,
     },
-    system::{genesis::GenesisError, protocol_upgrade::ProtocolUpgradeError},
+    system::{
+        genesis::GenesisError, protocol_upgrade::ProtocolUpgradeError,
+        runtime_native::Config as NativeRuntimeConfig,
+    },
     tracking_copy::TrackingCopyError,
 };
-use casper_types::{
-    Chainspec, ChainspecRawBytes, ChainspecRegistry, ProtocolUpgradeConfig, PublicKey,
-};
+use casper_types::{Chainspec, ChainspecRawBytes, ChainspecRegistry, ProtocolUpgradeConfig};
 
 use crate::{
     components::{fetcher::FetchResponse, Component, ComponentState},
@@ -571,52 +571,22 @@
                 transaction,
                 responder,
             } => {
-<<<<<<< HEAD
                 let engine_state = Arc::clone(&self.engine_state);
-                let administrative_accounts = self
-                    .chainspec
-                    .core_config
-                    .administrators
-                    .iter()
-                    .map(PublicKey::to_account_hash)
-                    .collect();
-                let allow_unrestricted_transfers =
-                    self.chainspec.core_config.allow_unrestricted_transfers;
+                let native_runtime_config =
+                    NativeRuntimeConfig::from_chainspec(self.chainspec.as_ref());
                 let system_costs = self.chainspec.system_costs_config;
                 async move {
                     let result = run_intensive_task(move || {
                         speculatively_execute(
                             engine_state.as_ref(),
                             execution_prestate,
-                            administrative_accounts,
-                            allow_unrestricted_transfers,
+                            native_runtime_config,
                             system_costs,
                             *transaction,
                         )
                     })
                     .await;
                     responder.respond(result).await
-=======
-                if let Transaction::Deploy(deploy) = *transaction {
-                    let engine_state = Arc::clone(&self.engine_state);
-                    let data_access_layer = Arc::clone(&self.data_access_layer);
-                    async move {
-                        let result = run_intensive_task(move || {
-                            speculatively_execute(
-                                engine_state.as_ref(),
-                                data_access_layer.as_ref(),
-                                execution_prestate,
-                                DeployItem::from(deploy.clone()),
-                            )
-                        })
-                        .await;
-                        responder.respond(result).await
-                    }
-                    .ignore()
-                } else {
-                    unreachable!()
-                    //async move { responder.respond(Ok(None)).await }.ignore()
->>>>>>> 7af9475a
                 }
                 .ignore()
             }
