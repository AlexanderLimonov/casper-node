--- conflicted
+++ resolved
@@ -53,11 +53,7 @@
     #[from]
     NetworkAnnouncement(#[serde(skip_serializing)] NetworkAnnouncement<NodeId, NodeMessage>),
     #[from]
-<<<<<<< HEAD
-    ApiServerAnnouncement(#[serde(skip_serializing)] ApiServerAnnouncement),
-=======
-    RpcServerAnnouncement(RpcServerAnnouncement),
->>>>>>> 26ef828e
+    RpcServerAnnouncement(#[serde(skip_serializing)] RpcServerAnnouncement),
     #[from]
     DeployAcceptorAnnouncement(#[serde(skip_serializing)] DeployAcceptorAnnouncement<NodeId>),
     #[from]
