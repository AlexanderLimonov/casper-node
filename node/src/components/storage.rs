//! Central storage component.
//!
//! The central storage component is in charge of persisting data to disk. Its core functionalities
//! are
//!
//! * storing and loading blocks,
//! * storing and loading deploys,
//! * [temporary until refactored] holding `DeployExecutionInfo` for each deploy,
//! * keeping an index of blocks by height and
//! * [unimplemented] managing disk usage by pruning blocks and deploys from storage.
//!
//! Any I/O performed by the component is done on the event handling thread, this is on purpose as
//! the assumption is that caching by LMDB will offset any gains from offloading it onto a separate
//! thread, while keeping the maximum event processing time reasonable.
//!
//! ## Consistency
//!
//! The storage upholds a few invariants internally, namely:
//!
//! * [temporary until refactored] Storing an execution result for a deploy in the context of a
//!   block is guaranteed to be idempotent: Storing the same result twice is a no-op, whilst
//!   attempting to store a differing one will cause a fatal error.
//! * Only one block can ever be associated with a specific block height. Attempting to store a
//!   block with a different block already existing at the same height causes a fatal error.
//! * Storing a deploy or block that already exists (same hash) is fine and will silently be
//!   accepted.
//!
//! ## Errors
//!
//! The storage component itself is panic free and in general reports three classes of errors:
//! Corruption, temporary resource exhaustion and potential bugs.

mod config;
pub(crate) mod disjoint_sequences;
mod error;
mod event;
mod metrics;
mod object_pool;
#[cfg(test)]
mod tests;

use casper_storage::block_store::{
    lmdb::{IndexedLmdbBlockStore, LmdbBlockStore},
    types::{
        ApprovalsHashes, BlockExecutionResults, BlockHashHeightAndEra, BlockHeight, BlockTransfers,
        LatestSwitchBlock, StateStore, Tip, TransactionFinalizedApprovals,
    },
    BlockStoreError, BlockStoreProvider, BlockStoreTransaction, DataReader, DataWriter,
};

use std::{
    borrow::Cow,
    collections::{HashMap, HashSet},
    convert::TryInto,
    fmt::{self, Display, Formatter},
    fs::{self, OpenOptions},
    io::ErrorKind,
    path::{Path, PathBuf},
    sync::Arc,
};

use datasize::DataSize;
use prometheus::Registry;
use smallvec::SmallVec;
use tracing::{debug, error, info, warn};

use casper_types::{
    bytesrepr::{FromBytes, ToBytes},
    execution::{
        execution_result_v1, ExecutionResult, ExecutionResultV1, ExecutionResultV2, TransformKind,
    },
<<<<<<< HEAD
    Block, BlockBody, BlockHash, BlockHeader, BlockSignatures, BlockV2, DeployApprovalsHash,
    DeployHash, EraId, FinalitySignature, FinalizedApprovals, ProtocolVersion, SignedBlockHeader,
    StoredValue, Timestamp, Transaction, TransactionApprovalsHash, TransactionHash,
    TransactionHeader, TransactionId, TransactionV1ApprovalsHash,
    TransactionWithFinalizedApprovals, Transfer,
=======
    Block, BlockBody, BlockHash, BlockHeader, BlockSignatures, BlockSignaturesV1,
    BlockSignaturesV2, BlockV2, ChainNameDigest, DeployApprovalsHash, DeployHash, Digest, EraId,
    FinalitySignature, ProtocolVersion, PublicKey, SignedBlockHeader, StoredValue, Timestamp,
    Transaction, TransactionApprovalsHash, TransactionHash, TransactionHeader, TransactionId,
    TransactionV1ApprovalsHash, Transfer,
>>>>>>> f5e1836f
};

use crate::{
    components::{
        fetcher::{FetchItem, FetchResponse},
        Component,
    },
    effect::{
        announcements::FatalAnnouncement,
        incoming::{NetRequest, NetRequestIncoming},
        requests::{MarkBlockCompletedRequest, NetworkRequest, StorageRequest},
        EffectBuilder, EffectExt, Effects,
    },
    fatal,
    protocol::Message,
    types::{
        AvailableBlockRange, BlockExecutionResultsOrChunk, BlockExecutionResultsOrChunkId,
        BlockWithMetadata, ExecutableBlock, ExecutionInfo, LegacyDeploy, MaxTtl, NodeId, NodeRng,
        SignedBlock, SyncLeap, SyncLeapIdentifier, VariantMismatch,
    },
    utils::{display_error, WithDir},
};

pub use config::Config;
use disjoint_sequences::{DisjointSequences, Sequence};
pub use error::FatalStorageError;
use error::GetRequestError;
pub(crate) use event::Event;
use metrics::Metrics;
use object_pool::ObjectPool;

const COMPONENT_NAME: &str = "storage";

<<<<<<< HEAD
=======
/// Filename for the LMDB database created by the Storage component.
const STORAGE_DB_FILENAME: &str = "storage.lmdb";

/// We can set this very low, as there is only a single reader/writer accessing the component at any
/// one time.
const MAX_TRANSACTIONS: u32 = 1;

/// Maximum number of allowed dbs.
const MAX_DB_COUNT: u32 = 16;
>>>>>>> f5e1836f
/// Key under which completed blocks are to be stored.
const COMPLETED_BLOCKS_STORAGE_KEY: &[u8] = b"completed_blocks_disjoint_sequences";
/// Name of the file created when initializing a force resync.
const FORCE_RESYNC_FILE_NAME: &str = "force_resync";

const STORAGE_FILES: [&str; 5] = [
    "data.lmdb",
    "data.lmdb-lock",
    "storage.lmdb",
    "storage.lmdb-lock",
    "sse_index",
];

/// The storage component.
#[derive(DataSize, Debug)]
pub struct Storage {
    /// Storage location.
    root: PathBuf,
<<<<<<< HEAD
    /// Block store
    pub(crate) block_store: IndexedLmdbBlockStore,
=======
    /// Environment holding LMDB databases.
    #[data_size(skip)]
    env: Rc<Environment>,
    /// The block header databases.
    block_header_dbs: VersionedDatabases<BlockHash, BlockHeader>,
    /// The block body databases.
    block_body_dbs: VersionedDatabases<Digest, BlockBody>,
    /// The approvals hashes databases.
    approvals_hashes_dbs: VersionedDatabases<BlockHash, ApprovalsHashes>,
    /// The block metadata db.
    block_metadata_dbs: VersionedDatabases<BlockHash, BlockSignatures>,
    /// The transaction databases.
    transaction_dbs: VersionedDatabases<TransactionHash, Transaction>,
    /// Databases of `ExecutionResult`s indexed by transaction hash for current DB or by deploy
    /// hash for legacy DB.
    execution_result_dbs: VersionedDatabases<TransactionHash, ExecutionResult>,
    /// The transfer database.
    #[data_size(skip)]
    transfer_db: Database,
    /// The state storage database.
    #[data_size(skip)]
    state_store_db: Database,
    /// The finalized transaction approvals databases.
    finalized_transaction_approvals_dbs: VersionedDatabases<TransactionHash, FinalizedApprovals>,
    /// A map of block height to block ID.
    block_height_index: BTreeMap<u64, BlockHash>,
    /// A map of era ID to switch block ID.
    switch_block_era_id_index: BTreeMap<EraId, BlockHash>,
    /// A map of transaction hashes to hashes, heights and era IDs of blocks containing them.
    transaction_hash_index: BTreeMap<TransactionHash, BlockHashHeightAndEra>,
>>>>>>> f5e1836f
    /// Runs of completed blocks known in storage.
    completed_blocks: DisjointSequences,
    /// The activation point era of the current protocol version.
    activation_era: EraId,
    /// The height of the final switch block of the previous protocol version.
    key_block_height_for_activation_point: Option<u64>,
    /// Whether or not memory deduplication is enabled.
    enable_mem_deduplication: bool,
    /// An in-memory pool of already loaded serialized items.
    ///
    /// Keyed by serialized item ID, contains the serialized item.
    serialized_item_pool: ObjectPool<Box<[u8]>>,
    /// The number of eras relative to the highest block's era which are considered as recent for
    /// the purpose of deciding how to respond to a `NetRequest::SyncLeap`.
    recent_era_count: u64,
    #[data_size(skip)]
    metrics: Option<Metrics>,
    /// The maximum TTL of a deploy.
    max_ttl: MaxTtl,
    /// The hash of the chain name.
    chain_name_hash: ChainNameDigest,
}

pub(crate) enum HighestOrphanedBlockResult {
    MissingHighestSequence,
    Orphan(BlockHeader),
    MissingHeader(u64),
}

impl Display for HighestOrphanedBlockResult {
    fn fmt(&self, f: &mut Formatter<'_>) -> fmt::Result {
        match self {
            HighestOrphanedBlockResult::MissingHighestSequence => {
                write!(f, "missing highest sequence")
            }
            HighestOrphanedBlockResult::Orphan(block_header) => write!(
                f,
                "orphan, height={}, hash={}",
                block_header.height(),
                block_header.block_hash()
            ),
            HighestOrphanedBlockResult::MissingHeader(height) => {
                write!(f, "missing header for block at height: {}", height)
            }
        }
    }
}

impl<REv> Component<REv> for Storage
where
    REv: From<FatalAnnouncement> + From<NetworkRequest<Message>> + Send,
{
    type Event = Event;

    fn handle_event(
        &mut self,
        effect_builder: EffectBuilder<REv>,
        _rng: &mut NodeRng,
        event: Self::Event,
    ) -> Effects<Self::Event> {
        let result = match event {
            Event::StorageRequest(req) => self.handle_storage_request::<REv>(*req),
            Event::NetRequestIncoming(ref incoming) => {
                match self.handle_net_request_incoming::<REv>(effect_builder, incoming) {
                    Ok(effects) => Ok(effects),
                    Err(GetRequestError::Fatal(fatal_error)) => Err(fatal_error),
                    Err(ref other_err) => {
                        warn!(
                            sender=%incoming.sender,
                            err=display_error(other_err),
                            "error handling net request"
                        );
                        // We could still send the requester a "not found" message, and could do
                        // so even in the fatal case, but it is safer to not do so at the
                        // moment, giving less surface area for possible amplification attacks.
                        Ok(Effects::new())
                    }
                }
            }
            Event::MarkBlockCompletedRequest(req) => self.handle_mark_block_completed_request(req),
            Event::MakeBlockExecutableRequest(req) => {
                let ret = self.make_executable_block(&req.block_hash);
                match ret {
                    Ok(maybe) => Ok(req.responder.respond(maybe).ignore()),
                    Err(err) => Err(err),
                }
            }
        };

        // Any error is turned into a fatal effect, the component itself does not panic. Note that
        // we are dropping a lot of responders this way, but since we are crashing with fatal
        // anyway, it should not matter.
        match result {
            Ok(effects) => effects,
            Err(err) => fatal!(effect_builder, "storage error: {}", err).ignore(),
        }
    }

    fn name(&self) -> &str {
        COMPONENT_NAME
    }
}

impl Storage {
    /// Creates a new storage component.
    #[allow(clippy::too_many_arguments)]
    pub fn new(
        cfg: &WithDir<Config>,
        hard_reset_to_start_of_era: Option<EraId>,
        protocol_version: ProtocolVersion,
        activation_era: EraId,
        network_name: &str,
        max_ttl: MaxTtl,
        recent_era_count: u64,
        registry: Option<&Registry>,
        force_resync: bool,
    ) -> Result<Self, FatalStorageError> {
        let config = cfg.value();

        // Create the database directory.
        let mut root = cfg.with_dir(config.path.clone());
        let network_subdir = root.join(network_name);

        if !network_subdir.exists() {
            fs::create_dir_all(&network_subdir).map_err(|err| {
                FatalStorageError::CreateDatabaseDirectory(network_subdir.clone(), err)
            })?;
        }

        if should_move_storage_files_to_network_subdir(&root, &STORAGE_FILES)? {
            move_storage_files_to_network_subdir(&root, &network_subdir, &STORAGE_FILES)?;
        }

        root = network_subdir;

        // Calculate the upper bound for the memory map that is potentially used.
        let total_size = config
            .max_block_store_size
            .saturating_add(config.max_deploy_store_size)
            .saturating_add(config.max_deploy_metadata_store_size);

<<<<<<< HEAD
        let block_store = LmdbBlockStore::new(root.as_path(), total_size)?;
        let indexed_block_store =
            IndexedLmdbBlockStore::new(block_store, hard_reset_to_start_of_era, protocol_version)?;
=======
        // Create the environment and databases.
        let env = new_environment(total_size, root.as_path())?;

        let block_header_dbs = VersionedDatabases::new(&env, "block_header", "block_header_v2")?;
        let block_metadata_dbs =
            VersionedDatabases::new(&env, "block_metadata", "block_metadata_v2")?;
        let transaction_dbs = VersionedDatabases::new(&env, "deploys", "transactions")?;
        let execution_result_dbs =
            VersionedDatabases::new(&env, "deploy_metadata", "execution_results")?;
        let transfer_db = env.create_db(Some("transfer"), DatabaseFlags::empty())?;
        let state_store_db = env.create_db(Some("state_store"), DatabaseFlags::empty())?;
        let block_body_dbs =
            VersionedDatabases::<_, BlockBody>::new(&env, "block_body", "block_body_v2")?;
        let finalized_transaction_approvals_dbs =
            VersionedDatabases::new(&env, "finalized_approvals", "versioned_finalized_approvals")?;
        let approvals_hashes_dbs =
            VersionedDatabases::new(&env, "approvals_hashes", "versioned_approvals_hashes")?;

        // We now need to restore the block-height index. Log messages allow timing here.
        info!("indexing block store");
        let mut block_height_index = BTreeMap::new();
        let mut switch_block_era_id_index = BTreeMap::new();
        let mut transaction_hash_index = BTreeMap::new();
        let mut block_txn = env.begin_rw_txn()?;

        let mut deleted_block_hashes = HashSet::new();
        // Map of all block body hashes, with their values representing whether to retain the
        // corresponding block bodies or not.
        let mut block_body_hashes = HashMap::new();
        let mut deleted_transaction_hashes = HashSet::<TransactionHash>::new();

        let mut init_fn = |cursor: &mut RwCursor,
                           block_header: BlockHeader|
         -> Result<(), FatalStorageError> {
            let should_retain_block = match hard_reset_to_start_of_era {
                Some(invalid_era) => {
                    // Retain blocks from eras before the hard reset era, and blocks after this
                    // era if they are from the current protocol version (as otherwise a node
                    // restart would purge them again, despite them being valid).
                    block_header.era_id() < invalid_era
                        || block_header.protocol_version() == protocol_version
                }
                None => true,
            };

            // If we don't already have the block body hash in the collection, insert it with the
            // value `should_retain_block`.
            //
            // If there is an existing value, the updated value should be `false` iff the existing
            // value and `should_retain_block` are both `false`.  Otherwise the updated value should
            // be `true`.
            match block_body_hashes.entry(*block_header.body_hash()) {
                Entry::Vacant(entry) => {
                    entry.insert(should_retain_block);
                }
                Entry::Occupied(entry) => {
                    let value = entry.into_mut();
                    *value = *value || should_retain_block;
                }
            }

            let mut body_txn = env.begin_ro_txn()?;
            let maybe_block_body = block_body_dbs.get(&mut body_txn, block_header.body_hash())?;
            if !should_retain_block {
                let _ = deleted_block_hashes.insert(block_header.block_hash());

                match &maybe_block_body {
                    Some(BlockBody::V1(v1_body)) => deleted_transaction_hashes.extend(
                        v1_body
                            .deploy_and_transfer_hashes()
                            .map(TransactionHash::from),
                    ),
                    Some(BlockBody::V2(v2_body)) => {
                        deleted_transaction_hashes.extend(v2_body.all_transactions().copied())
                    }
                    None => (),
                }

                cursor.del(WriteFlags::empty())?;
                return Ok(());
            }

            Self::insert_to_block_header_indices(
                &mut block_height_index,
                &mut switch_block_era_id_index,
                &block_header,
            )?;

            if let Some(block_body) = maybe_block_body {
                let transaction_hashes = match block_body {
                    BlockBody::V1(v1) => v1
                        .deploy_and_transfer_hashes()
                        .map(TransactionHash::from)
                        .collect(),
                    BlockBody::V2(v2) => v2.all_transactions().copied().collect(),
                };
                Self::insert_to_transaction_index(
                    &mut transaction_hash_index,
                    block_header.block_hash(),
                    block_header.height(),
                    block_header.era_id(),
                    transaction_hashes,
                )?;
            }

            Ok(())
        };

        block_header_dbs.for_each_value_in_current(&mut block_txn, &mut init_fn)?;
        block_header_dbs.for_each_value_in_legacy(&mut block_txn, &mut init_fn)?;

        info!("block store reindexing complete");
        block_txn.commit()?;

        let deleted_block_body_hashes = block_body_hashes
            .into_iter()
            .filter_map(|(body_hash, retain)| (!retain).then_some(body_hash))
            .collect();
        initialize_block_body_dbs(&env, block_body_dbs, deleted_block_body_hashes)?;
        initialize_block_metadata_dbs(&env, block_metadata_dbs, deleted_block_hashes)?;
        initialize_execution_result_dbs(&env, execution_result_dbs, deleted_transaction_hashes)?;
>>>>>>> f5e1836f

        let metrics = registry.map(Metrics::new).transpose()?;

        let mut component = Self {
            root,
<<<<<<< HEAD
            block_store: indexed_block_store,
=======
            env: Rc::new(env),
            block_header_dbs,
            block_body_dbs,
            block_metadata_dbs,
            approvals_hashes_dbs,
            transaction_dbs,
            execution_result_dbs,
            transfer_db,
            state_store_db,
            finalized_transaction_approvals_dbs,
            block_height_index,
            switch_block_era_id_index,
            transaction_hash_index,
>>>>>>> f5e1836f
            completed_blocks: Default::default(),
            activation_era,
            key_block_height_for_activation_point: None,
            enable_mem_deduplication: config.enable_mem_deduplication,
            serialized_item_pool: ObjectPool::new(config.mem_pool_prune_interval),
            recent_era_count,
            max_ttl,
            metrics,
            chain_name_hash: ChainNameDigest::from_chain_name(network_name),
        };

        if force_resync {
            let force_resync_file_path = component.root_path().join(FORCE_RESYNC_FILE_NAME);
            // Check if resync is already in progress. Force resync will kick
            // in only when the marker file didn't exist before.
            // Use `OpenOptions::create_new` to atomically check for the file
            // presence and create it if necessary.
            match OpenOptions::new()
                .create_new(true)
                .write(true)
                .open(&force_resync_file_path)
            {
                Ok(_file) => {
                    // When the force resync marker file was not present and
                    // is now created, initialize force resync.
                    info!("initializing force resync");
                    // Default `storage.completed_blocks`.
                    component.completed_blocks = Default::default();
                    component.persist_completed_blocks()?;
                    // Exit the initialization function early.
                    return Ok(component);
                }
                Err(io_err) if io_err.kind() == ErrorKind::AlreadyExists => {
                    info!("skipping force resync as marker file exists");
                }
                Err(io_err) => {
                    warn!(
                        "couldn't operate on the force resync marker file at path {}: {}",
                        force_resync_file_path.to_string_lossy(),
                        io_err
                    );
                }
            }
        }

        {
            let ro_txn = component.block_store.checkout_ro()?;
            let maybe_state_store: Option<Vec<u8>> =
                ro_txn.read(Cow::Borrowed(COMPLETED_BLOCKS_STORAGE_KEY))?;
            match maybe_state_store {
                Some(raw) => {
                    let (mut sequences, _) = DisjointSequences::from_vec(raw)
                        .map_err(FatalStorageError::UnexpectedDeserializationFailure)?;

                    // Truncate the sequences in case we removed blocks via a hard reset.
                    if let Some(header) = DataReader::<Tip, BlockHeader>::read(&ro_txn, Tip)? {
                        sequences.truncate(header.height());
                    }

                    component.completed_blocks = sequences;
                }
                None => {
                    // No state so far. We can make the following observations:
                    //
                    // 1. Any block already in storage from versions prior to 1.5 (no fast-sync)
                    // MUST    have the corresponding global state in contract
                    // runtime due to the way sync    worked previously, so with
                    // the potential exception of finality signatures, we    can
                    // consider all these blocks complete. 2. Any block acquired
                    // from that point onwards was subject to the insertion of the
                    //    appropriate announcements (`BlockCompletedAnnouncement`), which would have
                    //    caused the creation of the completed blocks index, thus would not have
                    //    resulted in a `None` value here.
                    //
                    // Note that a previous run of this version which aborted early could have
                    // stored some blocks and/or block-headers without
                    // completing the sync process. Hence, when setting the
                    // `completed_blocks` in this None case, we'll only consider blocks
                    // from a previous protocol version as complete.

                    let maybe_block_header: Option<BlockHeader> = ro_txn.read(Tip)?;
                    if let Some(highest_block_header) = maybe_block_header {
                        for height in (0..=highest_block_header.height()).rev() {
                            let maybe_header: Option<BlockHeader> = ro_txn.read(height)?;
                            match maybe_header {
                                Some(header) if header.protocol_version() < protocol_version => {
                                    component.completed_blocks =
                                        DisjointSequences::new(Sequence::new(0, header.height()));
                                    break;
                                }
                                _ => {}
                            }
                        }
                    };
                }
            }
        }
        component.persist_completed_blocks()?;
        Ok(component)
    }

    /// Returns the path to the storage folder.
    pub(crate) fn root_path(&self) -> &Path {
        &self.root
    }

    fn handle_net_request_incoming<REv>(
        &mut self,
        effect_builder: EffectBuilder<REv>,
        incoming: &NetRequestIncoming,
    ) -> Result<Effects<Event>, GetRequestError>
    where
        REv: From<NetworkRequest<Message>> + Send,
    {
        if self.enable_mem_deduplication {
            let unique_id = incoming.message.unique_id();

            if let Some(serialized_item) = self
                .serialized_item_pool
                .get(AsRef::<[u8]>::as_ref(&unique_id))
            {
                // We found an item in the pool. We can short-circuit all
                // deserialization/serialization and return the canned item
                // immediately.
                let found = Message::new_get_response_from_serialized(
                    incoming.message.tag(),
                    serialized_item,
                );
                return Ok(effect_builder.send_message(incoming.sender, found).ignore());
            }
        }

        match *(incoming.message) {
            NetRequest::Transaction(ref serialized_id) => {
                let id = decode_item_id::<Transaction>(serialized_id)?;
                let opt_item = self.get_transaction_by_id(id)?;
                let fetch_response = FetchResponse::from_opt(id, opt_item);

                Ok(self.update_pool_and_send(
                    effect_builder,
                    incoming.sender,
                    serialized_id,
                    fetch_response,
                )?)
            }
            NetRequest::LegacyDeploy(ref serialized_id) => {
                let id = decode_item_id::<LegacyDeploy>(serialized_id)?;
                let opt_item = self.get_legacy_deploy(id)?;
                let fetch_response = FetchResponse::from_opt(id, opt_item);

                Ok(self.update_pool_and_send(
                    effect_builder,
                    incoming.sender,
                    serialized_id,
                    fetch_response,
                )?)
            }
            NetRequest::Block(ref serialized_id) => {
                let id = decode_item_id::<Block>(serialized_id)?;
                let opt_item: Option<Block> = self
                    .block_store
                    .checkout_ro()
                    .map_err(FatalStorageError::from)?
                    .read(id)
                    .map_err(FatalStorageError::from)?;
                let fetch_response = FetchResponse::from_opt(id, opt_item);

                Ok(self.update_pool_and_send(
                    effect_builder,
                    incoming.sender,
                    serialized_id,
                    fetch_response,
                )?)
            }
            NetRequest::BlockHeader(ref serialized_id) => {
                let item_id = decode_item_id::<BlockHeader>(serialized_id)?;
                let opt_item: Option<BlockHeader> = self
                    .block_store
                    .checkout_ro()
                    .map_err(FatalStorageError::from)?
                    .read(item_id)
                    .map_err(FatalStorageError::from)?;
                let fetch_response = FetchResponse::from_opt(item_id, opt_item);

                Ok(self.update_pool_and_send(
                    effect_builder,
                    incoming.sender,
                    serialized_id,
                    fetch_response,
                )?)
            }
            NetRequest::FinalitySignature(ref serialized_id) => {
                let id = decode_item_id::<FinalitySignature>(serialized_id)?;
                let opt_item = self
                    .block_store
                    .checkout_ro()
                    .map_err(FatalStorageError::from)?
                    .read(*id.block_hash())
                    .map_err(FatalStorageError::from)?
                    .and_then(|block_signatures: BlockSignatures| {
                        block_signatures.finality_signature(id.public_key())
                    });

                if let Some(item) = opt_item.as_ref() {
                    if item.block_hash() != id.block_hash() || item.era_id() != id.era_id() {
                        return Err(GetRequestError::FinalitySignatureIdMismatch {
                            requested_id: id,
                            finality_signature: Box::new(item.clone()),
                        });
                    }
                }
                let fetch_response = FetchResponse::from_opt(id, opt_item);

                Ok(self.update_pool_and_send(
                    effect_builder,
                    incoming.sender,
                    serialized_id,
                    fetch_response,
                )?)
            }
            NetRequest::SyncLeap(ref serialized_id) => {
                let item_id = decode_item_id::<SyncLeap>(serialized_id)?;
                let fetch_response = self.get_sync_leap(item_id)?;

                Ok(self.update_pool_and_send(
                    effect_builder,
                    incoming.sender,
                    serialized_id,
                    fetch_response,
                )?)
            }
            NetRequest::ApprovalsHashes(ref serialized_id) => {
                let item_id = decode_item_id::<ApprovalsHashes>(serialized_id)?;
                let opt_item: Option<ApprovalsHashes> = self
                    .block_store
                    .checkout_ro()
                    .map_err(FatalStorageError::from)?
                    .read(item_id)
                    .map_err(FatalStorageError::from)?;
                let fetch_response = FetchResponse::from_opt(item_id, opt_item);

                Ok(self.update_pool_and_send(
                    effect_builder,
                    incoming.sender,
                    serialized_id,
                    fetch_response,
                )?)
            }
            NetRequest::BlockExecutionResults(ref serialized_id) => {
                let item_id = decode_item_id::<BlockExecutionResultsOrChunk>(serialized_id)?;
                let opt_item = self.read_block_execution_results_or_chunk(&item_id)?;
                let fetch_response = FetchResponse::from_opt(item_id, opt_item);

                Ok(self.update_pool_and_send(
                    effect_builder,
                    incoming.sender,
                    serialized_id,
                    fetch_response,
                )?)
            }
        }
    }

    /// Handles a storage request.
    fn handle_storage_request<REv>(
        &mut self,
        req: StorageRequest,
    ) -> Result<Effects<Event>, FatalStorageError> {
        // Note: Database IO is handled in a blocking fashion on purpose throughout this function.
        // The rationale is that long IO operations are very rare and cache misses frequent, so on
        // average the actual execution time will be very low.
        Ok(match req {
            StorageRequest::PutBlock { block, responder } => {
                let mut rw_txn = self.block_store.checkout_rw()?;
                let _ = rw_txn.write(&*block)?;
                rw_txn.commit()?;
                responder.respond(true).ignore()
            }
            StorageRequest::PutApprovalsHashes {
                approvals_hashes,
                responder,
            } => {
                let mut rw_txn = self.block_store.checkout_rw()?;
                let _ = rw_txn.write(&*approvals_hashes)?;
                rw_txn.commit()?;
                responder.respond(true).ignore()
            }
            StorageRequest::GetBlock {
                block_hash,
                responder,
            } => {
                let maybe_block = self.block_store.checkout_ro()?.read(block_hash)?;
                responder.respond(maybe_block).ignore()
            }
            StorageRequest::IsBlockStored {
                block_hash,
                responder,
            } => {
                let mut txn = self.block_store.checkout_ro()?;
                responder
                    .respond(DataReader::<BlockHash, Block>::exists(
                        &mut txn, block_hash,
                    )?)
                    .ignore()
            }
            StorageRequest::GetApprovalsHashes {
                block_hash,
                responder,
            } => responder
                .respond(self.block_store.checkout_ro()?.read(block_hash)?)
                .ignore(),
            StorageRequest::GetHighestCompleteBlock { responder } => responder
                .respond(self.get_highest_complete_block()?)
                .ignore(),
            StorageRequest::GetHighestCompleteBlockHeader { responder } => responder
                .respond(self.get_highest_complete_block_header()?)
                .ignore(),
            StorageRequest::GetTransactionsEraIds {
                transaction_hashes,
                responder,
            } => {
                let mut era_ids = HashSet::new();
                let txn = self.block_store.checkout_ro()?;
                for transaction_hash in transaction_hashes.iter() {
                    let maybe_block_info: Option<BlockHashHeightAndEra> =
                        txn.read(*transaction_hash)?;
                    if let Some(block_info) = maybe_block_info {
                        era_ids.insert(block_info.era_id);
                    }
                }
                responder.respond(era_ids).ignore()
            }
            StorageRequest::GetBlockHeader {
                block_hash,
                only_from_available_block_range,
                responder,
            } => {
                let mut txn = self.block_store.checkout_ro()?;
                responder
                    .respond(self.get_single_block_header_restricted(
                        &mut txn,
                        &block_hash,
                        only_from_available_block_range,
                    )?)
                    .ignore()
            }
            StorageRequest::GetBlockTransfers {
                block_hash,
                responder,
            } => {
                let maybe_transfers = self.get_transfers(&block_hash)?;
                responder.respond(maybe_transfers).ignore()
            }
            StorageRequest::PutTransaction {
                transaction,
                responder,
            } => {
                let mut rw_txn = self.block_store.checkout_rw()?;
                if DataReader::<TransactionHash, Transaction>::exists(
                    &mut rw_txn,
                    transaction.hash(),
                )? {
                    responder.respond(false).ignore()
                } else {
                    let _ = rw_txn.write(&*transaction)?;
                    rw_txn.commit()?;
                    responder.respond(true).ignore()
                }
            }
            StorageRequest::GetTransactions {
                transaction_hashes,
                responder,
            } => responder
                .respond(self.get_transactions_with_finalized_approvals(transaction_hashes.iter())?)
                .ignore(),
            StorageRequest::GetLegacyDeploy {
                deploy_hash,
                responder,
            } => {
                let maybe_legacy_deploy = self.get_legacy_deploy(deploy_hash)?;
                responder.respond(maybe_legacy_deploy).ignore()
            }
            StorageRequest::GetTransaction {
                transaction_id,
                responder,
            } => {
                let mut ro_txn = self.block_store.checkout_ro()?;
                let maybe_transaction = match self.get_transaction_with_finalized_approvals(
                    &mut ro_txn,
                    &transaction_id.transaction_hash(),
                )? {
                    None => None,
                    Some(transaction_with_finalized_approvals) => {
                        let transaction = transaction_with_finalized_approvals.into_naive();
                        (transaction.fetch_id() == transaction_id).then_some(transaction)
                    }
                };
                responder.respond(maybe_transaction).ignore()
            }
            StorageRequest::IsTransactionStored {
                transaction_id,
                responder,
            } => {
                let mut txn = self.block_store.checkout_ro()?;
                let has_transaction = DataReader::<TransactionHash, Transaction>::exists(
                    &mut txn,
                    transaction_id.transaction_hash(),
                )?;
                responder.respond(has_transaction).ignore()
            }
            StorageRequest::GetExecutionResults {
                block_hash,
                responder,
            } => {
                let mut txn = self.block_store.checkout_ro()?;
                responder
                    .respond(
                        self.get_execution_results_with_transaction_headers(&mut txn, &block_hash)?,
                    )
                    .ignore()
            }
            StorageRequest::GetBlockExecutionResultsOrChunk { id, responder } => responder
                .respond(self.read_block_execution_results_or_chunk(&id)?)
                .ignore(),
            StorageRequest::PutExecutionResults {
                block_hash,
                block_height,
                era_id,
                execution_results,
                responder,
            } => {
                let mut rw_txn = self.block_store.checkout_rw()?;
                let _ = rw_txn.write(&BlockExecutionResults {
                    block_info: BlockHashHeightAndEra::new(*block_hash, block_height, era_id),
                    exec_results: execution_results,
                })?;
                rw_txn.commit()?;
                responder.respond(()).ignore()
            }
            StorageRequest::GetTransactionAndExecutionInfo {
                transaction_hash,
                responder,
            } => {
                let mut ro_txn = self.block_store.checkout_ro()?;

                let transaction_wfa = match self
                    .get_transaction_with_finalized_approvals(&mut ro_txn, &transaction_hash)?
                {
                    Some(transaction_wfa) => transaction_wfa,
                    None => return Ok(responder.respond(None).ignore()),
                };

                let block_hash_height_and_era: BlockHashHeightAndEra = match ro_txn
                    .read(transaction_hash)?
                {
                    Some(value) => value,
                    None => return Ok(responder.respond(Some((transaction_wfa, None))).ignore()),
                };
                let execution_result = ro_txn.read(transaction_hash)?;
                let execution_info = ExecutionInfo {
                    block_hash: block_hash_height_and_era.block_hash,
                    block_height: block_hash_height_and_era.block_height,
                    execution_result,
                };

                responder
                    .respond(Some((transaction_wfa, Some(execution_info))))
                    .ignore()
            }
            StorageRequest::GetSignedBlockByHash {
                block_hash,
                only_from_available_block_range,
                responder,
            } => {
                let ro_txn = self.block_store.checkout_ro()?;

                let block: Block = if let Some(block) = ro_txn.read(block_hash)? {
                    block
                } else {
                    return Ok(responder.respond(None).ignore());
                };

                if !(self.should_return_block(block.height(), only_from_available_block_range)?) {
                    return Ok(responder.respond(None).ignore());
                }

                // Check that the hash of the block retrieved is correct.
                if block_hash != *block.hash() {
                    error!(
                        queried_block_hash = ?block_hash,
                        actual_block_hash = ?block.hash(),
                        "block not stored under hash"
                    );
                    debug_assert_eq!(&block_hash, block.hash());
                    return Ok(responder.respond(None).ignore());
                }
                let block_signatures = match ro_txn.read(block_hash)? {
                    Some(signatures) => signatures,
                    None => self.get_default_block_signatures(&block),
                };
                if block_signatures.is_verified().is_err() {
                    error!(?block, "invalid block signatures for block");
                    debug_assert!(block_signatures.is_verified().is_ok());
                    return Ok(responder.respond(None).ignore());
                }
                responder
                    .respond(Some(SignedBlock {
                        block,
                        block_signatures,
                    }))
                    .ignore()
            }
            StorageRequest::GetFinalitySignature { id, responder } => {
                let maybe_sig = self
                    .block_store
                    .checkout_ro()?
                    .read(*id.block_hash())?
                    .and_then(|sigs: BlockSignatures| sigs.finality_signature(id.public_key()))
                    .filter(|sig| sig.era_id() == id.era_id());
                responder.respond(maybe_sig).ignore()
            }
            StorageRequest::IsFinalitySignatureStored { id, responder } => {
                let has_signature = self
                    .block_store
                    .checkout_ro()?
                    .read(*id.block_hash())?
                    .map(|sigs: BlockSignatures| sigs.has_finality_signature(id.public_key()))
                    .unwrap_or(false);
                responder.respond(has_signature).ignore()
            }
            StorageRequest::GetBlockAndMetadataByHeight {
                block_height,
                only_from_available_block_range,
                responder,
            } => {
                if !(self.should_return_block(block_height, only_from_available_block_range)?) {
                    return Ok(responder.respond(None).ignore());
                }

                let ro_txn = self.block_store.checkout_ro()?;

                let block: Block = {
                    if let Some(block) = ro_txn.read(block_height)? {
                        block
                    } else {
                        return Ok(responder.respond(None).ignore());
                    }
                };

                let hash = block.hash();
                let block_signatures = match ro_txn.read(*hash)? {
                    Some(signatures) => signatures,
                    None => self.get_default_block_signatures(&block),
                };
                responder
                    .respond(Some(BlockWithMetadata {
                        block,
                        block_signatures,
                    }))
                    .ignore()
            }
            StorageRequest::GetSignedBlockByHeight {
                block_height,
                only_from_available_block_range,
                responder,
            } => {
                if !(self.should_return_block(block_height, only_from_available_block_range)?) {
                    return Ok(responder.respond(None).ignore());
                }

                let ro_txn = self.block_store.checkout_ro()?;

                let block: Block = {
                    if let Some(block) = ro_txn.read(block_height)? {
                        block
                    } else {
                        return Ok(responder.respond(None).ignore());
                    }
                };

                let hash = block.hash();
                let block_signatures = match ro_txn.read(*hash)? {
                    Some(signatures) => signatures,
                    None => self.get_default_block_signatures(&block),
                };
                responder
                    .respond(Some(SignedBlock {
                        block,
                        block_signatures,
                    }))
                    .ignore()
            }
            StorageRequest::GetHighestSignedBlock {
                only_from_available_block_range,
                responder,
            } => {
                let ro_txn = self.block_store.checkout_ro()?;

                let highest_block = if only_from_available_block_range {
                    // Get by height
                    let maybe_height = self.highest_complete_block_height();
                    let height = match maybe_height {
                        Some(height) => height,
                        None => return Ok(responder.respond(None).ignore()),
                    };
                    match ro_txn.read(height)? {
                        Some(block) => block,
                        None => return Ok(responder.respond(None).ignore()),
                    }
                } else {
                    match DataReader::<Tip, Block>::read(&ro_txn, Tip)? {
                        Some(block) => block,
                        None => return Ok(responder.respond(None).ignore()),
                    }
                };
                let hash = highest_block.hash();
                let block_signatures = match ro_txn.read(*hash)? {
                    Some(signatures) => signatures,
                    None => self.get_default_block_signatures(&highest_block),
                };
                responder
                    .respond(Some(SignedBlock {
                        block: highest_block,
                        block_signatures,
                    }))
                    .ignore()
            }
            StorageRequest::PutBlockSignatures {
                signatures,
                responder,
            } => {
                if signatures.is_empty() {
                    error!(
                        ?signatures,
                        "should not attempt to store empty collection of block signatures"
                    );
                    return Ok(responder.respond(false).ignore());
                }
<<<<<<< HEAD
                let mut txn = self.block_store.checkout_rw()?;
                let old_data: Option<BlockSignatures> = txn.read(*signatures.block_hash())?;
=======
                let mut txn = self.env.begin_rw_txn()?;
                let old_data: Option<BlockSignatures> = self
                    .block_metadata_dbs
                    .get(&mut txn, signatures.block_hash())?;
>>>>>>> f5e1836f
                let new_data = match old_data {
                    None => signatures,
                    Some(mut data) => {
                        if let Err(error) = data.merge(signatures) {
                            error!(%error, "failed to put block signatures");
                            return Ok(responder.respond(false).ignore());
                        }
                        data
                    }
                };
<<<<<<< HEAD
                let _ = txn.write(&new_data)?;
=======
                let outcome = self.block_metadata_dbs.put(
                    &mut txn,
                    new_data.block_hash(),
                    &new_data,
                    true,
                )?;
>>>>>>> f5e1836f
                txn.commit()?;
                responder.respond(true).ignore()
            }
            StorageRequest::PutFinalitySignature {
                signature,
                responder,
            } => {
                let mut rw_txn = self.block_store.checkout_rw()?;
                let block_hash = signature.block_hash();
                let mut signatures = if let Some(existing_signatures) = rw_txn.read(*block_hash)? {
                    existing_signatures
                } else {
                    BlockSignatures::new(*signature.block_hash(), signature.era_id())
                };
                signatures.insert_signature(*signature);
                let _ = rw_txn.write(&signatures);
                rw_txn.commit()?;
                responder.respond(true).ignore()
            }
            StorageRequest::GetBlockSignature {
                block_hash,
                public_key,
                responder,
            } => {
                let maybe_signatures: Option<BlockSignatures> =
                    self.block_store.checkout_ro()?.read(block_hash)?;
                responder
                    .respond(
                        maybe_signatures
                            .and_then(|signatures| signatures.finality_signature(&public_key)),
                    )
                    .ignore()
            }
            StorageRequest::GetBlockHeaderByHeight {
                block_height,
                only_from_available_block_range,
                responder,
            } => {
                let maybe_header = self
                    .read_block_header_by_height(block_height, only_from_available_block_range)?;
                responder.respond(maybe_header).ignore()
            }
            StorageRequest::GetSwitchBlockHeaderByEra { era_id, responder } => {
                let txn = self.block_store.checkout_ro()?;
                let maybe_header = txn.read(era_id)?;
                responder.respond(maybe_header).ignore()
            }
            StorageRequest::PutBlockHeader {
                block_header,
                responder,
            } => {
                let mut rw_txn = self.block_store.checkout_rw()?;
                let _ = rw_txn.write(&*block_header)?;
                rw_txn.commit()?;
                responder.respond(true).ignore()
            }
            StorageRequest::GetAvailableBlockRange { responder } => {
                responder.respond(self.get_available_block_range()).ignore()
            }
            StorageRequest::StoreFinalizedApprovals {
                ref transaction_hash,
                ref finalized_approvals,
                responder,
            } => responder
                .respond(self.store_finalized_approvals(transaction_hash, finalized_approvals)?)
                .ignore(),
            StorageRequest::PutExecutedBlock {
                block,
                approvals_hashes,
                execution_results,
                responder,
            } => {
                let block: Block = (*block).clone().into();
                responder
                    .respond(self.put_executed_block(
                        &block,
                        &approvals_hashes,
                        execution_results,
                    )?)
                    .ignore()
            }
            StorageRequest::GetKeyBlockHeightForActivationPoint { responder } => {
                // If we haven't already cached the height, try to retrieve the key block header.
                if self.key_block_height_for_activation_point.is_none() {
                    let key_block_era = self.activation_era.predecessor().unwrap_or_default();
                    let txn = self.block_store.checkout_ro()?;
                    let key_block_header: BlockHeader = match txn.read(key_block_era)? {
                        Some(block_header) => block_header,
                        None => return Ok(responder.respond(None).ignore()),
                    };
                    self.key_block_height_for_activation_point = Some(key_block_header.height());
                }
                responder
                    .respond(self.key_block_height_for_activation_point)
                    .ignore()
            }
        })
    }

    pub(crate) fn read_block_header_by_height(
        &self,
        block_height: u64,
        only_from_available_block_range: bool,
    ) -> Result<Option<BlockHeader>, FatalStorageError> {
        if !(self.should_return_block(block_height, only_from_available_block_range)?) {
            Ok(None)
        } else {
            let txn = self.block_store.checkout_ro()?;
            txn.read(block_height).map_err(FatalStorageError::from)
        }
    }

    pub(crate) fn get_switch_block_by_era_id(
        &self,
        era_id: &EraId,
    ) -> Result<Option<Block>, FatalStorageError> {
        let txn = self.block_store.checkout_ro()?;
        txn.read(*era_id).map_err(FatalStorageError::from)
    }

    /// Retrieves a set of transactions, along with their potential finalized approvals.
    fn get_transactions_with_finalized_approvals<'a>(
        &self,
        transaction_hashes: impl Iterator<Item = &'a TransactionHash>,
    ) -> Result<SmallVec<[Option<TransactionWithFinalizedApprovals>; 1]>, FatalStorageError> {
        let mut ro_txn = self.block_store.checkout_ro()?;

        transaction_hashes
            .map(|transaction_hash| {
                self.get_transaction_with_finalized_approvals(&mut ro_txn, transaction_hash)
                    .map_err(FatalStorageError::from)
            })
            .collect()
    }

    pub(crate) fn put_executed_block(
        &mut self,
        block: &Block,
        approvals_hashes: &ApprovalsHashes,
        execution_results: HashMap<TransactionHash, ExecutionResult>,
    ) -> Result<bool, FatalStorageError> {
        let mut txn = self.block_store.checkout_rw()?;
        let block_hash = txn.write(block)?;
        let _ = txn.write(approvals_hashes)?;
        let block_info = BlockHashHeightAndEra::new(block_hash, block.height(), block.era_id());

        let _ = txn.write(&BlockExecutionResults {
            block_info,
            exec_results: execution_results,
        })?;
        txn.commit()?;

        Ok(true)
    }

<<<<<<< HEAD
=======
    fn put_finality_signature(
        &mut self,
        signature: Box<FinalitySignature>,
    ) -> Result<bool, FatalStorageError> {
        let mut txn = self.env.begin_rw_txn()?;
        let mut block_signatures = self
            .block_metadata_dbs
            .get(&mut txn, signature.block_hash())?
            .unwrap_or_else(|| match &*signature {
                FinalitySignature::V1(signature) => {
                    BlockSignaturesV1::new(*signature.block_hash(), signature.era_id()).into()
                }
                FinalitySignature::V2(signature) => BlockSignaturesV2::new(
                    *signature.block_hash(),
                    signature.block_height(),
                    signature.era_id(),
                    signature.chain_name_hash(),
                )
                .into(),
            });

        match (&mut block_signatures, *signature) {
            (BlockSignatures::V1(ref mut block_signatures), FinalitySignature::V1(signature)) => {
                block_signatures
                    .insert_signature(signature.public_key().clone(), *signature.signature());
            }
            (BlockSignatures::V2(ref mut block_signatures), FinalitySignature::V2(signature)) => {
                block_signatures
                    .insert_signature(signature.public_key().clone(), *signature.signature());
            }
            (block_signatures, signature) => {
                let mismatch = VariantMismatch(Box::new((block_signatures.clone(), signature)));
                return Err(FatalStorageError::from(mismatch));
            }
        }
        let outcome = self.block_metadata_dbs.put(
            &mut txn,
            block_signatures.block_hash(),
            &block_signatures,
            true,
        )?;
        txn.commit()?;
        Ok(outcome)
    }

>>>>>>> f5e1836f
    /// Handles a [`BlockCompletedAnnouncement`].
    fn handle_mark_block_completed_request(
        &mut self,
        MarkBlockCompletedRequest {
            block_height,
            responder,
        }: MarkBlockCompletedRequest,
    ) -> Result<Effects<Event>, FatalStorageError> {
        let is_new = self.mark_block_complete(block_height)?;
        Ok(responder.respond(is_new).ignore())
    }

    /// Marks the block at height `block_height` as complete by inserting it
    /// into the `completed_blocks` index and storing it to disk.
    fn mark_block_complete(&mut self, block_height: u64) -> Result<bool, FatalStorageError> {
        let is_new = self.completed_blocks.insert(block_height);
        if is_new {
            self.persist_completed_blocks()?;
            info!(
                "Storage: marked block {} complete: {}",
                block_height,
                self.get_available_block_range()
            );
            self.update_chain_height_metrics();
        } else {
            debug!(
                "Storage: tried to mark already-complete block {} complete",
                block_height
            );
        }
        Ok(is_new)
    }

    /// Persists the completed blocks disjoint sequences state to the database.
    fn persist_completed_blocks(&mut self) -> Result<(), FatalStorageError> {
        let serialized = self
            .completed_blocks
            .to_bytes()
            .map_err(FatalStorageError::UnexpectedSerializationFailure)?;
        let mut rw_txn = self.block_store.checkout_rw()?;
        rw_txn.write(&StateStore {
            key: Cow::Borrowed(COMPLETED_BLOCKS_STORAGE_KEY),
            value: serialized,
        })?;
        rw_txn.commit().map_err(FatalStorageError::from)
    }

    /// Retrieves the height of the highest complete block (if any).
    pub(crate) fn highest_complete_block_height(&self) -> Option<u64> {
        self.completed_blocks
            .highest_sequence()
            .map(|sequence| sequence.high())
    }

    /// Retrieves the contiguous segment of the block chain starting at the highest known switch
    /// block such that the blocks' timestamps cover a duration of at least the max TTL for deploys
    /// (a chainspec setting).
    ///
    /// If storage doesn't hold enough blocks to cover the specified duration, it will still return
    /// the highest contiguous segment starting at the highest switch block which it does hold.
    pub(crate) fn read_blocks_for_replay_protection(
        &self,
    ) -> Result<Vec<Block>, FatalStorageError> {
        let ro_txn = self.block_store.checkout_ro()?;

        let timestamp =
            match DataReader::<LatestSwitchBlock, BlockHeader>::read(&ro_txn, LatestSwitchBlock)? {
                Some(last_era_header) => last_era_header
                    .timestamp()
                    .saturating_sub(self.max_ttl.value()),
                None => Timestamp::now(),
            };

        let mut blocks = Vec::new();
        for sequence in self.completed_blocks.sequences().iter().rev() {
            let hi = sequence.high();
            let low = sequence.low();
            for idx in (low..=hi).rev() {
                let maybe_block: Result<Option<Block>, BlockStoreError> = ro_txn.read(idx);
                match maybe_block {
                    Ok(Some(block)) => {
                        let should_continue = block.timestamp() >= timestamp;
                        blocks.push(block);
                        if false == should_continue {
                            return Ok(blocks);
                        }
                    }
                    Ok(None) => {
                        continue;
                    }
                    Err(err) => return Err(FatalStorageError::BlockStoreError(err)),
                }
            }
        }
        Ok(blocks)
    }

    /// Returns an executable block.
    pub(crate) fn make_executable_block(
        &self,
        block_hash: &BlockHash,
    ) -> Result<Option<ExecutableBlock>, FatalStorageError> {
        let (block, transactions) =
            match self.read_block_and_finalized_transactions_by_hash(*block_hash)? {
                Some(block_and_finalized_transactions) => block_and_finalized_transactions,
                None => {
                    error!(
                        ?block_hash,
                        "Storage: unable to make_executable_block for  {}", block_hash
                    );
                    return Ok(None);
                }
            };
        let maybe_finalized_approvals: Option<ApprovalsHashes> =
            self.block_store.checkout_ro()?.read(*block.hash())?;
        if let Some(finalized_approvals) = maybe_finalized_approvals {
            if transactions.len() != finalized_approvals.approvals_hashes().len() {
                error!(
                    ?block_hash,
                    "Storage: transaction hashes length mismatch {}", block_hash
                );
                return Err(FatalStorageError::ApprovalsHashesLengthMismatch {
                    block_hash: *block_hash,
                    expected: transactions.len(),
                    actual: finalized_approvals.approvals_hashes().len(),
                });
            }
            for (transaction, hash) in transactions
                .iter()
                .zip(finalized_approvals.approvals_hashes())
            {
                let computed_hash = transaction.compute_approvals_hash().map_err(|error| {
                    error!(%error, "failed to serialize approvals");
                    FatalStorageError::UnexpectedSerializationFailure(error)
                })?;
                if computed_hash == hash {
                    continue;
                }
                // This should be unreachable as the `BlockSynchronizer` should ensure we have the
                // correct approvals before it then calls this method.  By returning `Ok(None)` the
                // node would be stalled at this block, but should eventually sync leap due to lack
                // of progress.  It would then backfill this block without executing it.
                error!(?block_hash, "Storage: transaction with incorrect approvals");
                return Ok(None);
            }
        }

        let executable_block = ExecutableBlock::from_block_and_transactions(block, transactions);
        info!(%block_hash, "Storage: created {}", executable_block);
        Ok(Some(executable_block))
    }

    /// Retrieves single block and all of its deploys, with the finalized approvals.
    /// If any of the deploys can't be found, returns `Ok(None)`.
    fn read_block_and_finalized_transactions_by_hash(
        &self,
        block_hash: BlockHash,
    ) -> Result<Option<(BlockV2, Vec<Transaction>)>, FatalStorageError> {
        let mut txn = self.block_store.checkout_ro()?;

<<<<<<< HEAD
        let Some(block) = txn.read(block_hash)? else {
=======
        let was_written = txn.put_value(self.transfer_db, block_hash, &transfers, true)?;
        if !was_written {
            error!(?block_hash, "failed to write transfers");
            debug_assert!(was_written);
        }
        Ok(was_written)
    }

    /// Writes approvals hashes to storage.
    fn write_approvals_hashes(
        &mut self,
        txn: &mut RwTransaction,
        approvals_hashes: &ApprovalsHashes,
    ) -> Result<bool, FatalStorageError> {
        let overwrite = true;
        if !self.approvals_hashes_dbs.put(
            txn,
            approvals_hashes.block_hash(),
            approvals_hashes,
            overwrite,
        )? {
            error!("could not insert approvals' hashes: {}", approvals_hashes);
            return Ok(false);
        }
        Ok(true)
    }

    #[cfg(test)]
    pub fn write_finality_signatures(
        &mut self,
        signatures: &BlockSignatures,
    ) -> Result<(), FatalStorageError> {
        let mut txn = self.env.begin_rw_txn()?;
        let block_hash = signatures.block_hash();
        if self
            .block_metadata_dbs
            .put(&mut txn, block_hash, signatures, true)
            .is_err()
        {
            panic!("write_finality_signatures() failed");
        }
        txn.commit()?;
        Ok(())
    }

    /// Retrieves single switch block by era ID by looking it up in the index and returning it.
    fn get_switch_block_by_era_id<Tx: LmdbTransaction>(
        &self,
        txn: &mut Tx,
        era_id: EraId,
    ) -> Result<Option<Block>, FatalStorageError> {
        self.switch_block_era_id_index
            .get(&era_id)
            .and_then(|block_hash| self.get_single_block(txn, block_hash).transpose())
            .transpose()
    }

    /// Get the switch block for a specified era number in a read-only LMDB database transaction.
    ///
    /// # Panics
    ///
    /// Panics on any IO or db corruption error.
    pub(crate) fn read_switch_block_by_era_id(
        &self,
        era_id: EraId,
    ) -> Result<Option<Block>, FatalStorageError> {
        let mut txn = self
            .env
            .begin_ro_txn()
            .expect("Could not start read only transaction for lmdb");
        let switch_block = self
            .get_switch_block_by_era_id(&mut txn, era_id)
            .expect("LMDB panicked trying to get switch block");
        txn.commit().expect("Could not commit transaction");
        Ok(switch_block)
    }

    /// Returns `count` highest switch block headers, sorted from lowest (oldest) to highest.
    pub(crate) fn read_highest_switch_block_headers(
        &self,
        count: u64,
    ) -> Result<Vec<BlockHeader>, FatalStorageError> {
        let mut result = vec![];
        let mut txn = self.env.begin_ro_txn()?;
        let last_era = self
            .switch_block_era_id_index
            .keys()
            .last()
            .copied()
            .unwrap_or(EraId::new(0));
        for era_id in (0..=last_era.value())
            .into_iter()
            .rev()
            .take(count as usize)
            .map(EraId::new)
        {
            match self.get_switch_block_header_by_era_id(&mut txn, era_id)? {
                None => break,
                Some(header) => result.push(header),
            }
        }
        result.reverse();
        debug!(
            ?result,
            "Storage: read_highest_switch_block_headers count:({})", count
        );
        Ok(result)
    }

    /// Retrieves the highest block header from the storage, if one exists.
    pub fn read_highest_block_height(&self) -> Option<u64> {
        self.block_height_index.keys().last().copied()
    }

    /// Retrieves a single block header by height by looking it up in the index and returning it.
    pub fn read_block_header_by_height(
        &self,
        height: u64,
        only_from_available_block_range: bool,
    ) -> Result<Option<BlockHeader>, FatalStorageError> {
        let mut txn = self.env.begin_ro_txn()?;
        let res = self
            .block_height_index
            .get(&height)
            .and_then(|block_hash| {
                self.get_single_block_header(&mut txn, block_hash)
                    .transpose()
            })
            .transpose();
        if !(self.should_return_block(height, only_from_available_block_range)?) {
            return Ok(None);
        }
        res
    }

    /// Retrieves a single block header by hash.
    pub fn read_block_header(
        &self,
        block_hash: &BlockHash,
    ) -> Result<Option<BlockHeader>, FatalStorageError> {
        let mut txn = self.env.begin_ro_txn()?;
        self.get_single_block_header(&mut txn, block_hash)
    }

    /// Retrieves single block by height by looking it up in the index and returning it.
    pub fn read_block_by_height(&self, height: u64) -> Result<Option<Block>, FatalStorageError> {
        self.get_block_by_height(&mut self.env.begin_ro_txn()?, height)
    }

    /// Retrieves a block by height, together with all stored block signatures.
    ///
    /// Returns `None` if the block is not stored, or if no block signatures are stored for it.
    pub fn read_signed_block_by_height(
        &self,
        height: u64,
    ) -> Result<Option<SignedBlock>, FatalStorageError> {
        let mut txn = self
            .env
            .begin_ro_txn()
            .expect("could not create transaction");
        let block = if let Some(block) = self.get_block_by_height(&mut txn, height)? {
            block
        } else {
            return Ok(None);
        };
        let block_signatures =
            if let Some(block_signatures) = self.get_block_signatures(&mut txn, block.hash())? {
                block_signatures
            } else {
                debug!(height, "no block signatures stored for block");
                return Ok(None);
            };
        Ok(Some(SignedBlock {
            block,
            block_signatures,
        }))
    }

    /// Retrieves single block and all of its deploys, with the finalized approvals.
    /// If any of the deploys can't be found, returns `Ok(None)`.
    fn read_block_and_finalized_transactions_by_hash(
        &self,
        block_hash: BlockHash,
    ) -> Result<Option<(BlockV2, Vec<Transaction>)>, FatalStorageError> {
        let mut txn = self.env.begin_ro_txn()?;

        let Some(block) = self.get_single_block(&mut txn, &block_hash)? else {
>>>>>>> f5e1836f
            debug!(
                ?block_hash,
                "Storage: read_block_and_finalized_transactions_by_hash failed to get block for {}",
                block_hash
            );
            return Ok(None);
        };

        let Block::V2(block) = block else {
            debug!(
                ?block_hash,
                "Storage: read_block_and_finalized_transactions_by_hash expected block V2 {}",
                block_hash
            );
            return Ok(None);
        };

        let transactions_with_aprovals: Result<
            SmallVec<[Option<TransactionWithFinalizedApprovals>; 1]>,
            FatalStorageError,
        > = block
            .all_transactions()
            .map(|transaction_hash| {
                self.get_transaction_with_finalized_approvals(&mut txn, transaction_hash)
                    .map_err(FatalStorageError::from)
            })
            .collect();

        Ok(transactions_with_aprovals?
            .into_iter()
            .map(|maybe_transaction| {
                maybe_transaction.map(TransactionWithFinalizedApprovals::into_naive)
            })
            .collect::<Option<Vec<Transaction>>>()
            .map(|transactions| (block, transactions)))
    }

    /// Retrieves the highest complete block header from storage, if one exists. May return an
    /// LMDB error.       
    fn get_highest_complete_block_header(&self) -> Result<Option<BlockHeader>, FatalStorageError> {
        let highest_complete_block_height = match self.completed_blocks.highest_sequence() {
            Some(sequence) => sequence.high(),
            None => {
                return Ok(None);
            }
        };

        let txn = self.block_store.checkout_ro()?;
        txn.read(highest_complete_block_height)
            .map_err(FatalStorageError::from)
    }

    /// Retrieves the highest block header with metadata from storage, if one exists. May return an
    /// LMDB error.
    fn get_highest_complete_signed_block_header(
        &self,
        txn: &mut (impl DataReader<BlockHeight, BlockHeader> + DataReader<BlockHash, BlockSignatures>),
    ) -> Result<Option<SignedBlockHeader>, FatalStorageError> {
        let highest_complete_block_height = match self.completed_blocks.highest_sequence() {
            Some(sequence) => sequence.high(),
            None => {
                return Ok(None);
            }
        };

        let block_header: Option<BlockHeader> = txn.read(highest_complete_block_height)?;
        match block_header {
            Some(header) => {
                let block_header_hash = header.block_hash();
                let block_signatures: BlockSignatures = match txn.read(block_header_hash)? {
                    Some(signatures) => signatures,
                    None => BlockSignatures::new(block_header_hash, header.era_id()),
                };
                Ok(Some(SignedBlockHeader::new(header, block_signatures)))
            }
            None => Ok(None),
        }
    }

    /// Retrieves the highest complete block from storage, if one exists. May return an LMDB error.
    pub fn get_highest_complete_block(&self) -> Result<Option<Block>, FatalStorageError> {
        let highest_complete_block_height = match self.highest_complete_block_height() {
            Some(height) => height,
            None => {
                return Ok(None);
            }
        };

        let txn = self.block_store.checkout_ro()?;
        txn.read(highest_complete_block_height)
            .map_err(FatalStorageError::from)
    }

    /// Retrieves a single block header in a given transaction from storage
    /// respecting the possible restriction on whether the block
    /// should be present in the available blocks index.
    fn get_single_block_header_restricted(
        &self,
        txn: &mut impl DataReader<BlockHash, BlockHeader>,
        block_hash: &BlockHash,
        only_from_available_block_range: bool,
    ) -> Result<Option<BlockHeader>, FatalStorageError> {
        let block_header = match txn.read(*block_hash)? {
            Some(header) => header,
            None => return Ok(None),
        };

        if !(self.should_return_block(block_header.height(), only_from_available_block_range)?) {
            return Ok(None);
        }

        Ok(Some(block_header))
    }

    /// Returns headers of complete blocks of the trusted block's ancestors, back to the most
    /// recent switch block.
    fn get_trusted_ancestor_headers(
        &self,
        txn: &mut impl DataReader<BlockHash, BlockHeader>,
        trusted_block_header: &BlockHeader,
    ) -> Result<Option<Vec<BlockHeader>>, FatalStorageError> {
        if trusted_block_header.is_genesis() {
            return Ok(Some(vec![]));
        }
        let available_block_range = self.get_available_block_range();
        let mut result = vec![];
        let mut current_trusted_block_header = trusted_block_header.clone();
        loop {
            let parent_hash = current_trusted_block_header.parent_hash();
            let parent_block_header: BlockHeader = match txn.read(*parent_hash)? {
                Some(block_header) => block_header,
                None => {
                    warn!(%parent_hash, "block header not found");
                    return Ok(None);
                }
            };

            if !available_block_range.contains(parent_block_header.height()) {
                debug!(%parent_hash, "block header not complete");
                return Ok(None);
            }

            result.push(parent_block_header.clone());
            if parent_block_header.is_switch_block() || parent_block_header.is_genesis() {
                break;
            }
            current_trusted_block_header = parent_block_header;
        }
        Ok(Some(result))
    }

    /// Returns headers of all known switch blocks after the trusted block but before
    /// highest block, with signatures, plus the signed highest block.
    fn get_signed_block_headers(
        &self,
        txn: &mut (impl DataReader<BlockHash, BlockSignatures> + DataReader<EraId, BlockHeader>),
        trusted_block_header: &BlockHeader,
        highest_signed_block_header: &SignedBlockHeader,
    ) -> Result<Option<Vec<SignedBlockHeader>>, FatalStorageError> {
        if trusted_block_header.block_hash()
            == highest_signed_block_header.block_header().block_hash()
        {
            return Ok(Some(vec![]));
        }

        let start_era_id: u64 = trusted_block_header.next_block_era_id().into();
        let current_era_id: u64 = highest_signed_block_header.block_header().era_id().into();

        let mut result = vec![];

        for era_id in start_era_id..current_era_id {
            let maybe_block_header: Option<BlockHeader> = txn.read(EraId::from(era_id))?;
            match maybe_block_header {
                Some(block_header) => {
                    let block_signatures = match txn.read(block_header.block_hash())? {
                        Some(signatures) => signatures,
                        None => {
                            BlockSignatures::new(block_header.block_hash(), block_header.era_id())
                        }
                    };
                    result.push(SignedBlockHeader::new(block_header, block_signatures))
                }
                None => return Ok(None),
            }
        }
        result.push(highest_signed_block_header.clone());

        Ok(Some(result))
    }

<<<<<<< HEAD
    /// Stores a set of finalized approvals if they are different to the approvals in the original
    /// transaction and if they are different to existing finalized approvals if any.
    ///
    /// Returns `true` if the provided approvals were stored.
    fn store_finalized_approvals(
        &mut self,
        transaction_hash: &TransactionHash,
        finalized_approvals: &FinalizedApprovals,
    ) -> Result<bool, FatalStorageError> {
        let mut txn = self.block_store.checkout_rw()?;
        let original_transaction = txn.read(*transaction_hash)?.ok_or({
            FatalStorageError::UnexpectedFinalizedApprovals {
                transaction_hash: *transaction_hash,
=======
    /// Retrieves a single block header in a given transaction from storage.
    fn get_single_block_header<Tx: LmdbTransaction>(
        &self,
        txn: &mut Tx,
        block_hash: &BlockHash,
    ) -> Result<Option<BlockHeader>, FatalStorageError> {
        let block_header = match self.block_header_dbs.get(txn, block_hash)? {
            Some(block_header) => block_header,
            None => return Ok(None),
        };
        block_header.set_block_hash(*block_hash);
        Ok(Some(block_header))
    }

    /// Retrieves a single block header in a given transaction from storage.
    fn get_single_signed_block_header<Tx: LmdbTransaction>(
        &self,
        txn: &mut Tx,
        block_hash: &BlockHash,
    ) -> Result<Option<SignedBlockHeader>, FatalStorageError> {
        let block_header = match self.get_single_block_header(txn, block_hash)? {
            Some(block_header) => block_header,
            None => return Ok(None),
        };
        let block_header_hash = block_header.block_hash();

        let block_signatures = match self.get_block_signatures(txn, &block_header_hash)? {
            Some(signatures) => signatures,
            None => match &block_header {
                BlockHeader::V1(header) => BlockSignatures::V1(BlockSignaturesV1::new(
                    header.block_hash(),
                    header.era_id(),
                )),
                BlockHeader::V2(header) => BlockSignatures::V2(BlockSignaturesV2::new(
                    header.block_hash(),
                    header.height(),
                    header.era_id(),
                    self.chain_name_hash,
                )),
            },
        };

        Ok(Some(SignedBlockHeader::new(block_header, block_signatures)))
    }

    fn put_block_header(&mut self, block_header: BlockHeader) -> Result<bool, FatalStorageError> {
        let mut txn = self.env.begin_rw_txn()?;
        let result = self.block_header_dbs.put(
            &mut txn,
            &block_header.block_hash(),
            &block_header,
            false,
        )?;
        txn.commit()?;

        Self::insert_to_block_header_indices(
            &mut self.block_height_index,
            &mut self.switch_block_era_id_index,
            &block_header,
        )?;
        Ok(result)
    }

    /// Retrieves a block header by hash.
    fn read_block_header_by_hash(
        &self,
        block_hash: &BlockHash,
    ) -> Result<Option<BlockHeader>, FatalStorageError> {
        let mut txn = self.env.begin_ro_txn()?;
        let maybe_block_header = self.get_single_block_header(&mut txn, block_hash)?;
        drop(txn);
        Ok(maybe_block_header)
    }

    /// Retrieves a single block in a separate transaction from storage.
    fn get_single_block<Tx: LmdbTransaction>(
        &self,
        txn: &mut Tx,
        block_hash: &BlockHash,
    ) -> Result<Option<Block>, FatalStorageError> {
        let block_header: BlockHeader = match self.get_single_block_header(txn, block_hash)? {
            Some(block_header) => block_header,
            None => {
                debug!(
                    ?block_hash,
                    "get_single_block: missing block header for {}", block_hash
                );
                return Ok(None);
            }
        };

        let maybe_block_body = self.block_body_dbs.get(txn, block_header.body_hash());
        let block_body = match maybe_block_body? {
            Some(block_body) => block_body,
            None => {
                debug!(
                    ?block_header,
                    "get_single_block: missing block body for {}",
                    block_header.block_hash()
                );
                return Ok(None);
>>>>>>> f5e1836f
            }
        })?;

        // Only store the finalized approvals if they are different from the original ones.
        let maybe_existing_finalized_approvals = txn.read(*transaction_hash)?;
        if maybe_existing_finalized_approvals.as_ref() == Some(finalized_approvals) {
            return Ok(false);
        }

        let should_store = match (original_transaction, finalized_approvals) {
            (
                Transaction::Deploy(original_deploy),
                FinalizedApprovals::Deploy(finalzd_approvals),
            ) => original_deploy.approvals() != finalzd_approvals.inner(),
            (Transaction::V1(original_transaction), FinalizedApprovals::V1(finalzd_approvals)) => {
                original_transaction.approvals() != finalzd_approvals.inner()
            }
            mismatch => {
                let mismatch = VariantMismatch(Box::new((mismatch.0, mismatch.1.clone())));
                error!(%mismatch, "failed storing finalized approvals");
                return Err(FatalStorageError::from(mismatch));
            }
        };

        if should_store {
            let _ = txn.write(&TransactionFinalizedApprovals {
                transaction_hash: *transaction_hash,
                finalized_approvals: finalized_approvals.clone(),
            })?;
            txn.commit()?;
        }
        Ok(should_store)
    }

    /// Retrieves successful transfers associated with block.
    ///
    /// If there is no record of successful transfers for this block, then the list will be built
    /// from the execution results and stored to `transfer_db`.  The record could have been missing
    /// or incorrectly set to an empty collection due to previous synchronization and storage
    /// issues.  See https://github.com/casper-network/casper-node/issues/4255 and
    /// https://github.com/casper-network/casper-node/issues/4268 for further info.
    fn get_transfers(
        &mut self,
        block_hash: &BlockHash,
    ) -> Result<Option<Vec<Transfer>>, FatalStorageError> {
        let mut rw_txn = self.block_store.checkout_rw()?;
        let maybe_transfers: Option<Vec<Transfer>> = rw_txn.read(*block_hash)?;
        if let Some(transfers) = maybe_transfers {
            if !transfers.is_empty() {
                return Ok(Some(transfers));
            }
        }

        let block: Block = match rw_txn.read(*block_hash)? {
            Some(block) => block,
            None => return Ok(None),
        };

        let deploy_hashes: Vec<DeployHash> = match block.clone_body() {
            BlockBody::V1(v1) => v1.deploy_and_transfer_hashes().copied().collect(),
            BlockBody::V2(v2) => v2
                .all_transactions()
                .filter_map(|transaction_hash| match transaction_hash {
                    TransactionHash::Deploy(deploy_hash) => Some(*deploy_hash),
                    TransactionHash::V1(_) => None,
                })
                .collect(),
        };

        let mut transfers: Vec<Transfer> = vec![];
        for deploy_hash in deploy_hashes {
            let transaction_hash = TransactionHash::Deploy(deploy_hash);
<<<<<<< HEAD
            let successful_xfers = match rw_txn.read(transaction_hash)? {
                Some(exec_result) => successful_transfers(&exec_result),
                None => {
                    error!(%deploy_hash, %block_hash, "should have exec result");
                    vec![]
                }
            };
            transfers.extend(successful_xfers);
=======
            let successful_xfers =
                match self.execution_result_dbs.get(&mut txn, &transaction_hash)? {
                    Some(exec_result) => successful_transfers(&exec_result),
                    None => {
                        error!(%deploy_hash, %block_hash, "should have exec result");
                        vec![]
                    }
                };
            transfers.extend(successful_xfers);
        }
        txn.put_value(self.transfer_db, block_hash, &transfers, true)?;
        txn.commit()?;
        Ok(Some(transfers))
    }

    /// Retrieves block signatures for a block with a given block hash.
    fn get_block_signatures<Tx: LmdbTransaction>(
        &self,
        txn: &mut Tx,
        block_hash: &BlockHash,
    ) -> Result<Option<BlockSignatures>, FatalStorageError> {
        Ok(self.block_metadata_dbs.get(txn, block_hash)?)
    }

    /// Retrieves a finality signature for a block with a given block hash.
    fn get_block_signature<Tx: LmdbTransaction>(
        &self,
        txn: &mut Tx,
        block_hash: &BlockHash,
        public_key: &PublicKey,
    ) -> Result<Option<FinalitySignature>, FatalStorageError> {
        let maybe_signatures: Option<BlockSignatures> =
            self.block_metadata_dbs.get(txn, block_hash)?;
        Ok(maybe_signatures.and_then(|signatures| signatures.finality_signature(public_key)))
    }

    /// Retrieves block signatures for a block with a given block hash.
    fn read_block_signatures(
        &self,
        block_hash: &BlockHash,
    ) -> Result<Option<BlockSignatures>, FatalStorageError> {
        let mut txn = self.env.begin_ro_txn()?;
        self.get_block_signatures(&mut txn, block_hash)
    }

    /// Stores a set of finalized approvals if they are different to the approvals in the original
    /// transaction and if they are different to existing finalized approvals if any.
    ///
    /// Returns `true` if the provided approvals were stored.
    fn store_finalized_approvals(
        &self,
        transaction_hash: &TransactionHash,
        finalized_approvals: &FinalizedApprovals,
    ) -> Result<bool, FatalStorageError> {
        let mut txn = self.env.begin_rw_txn()?;
        let original_transaction = self
            .transaction_dbs
            .get(&mut txn, transaction_hash)?
            .ok_or({
                FatalStorageError::UnexpectedFinalizedApprovals {
                    transaction_hash: *transaction_hash,
                }
            })?;

        // Only store the finalized approvals if they are different from the original ones.
        let maybe_existing_finalized_approvals = self
            .finalized_transaction_approvals_dbs
            .get(&mut txn, transaction_hash)?;
        if maybe_existing_finalized_approvals.as_ref() == Some(finalized_approvals) {
            return Ok(false);
        }

        let should_store = match (original_transaction, finalized_approvals) {
            (
                Transaction::Deploy(original_deploy),
                FinalizedApprovals::Deploy(finalzd_approvals),
            ) => original_deploy.approvals() != finalzd_approvals.inner(),
            (Transaction::V1(original_transaction), FinalizedApprovals::V1(finalzd_approvals)) => {
                original_transaction.approvals() != finalzd_approvals.inner()
            }
            mismatch => {
                let mismatch = VariantMismatch(Box::new((mismatch.0, mismatch.1.clone())));
                error!(%mismatch, "failed storing finalized approvals");
                return Err(FatalStorageError::from(mismatch));
            }
        };

        if should_store {
            let _ = self.finalized_transaction_approvals_dbs.put(
                &mut txn,
                transaction_hash,
                finalized_approvals,
                true,
            )?;
            txn.commit()?;
>>>>>>> f5e1836f
        }
        rw_txn.write(&BlockTransfers {
            block_hash: *block_hash,
            transfers: transfers.clone(),
        })?;
        rw_txn.commit()?;
        Ok(Some(transfers))
    }

    /// Retrieves a deploy from the deploy store by deploy hash.
    fn get_legacy_deploy(
        &self,
        deploy_hash: DeployHash,
    ) -> Result<Option<LegacyDeploy>, FatalStorageError> {
        let transaction_hash = TransactionHash::from(deploy_hash);
        let mut txn = self.block_store.checkout_ro()?;
        let transaction =
            match self.get_transaction_with_finalized_approvals(&mut txn, &transaction_hash)? {
                Some(transaction_with_finalized_approvals) => {
                    transaction_with_finalized_approvals.into_naive()
                }
                None => return Ok(None),
            };

        match transaction {
            Transaction::Deploy(deploy) => Ok(Some(LegacyDeploy::from(deploy))),
            transaction @ Transaction::V1(_) => {
                let mismatch = VariantMismatch(Box::new((transaction_hash, transaction)));
                error!(%mismatch, "failed getting legacy deploy");
                Err(FatalStorageError::from(mismatch))
            }
        }
    }

    /// Retrieves a transaction by transaction ID.
    fn get_transaction_by_id(
        &self,
        transaction_id: TransactionId,
    ) -> Result<Option<Transaction>, FatalStorageError> {
        let transaction_hash = transaction_id.transaction_hash();
        let txn = self.block_store.checkout_ro()?;

        let maybe_transaction: Option<Transaction> = txn.read(transaction_hash)?;
        let transaction: Transaction = match maybe_transaction {
            None => return Ok(None),
            Some(transaction) if transaction.fetch_id() == transaction_id => {
                return Ok(Some(transaction));
            }
            Some(transaction) => transaction,
        };

        let finalized_approvals: FinalizedApprovals = match txn.read(transaction_hash)? {
            None => return Ok(None),
            Some(approvals) => approvals,
        };

        match (
            transaction_id.approvals_hash(),
            finalized_approvals,
            transaction,
        ) {
            (
                TransactionApprovalsHash::Deploy(approvals_hash),
                FinalizedApprovals::Deploy(approvals),
                Transaction::Deploy(deploy),
            ) => match DeployApprovalsHash::compute(approvals.inner()) {
                Ok(computed_approvals_hash) if computed_approvals_hash == approvals_hash => {
                    let deploy = deploy.with_approvals(approvals.into_inner());
                    Ok(Some(Transaction::from(deploy)))
                }
                Ok(_computed_approvals_hash) => Ok(None),
                Err(error) => {
                    error!(%error, "failed to calculate finalized deploy approvals hash");
                    Err(FatalStorageError::UnexpectedSerializationFailure(error))
                }
            },
            (
                TransactionApprovalsHash::V1(approvals_hash),
                FinalizedApprovals::V1(approvals),
                Transaction::V1(transaction_v1),
            ) => match TransactionV1ApprovalsHash::compute(approvals.inner()) {
                Ok(computed_approvals_hash) if computed_approvals_hash == approvals_hash => {
                    let transaction_v1 = transaction_v1.with_approvals(approvals.into_inner());
                    Ok(Some(Transaction::from(transaction_v1)))
                }
                Ok(_computed_approvals_hash) => Ok(None),
                Err(error) => {
                    error!(%error, "failed to calculate finalized transaction approvals hash");
                    Err(FatalStorageError::UnexpectedSerializationFailure(error))
                }
            },
            mismatch => {
                let mismatch = VariantMismatch(Box::new(mismatch));
                error!(%mismatch, "failed getting transaction by ID");
                Err(FatalStorageError::from(mismatch))
            }
        }
    }

    /// Retrieves a single transaction along with its finalized approvals.
    fn get_transaction_with_finalized_approvals(
        &self,
        txn: &mut (impl DataReader<TransactionHash, Transaction>
                  + DataReader<TransactionHash, FinalizedApprovals>),
        transaction_hash: &TransactionHash,
    ) -> Result<Option<TransactionWithFinalizedApprovals>, FatalStorageError> {
        let maybe_transaction: Option<Transaction> = txn.read(*transaction_hash)?;
        let transaction = match maybe_transaction {
            Some(transaction) => transaction,
            None => return Ok(None),
        };

        let finalized_approvals: Option<FinalizedApprovals> = txn.read(*transaction_hash)?;
        let ret = match (transaction, finalized_approvals) {
            (
                Transaction::Deploy(deploy),
                Some(FinalizedApprovals::Deploy(finalized_approvals)),
            ) => TransactionWithFinalizedApprovals::new_deploy(deploy, Some(finalized_approvals)),
            (Transaction::Deploy(deploy), None) => {
                TransactionWithFinalizedApprovals::new_deploy(deploy, None)
            }
            (Transaction::V1(transaction), Some(FinalizedApprovals::V1(finalized_approvals))) => {
                TransactionWithFinalizedApprovals::new_v1(transaction, Some(finalized_approvals))
            }
            (Transaction::V1(transaction), None) => {
                TransactionWithFinalizedApprovals::new_v1(transaction, None)
            }
            mismatch => {
                let mismatch = VariantMismatch(Box::new(mismatch));
                error!(%mismatch, "failed getting transaction with finalized approvals");
                return Err(FatalStorageError::from(mismatch));
            }
        };

        Ok(Some(ret))
    }

    pub(crate) fn get_sync_leap(
        &self,
        sync_leap_identifier: SyncLeapIdentifier,
    ) -> Result<FetchResponse<SyncLeap, SyncLeapIdentifier>, FatalStorageError> {
        let block_hash = sync_leap_identifier.block_hash();

        let mut txn = self.block_store.checkout_ro()?;

        let only_from_available_block_range = true;
        let trusted_block_header = match self.get_single_block_header_restricted(
            &mut txn,
            &block_hash,
            only_from_available_block_range,
        )? {
            Some(trusted_block_header) => trusted_block_header,
            None => return Ok(FetchResponse::NotFound(sync_leap_identifier)),
        };

        let trusted_ancestor_headers =
            match self.get_trusted_ancestor_headers(&mut txn, &trusted_block_header)? {
                Some(trusted_ancestor_headers) => trusted_ancestor_headers,
                None => return Ok(FetchResponse::NotFound(sync_leap_identifier)),
            };

        // highest block and signatures are not requested
        if sync_leap_identifier.trusted_ancestor_only() {
            return Ok(FetchResponse::Fetched(SyncLeap {
                trusted_ancestor_only: true,
                trusted_block_header,
                trusted_ancestor_headers,
                signed_block_headers: vec![],
            }));
        }

        let highest_complete_block_header =
            match self.get_highest_complete_signed_block_header(&mut txn)? {
                Some(highest_complete_block_header) => highest_complete_block_header,
                None => return Ok(FetchResponse::NotFound(sync_leap_identifier)),
            };

        if highest_complete_block_header
            .block_header()
            .era_id()
            .saturating_sub(trusted_block_header.era_id().into())
            > self.recent_era_count.into()
        {
            return Ok(FetchResponse::NotProvided(sync_leap_identifier));
        }

        if highest_complete_block_header.block_header().height() == 0 {
            return Ok(FetchResponse::Fetched(SyncLeap {
                trusted_ancestor_only: false,
                trusted_block_header,
                trusted_ancestor_headers: vec![],
                signed_block_headers: vec![],
            }));
        }

        // The `highest_complete_block_header` and `trusted_block_header` are both within the
        // highest complete block range, thus so are all the switch blocks between them.
        if let Some(signed_block_headers) = self.get_signed_block_headers(
            &mut txn,
            &trusted_block_header,
            &highest_complete_block_header,
        )? {
            return Ok(FetchResponse::Fetched(SyncLeap {
                trusted_ancestor_only: false,
                trusted_block_header,
                trusted_ancestor_headers,
                signed_block_headers,
            }));
        }

        Ok(FetchResponse::NotFound(sync_leap_identifier))
    }

    /// Creates a serialized representation of a `FetchResponse` and the resulting message.
    ///
    /// If the given item is `Some`, returns a serialization of `FetchResponse::Fetched`. If
    /// enabled, the given serialization is also added to the in-memory pool.
    ///
    /// If the given item is `None`, returns a non-pooled serialization of
    /// `FetchResponse::NotFound`.
    fn update_pool_and_send<REv, T>(
        &mut self,
        effect_builder: EffectBuilder<REv>,
        sender: NodeId,
        serialized_id: &[u8],
        fetch_response: FetchResponse<T, T::Id>,
    ) -> Result<Effects<Event>, FatalStorageError>
    where
        REv: From<NetworkRequest<Message>> + Send,
        T: FetchItem,
    {
        let serialized = fetch_response
            .to_serialized()
            .map_err(FatalStorageError::StoredItemSerializationFailure)?;
        let shared: Arc<[u8]> = serialized.into();

        if self.enable_mem_deduplication && fetch_response.was_found() {
            self.serialized_item_pool
                .put(serialized_id.into(), Arc::downgrade(&shared));
        }

        let message = Message::new_get_response_from_serialized(<T as FetchItem>::TAG, shared);
        Ok(effect_builder.send_message(sender, message).ignore())
    }

    /// Returns `true` if the storage should attempt to return a block. Depending on the
    /// `only_from_available_block_range` flag it should be unconditional or restricted by the
    /// available block range.
    fn should_return_block(
        &self,
        block_height: u64,
        only_from_available_block_range: bool,
    ) -> Result<bool, FatalStorageError> {
        if only_from_available_block_range {
            Ok(self.get_available_block_range().contains(block_height))
        } else {
            Ok(true)
        }
    }

    pub(crate) fn get_available_block_range(&self) -> AvailableBlockRange {
        match self.completed_blocks.highest_sequence() {
            Some(&seq) => seq.into(),
            None => AvailableBlockRange::RANGE_0_0,
        }
    }

    pub(crate) fn get_highest_orphaned_block_header(&self) -> HighestOrphanedBlockResult {
        match self.completed_blocks.highest_sequence() {
            None => HighestOrphanedBlockResult::MissingHighestSequence,
            Some(seq) => {
                let low = seq.low();
                let txn = self
                    .block_store
                    .checkout_ro()
                    .expect("Could not start transaction for lmdb");

                match txn.read(low) {
                    Ok(Some(block)) => match block {
                        Block::V1(_) | Block::V2(_) => {
                            HighestOrphanedBlockResult::Orphan(block.clone_header())
                        }
                    },
                    Ok(None) | Err(_) => HighestOrphanedBlockResult::MissingHeader(low),
                }
            }
        }
    }

    /// Returns `count` highest switch block headers, sorted from lowest (oldest) to highest.
    pub(crate) fn read_highest_switch_block_headers(
        &self,
        count: u64,
    ) -> Result<Vec<BlockHeader>, FatalStorageError> {
        let txn = self.block_store.checkout_ro()?;
        if let Some(last_era_header) =
            DataReader::<LatestSwitchBlock, BlockHeader>::read(&txn, LatestSwitchBlock)?
        {
            let mut result = vec![];
            let last_era_id = last_era_header.era_id();
            result.push(last_era_header);
            for era_id in (0..last_era_id.value())
                .into_iter()
                .rev()
                .take(count as usize)
                .map(EraId::new)
            {
                match txn.read(era_id)? {
                    None => break,
                    Some(header) => result.push(header),
                }
            }
            result.reverse();
            debug!(
                ?result,
                "Storage: read_highest_switch_block_headers count:({})", count
            );
            Ok(result)
        } else {
            Ok(vec![])
        }
    }

    fn read_block_execution_results_or_chunk(
        &self,
        request: &BlockExecutionResultsOrChunkId,
    ) -> Result<Option<BlockExecutionResultsOrChunk>, FatalStorageError> {
        let mut txn = self.block_store.checkout_ro()?;

        let execution_results = match self.get_execution_results(&mut txn, request.block_hash())? {
            Some(execution_results) => execution_results
                .into_iter()
                .map(|(_deploy_hash, execution_result)| execution_result)
                .collect(),
            None => return Ok(None),
        };
        Ok(BlockExecutionResultsOrChunk::new(
            *request.block_hash(),
            request.chunk_index(),
            execution_results,
        ))
    }

    fn update_chain_height_metrics(&self) {
        if let Some(metrics) = self.metrics.as_ref() {
            if let Some(sequence) = self.completed_blocks.highest_sequence() {
                let highest_available_block: i64 = sequence.high().try_into().unwrap_or(i64::MIN);
                let lowest_available_block: i64 = sequence.low().try_into().unwrap_or(i64::MIN);
                metrics.chain_height.set(highest_available_block);
                metrics.highest_available_block.set(highest_available_block);
                metrics.lowest_available_block.set(lowest_available_block);
            }
        }
    }

    pub(crate) fn read_block_header_by_hash(
        &self,
        block_hash: &BlockHash,
    ) -> Result<Option<BlockHeader>, FatalStorageError> {
        let ro_txn = self.block_store.checkout_ro()?;

        ro_txn.read(*block_hash).map_err(FatalStorageError::from)
    }

    fn get_execution_results(
        &self,
        txn: &mut (impl DataReader<BlockHash, Block> + DataReader<TransactionHash, ExecutionResult>),
        block_hash: &BlockHash,
    ) -> Result<Option<Vec<(TransactionHash, ExecutionResult)>>, FatalStorageError> {
        let block = txn.read(*block_hash)?;

        let block_body = match block {
            Some(block) => block.take_body(),
            None => return Ok(None),
        };

        let transaction_hashes: Vec<TransactionHash> = match block_body {
            BlockBody::V1(v1) => v1
                .deploy_and_transfer_hashes()
                .map(TransactionHash::from)
                .collect(),
            BlockBody::V2(v2) => v2.all_transactions().copied().collect(),
        };
        let mut execution_results = vec![];
        for transaction_hash in transaction_hashes {
            match txn.read(transaction_hash)? {
                None => {
                    debug!(
                        %block_hash,
                        %transaction_hash,
                        "retrieved block but execution result for given transaction is absent"
                    );
                    return Ok(None);
                }
                Some(execution_result) => {
                    execution_results.push((transaction_hash, execution_result));
                }
            }
        }
        Ok(Some(execution_results))
    }

    #[allow(clippy::type_complexity)]
    fn get_execution_results_with_transaction_headers(
        &self,
        txn: &mut (impl DataReader<BlockHash, Block>
                  + DataReader<TransactionHash, ExecutionResult>
                  + DataReader<TransactionHash, Transaction>),
        block_hash: &BlockHash,
    ) -> Result<Option<Vec<(TransactionHash, TransactionHeader, ExecutionResult)>>, FatalStorageError>
    {
        let execution_results = match self.get_execution_results(txn, block_hash)? {
            Some(execution_results) => execution_results,
            None => return Ok(None),
        };

        let mut ret = Vec::with_capacity(execution_results.len());
        for (transaction_hash, execution_result) in execution_results {
            match txn.read(transaction_hash)? {
                None => {
                    error!(
                        %block_hash,
                        %transaction_hash,
                        "missing transaction"
                    );
                    return Ok(None);
                }
                Some(Transaction::Deploy(deploy)) => ret.push((
                    transaction_hash,
                    deploy.take_header().into(),
                    execution_result,
                )),
                Some(Transaction::V1(transaction_v1)) => ret.push((
                    transaction_hash,
                    transaction_v1.take_header().into(),
                    execution_result,
                )),
            };
        }
        Ok(Some(ret))
    }
<<<<<<< HEAD
=======

    fn read_block_execution_results_or_chunk(
        &self,
        request: &BlockExecutionResultsOrChunkId,
    ) -> Result<Option<BlockExecutionResultsOrChunk>, FatalStorageError> {
        let mut txn = self.env.begin_ro_txn()?;
        let execution_results = match self.get_execution_results(&mut txn, request.block_hash())? {
            Some(execution_results) => execution_results
                .into_iter()
                .map(|(_deploy_hash, execution_result)| execution_result)
                .collect(),
            None => return Ok(None),
        };
        Ok(BlockExecutionResultsOrChunk::new(
            *request.block_hash(),
            request.chunk_index(),
            execution_results,
        ))
    }

    fn get_default_block_signatures(&self, block: &Block) -> BlockSignatures {
        match block {
            Block::V1(block) => BlockSignaturesV1::new(*block.hash(), block.era_id()).into(),
            Block::V2(block) => BlockSignaturesV2::new(
                *block.hash(),
                block.height(),
                block.era_id(),
                self.chain_name_hash,
            )
            .into(),
        }
    }

    fn update_chain_height_metrics(&self) {
        if let Some(metrics) = self.metrics.as_ref() {
            if let Some(sequence) = self.completed_blocks.highest_sequence() {
                let highest_available_block: i64 = sequence.high().try_into().unwrap_or(i64::MIN);
                let lowest_available_block: i64 = sequence.low().try_into().unwrap_or(i64::MIN);
                metrics.chain_height.set(highest_available_block);
                metrics.highest_available_block.set(highest_available_block);
                metrics.lowest_available_block.set(lowest_available_block);
            }
        }
    }
>>>>>>> f5e1836f
}

/// Decodes an item's ID, typically from an incoming request.
fn decode_item_id<T>(raw: &[u8]) -> Result<T::Id, GetRequestError>
where
    T: FetchItem,
{
    bincode::deserialize(raw).map_err(GetRequestError::MalformedIncomingItemId)
}

fn should_move_storage_files_to_network_subdir(
    root: &Path,
    file_names: &[&str],
) -> Result<bool, FatalStorageError> {
    let mut files_found = vec![];
    let mut files_not_found = vec![];

    file_names.iter().for_each(|file_name| {
        let file_path = root.join(file_name);

        match file_path.exists() {
            true => files_found.push(file_path),
            false => files_not_found.push(file_path),
        }
    });

    let should_move_files = files_found.len() == file_names.len();

    if !should_move_files && !files_found.is_empty() {
        error!(
            "found storage files: {:?}, missing storage files: {:?}",
            files_found, files_not_found
        );

        return Err(FatalStorageError::MissingStorageFiles {
            missing_files: files_not_found,
        });
    }

    Ok(should_move_files)
}

fn move_storage_files_to_network_subdir(
    root: &Path,
    subdir: &Path,
    file_names: &[&str],
) -> Result<(), FatalStorageError> {
    file_names
        .iter()
        .map(|file_name| {
            let source_path = root.join(file_name);
            let dest_path = subdir.join(file_name);
            fs::rename(&source_path, &dest_path).map_err(|original_error| {
                FatalStorageError::UnableToMoveFile {
                    source_path,
                    dest_path,
                    original_error,
                }
            })
        })
        .collect::<Result<Vec<_>, FatalStorageError>>()?;

    info!(
        "moved files: {:?} from: {:?} to: {:?}",
        file_names, root, subdir
    );
    Ok(())
}

/// Returns all `Transform::WriteTransfer`s from the execution effects if this is an
/// `ExecutionResult::Success`, or an empty `Vec` if `ExecutionResult::Failure`.
fn successful_transfers(execution_result: &ExecutionResult) -> Vec<Transfer> {
    let mut transfers: Vec<Transfer> = vec![];
    match execution_result {
        ExecutionResult::V1(ExecutionResultV1::Success { effect, .. }) => {
            for transform_entry in &effect.transforms {
                if let execution_result_v1::Transform::WriteTransfer(transfer) =
                    &transform_entry.transform
                {
                    transfers.push(*transfer);
                }
            }
        }
        ExecutionResult::V2(ExecutionResultV2::Success { effects, .. }) => {
            for transform in effects.transforms() {
                if let TransformKind::Write(StoredValue::Transfer(transfer)) = transform.kind() {
                    transfers.push(*transfer);
                }
            }
        }
        ExecutionResult::V1(ExecutionResultV1::Failure { .. })
        | ExecutionResult::V2(ExecutionResultV2::Failure { .. }) => {
            // No-op: we only record transfers from successful executions.
        }
    }
    transfers
}

// Testing code. The functions below allow direct inspection of the storage component and should
// only ever be used when writing tests.
#[cfg(test)]
impl Storage {
    /// Directly returns a transaction with finalized approvals from internal store.
    ///
    /// # Panics
    ///
    /// Panics if an IO error occurs.
    pub(crate) fn get_transaction_with_finalized_approvals_by_hash(
        &self,
        transaction_hash: &TransactionHash,
    ) -> Option<TransactionWithFinalizedApprovals> {
        let mut txn = self
            .block_store
            .checkout_ro()
            .expect("could not create RO transaction");
        self.get_transaction_with_finalized_approvals(&mut txn, transaction_hash)
            .expect("could not retrieve a transaction with finalized approvals from storage")
    }

    /// Directly returns an execution result from internal store.
    ///
    /// # Panics
    ///
    /// Panics if an IO error occurs.
    pub(crate) fn read_execution_result(
        &self,
        transaction_hash: &TransactionHash,
    ) -> Option<ExecutionResult> {
        self.block_store
            .checkout_ro()
            .expect("could not create RO transaction")
            .read(*transaction_hash)
            .expect("could not retrieve execution result from storage")
    }

    /// Directly returns a transaction from internal store.
    ///
    /// # Panics
    ///
    /// Panics if an IO error occurs.
    pub(crate) fn get_transaction_by_hash(
        &self,
        transaction_hash: TransactionHash,
    ) -> Option<Transaction> {
        self.block_store
            .checkout_ro()
            .expect("could not create RO transaction")
            .read(transaction_hash)
            .expect("could not retrieve value from storage")
    }

    pub(crate) fn read_block_by_hash(&self, block_hash: BlockHash) -> Option<Block> {
        self.block_store
            .checkout_ro()
            .expect("could not create RO transaction")
            .read(block_hash)
            .expect("could not retrieve value from storage")
    }

    pub(crate) fn read_block_by_height(&self, height: u64) -> Option<Block> {
        self.block_store
            .checkout_ro()
            .expect("could not create RO transaction")
            .read(height)
            .expect("could not retrieve value from storage")
    }

    pub(crate) fn read_highest_block(&self) -> Option<Block> {
        self.block_store
            .checkout_ro()
            .expect("could not create RO transaction")
            .read(Tip)
            .expect("could not retrieve value from storage")
    }

    pub(crate) fn read_highest_block_header(&self) -> Option<BlockHeader> {
        self.block_store
            .checkout_ro()
            .expect("could not create RO transaction")
            .read(Tip)
            .expect("could not retrieve value from storage")
    }

    pub(crate) fn get_finality_signatures_for_block(
        &self,
        block_hash: BlockHash,
    ) -> Option<BlockSignatures> {
        let txn = self
            .block_store
            .checkout_ro()
            .expect("could not create RO transaction");
<<<<<<< HEAD
        let res: Option<BlockSignatures> = txn
            .read(block_hash)
=======
        let res = self
            .block_metadata_dbs
            .get(&mut txn, &block_hash)
>>>>>>> f5e1836f
            .expect("could not retrieve value from storage");
        txn.commit().expect("Could not commit transaction");
        res
    }
<<<<<<< HEAD
=======
}

fn new_environment(total_size: usize, root: &Path) -> Result<Environment, FatalStorageError> {
    Environment::new()
        .set_flags(
            OS_FLAGS
            // We manage our own directory.
            | EnvironmentFlags::NO_SUB_DIR
            // Disable thread local storage, strongly suggested for operation with tokio.
            | EnvironmentFlags::NO_TLS
            // Disable read-ahead. Our data is not stored/read in sequence that would benefit from the read-ahead.
            | EnvironmentFlags::NO_READAHEAD,
        )
        .set_max_readers(MAX_TRANSACTIONS)
        .set_max_dbs(MAX_DB_COUNT)
        .set_map_size(total_size)
        .open(&root.join(STORAGE_DB_FILENAME))
        .map_err(Into::into)
}

/// Purges stale entries from the block body databases.
fn initialize_block_body_dbs(
    env: &Environment,
    block_body_dbs: VersionedDatabases<Digest, BlockBody>,
    deleted_block_body_hashes: HashSet<Digest>,
) -> Result<(), FatalStorageError> {
    info!("initializing block body databases");
    let mut txn = env.begin_rw_txn()?;
    for body_hash in deleted_block_body_hashes {
        block_body_dbs.delete(&mut txn, &body_hash)?;
    }
    txn.commit()?;
    info!("block body database initialized");
    Ok(())
}

/// Purges stale entries from the block metadata database.
fn initialize_block_metadata_dbs(
    env: &Environment,
    block_metadata_dbs: VersionedDatabases<BlockHash, BlockSignatures>,
    deleted_block_hashes: HashSet<BlockHash>,
) -> Result<(), FatalStorageError> {
    let block_count_to_be_deleted = deleted_block_hashes.len();
    info!(
        block_count_to_be_deleted,
        "initializing block metadata database"
    );
    let mut txn = env.begin_rw_txn()?;
    for block_hash in deleted_block_hashes {
        if let Err(error) = block_metadata_dbs.delete(&mut txn, &block_hash) {
            return Err(error.into());
        }
    }
    txn.commit()?;
    info!("block metadata database initialized");
    Ok(())
}

/// Purges stale entries from the execution result databases.
fn initialize_execution_result_dbs(
    env: &Environment,
    execution_result_dbs: VersionedDatabases<TransactionHash, ExecutionResult>,
    deleted_transaction_hashes: HashSet<TransactionHash>,
) -> Result<(), LmdbExtError> {
    let exec_results_count_to_be_deleted = deleted_transaction_hashes.len();
    info!(
        exec_results_count_to_be_deleted,
        "initializing execution result databases"
    );
    let mut txn = env.begin_rw_txn()?;
    for hash in deleted_transaction_hashes {
        execution_result_dbs.delete(&mut txn, &hash)?;
    }
    txn.commit()?;
    info!("execution result databases initialized");
    Ok(())
}
>>>>>>> f5e1836f

    pub(crate) fn read_switch_block_by_era_id(&self, era_id: EraId) -> Option<Block> {
        self.block_store
            .checkout_ro()
            .expect("could not create RO transaction")
            .read(era_id)
            .expect("could not retrieve value from storage")
    }
}<|MERGE_RESOLUTION|>--- conflicted
+++ resolved
@@ -69,19 +69,11 @@
     execution::{
         execution_result_v1, ExecutionResult, ExecutionResultV1, ExecutionResultV2, TransformKind,
     },
-<<<<<<< HEAD
-    Block, BlockBody, BlockHash, BlockHeader, BlockSignatures, BlockV2, DeployApprovalsHash,
-    DeployHash, EraId, FinalitySignature, FinalizedApprovals, ProtocolVersion, SignedBlockHeader,
-    StoredValue, Timestamp, Transaction, TransactionApprovalsHash, TransactionHash,
-    TransactionHeader, TransactionId, TransactionV1ApprovalsHash,
-    TransactionWithFinalizedApprovals, Transfer,
-=======
     Block, BlockBody, BlockHash, BlockHeader, BlockSignatures, BlockSignaturesV1,
-    BlockSignaturesV2, BlockV2, ChainNameDigest, DeployApprovalsHash, DeployHash, Digest, EraId,
-    FinalitySignature, ProtocolVersion, PublicKey, SignedBlockHeader, StoredValue, Timestamp,
-    Transaction, TransactionApprovalsHash, TransactionHash, TransactionHeader, TransactionId,
-    TransactionV1ApprovalsHash, Transfer,
->>>>>>> f5e1836f
+    BlockSignaturesV2, BlockV2, ChainNameDigest, DeployApprovalsHash, DeployHash, EraId,
+    FinalitySignature, FinalizedApprovals, ProtocolVersion, SignedBlockHeader, StoredValue,
+    Timestamp, Transaction, TransactionApprovalsHash, TransactionHash, TransactionHeader,
+    TransactionId, TransactionV1ApprovalsHash, TransactionWithFinalizedApprovals, Transfer,
 };
 
 use crate::{
@@ -115,18 +107,6 @@
 
 const COMPONENT_NAME: &str = "storage";
 
-<<<<<<< HEAD
-=======
-/// Filename for the LMDB database created by the Storage component.
-const STORAGE_DB_FILENAME: &str = "storage.lmdb";
-
-/// We can set this very low, as there is only a single reader/writer accessing the component at any
-/// one time.
-const MAX_TRANSACTIONS: u32 = 1;
-
-/// Maximum number of allowed dbs.
-const MAX_DB_COUNT: u32 = 16;
->>>>>>> f5e1836f
 /// Key under which completed blocks are to be stored.
 const COMPLETED_BLOCKS_STORAGE_KEY: &[u8] = b"completed_blocks_disjoint_sequences";
 /// Name of the file created when initializing a force resync.
@@ -145,41 +125,8 @@
 pub struct Storage {
     /// Storage location.
     root: PathBuf,
-<<<<<<< HEAD
     /// Block store
     pub(crate) block_store: IndexedLmdbBlockStore,
-=======
-    /// Environment holding LMDB databases.
-    #[data_size(skip)]
-    env: Rc<Environment>,
-    /// The block header databases.
-    block_header_dbs: VersionedDatabases<BlockHash, BlockHeader>,
-    /// The block body databases.
-    block_body_dbs: VersionedDatabases<Digest, BlockBody>,
-    /// The approvals hashes databases.
-    approvals_hashes_dbs: VersionedDatabases<BlockHash, ApprovalsHashes>,
-    /// The block metadata db.
-    block_metadata_dbs: VersionedDatabases<BlockHash, BlockSignatures>,
-    /// The transaction databases.
-    transaction_dbs: VersionedDatabases<TransactionHash, Transaction>,
-    /// Databases of `ExecutionResult`s indexed by transaction hash for current DB or by deploy
-    /// hash for legacy DB.
-    execution_result_dbs: VersionedDatabases<TransactionHash, ExecutionResult>,
-    /// The transfer database.
-    #[data_size(skip)]
-    transfer_db: Database,
-    /// The state storage database.
-    #[data_size(skip)]
-    state_store_db: Database,
-    /// The finalized transaction approvals databases.
-    finalized_transaction_approvals_dbs: VersionedDatabases<TransactionHash, FinalizedApprovals>,
-    /// A map of block height to block ID.
-    block_height_index: BTreeMap<u64, BlockHash>,
-    /// A map of era ID to switch block ID.
-    switch_block_era_id_index: BTreeMap<EraId, BlockHash>,
-    /// A map of transaction hashes to hashes, heights and era IDs of blocks containing them.
-    transaction_hash_index: BTreeMap<TransactionHash, BlockHashHeightAndEra>,
->>>>>>> f5e1836f
     /// Runs of completed blocks known in storage.
     completed_blocks: DisjointSequences,
     /// The activation point era of the current protocol version.
@@ -321,155 +268,15 @@
             .saturating_add(config.max_deploy_store_size)
             .saturating_add(config.max_deploy_metadata_store_size);
 
-<<<<<<< HEAD
         let block_store = LmdbBlockStore::new(root.as_path(), total_size)?;
         let indexed_block_store =
             IndexedLmdbBlockStore::new(block_store, hard_reset_to_start_of_era, protocol_version)?;
-=======
-        // Create the environment and databases.
-        let env = new_environment(total_size, root.as_path())?;
-
-        let block_header_dbs = VersionedDatabases::new(&env, "block_header", "block_header_v2")?;
-        let block_metadata_dbs =
-            VersionedDatabases::new(&env, "block_metadata", "block_metadata_v2")?;
-        let transaction_dbs = VersionedDatabases::new(&env, "deploys", "transactions")?;
-        let execution_result_dbs =
-            VersionedDatabases::new(&env, "deploy_metadata", "execution_results")?;
-        let transfer_db = env.create_db(Some("transfer"), DatabaseFlags::empty())?;
-        let state_store_db = env.create_db(Some("state_store"), DatabaseFlags::empty())?;
-        let block_body_dbs =
-            VersionedDatabases::<_, BlockBody>::new(&env, "block_body", "block_body_v2")?;
-        let finalized_transaction_approvals_dbs =
-            VersionedDatabases::new(&env, "finalized_approvals", "versioned_finalized_approvals")?;
-        let approvals_hashes_dbs =
-            VersionedDatabases::new(&env, "approvals_hashes", "versioned_approvals_hashes")?;
-
-        // We now need to restore the block-height index. Log messages allow timing here.
-        info!("indexing block store");
-        let mut block_height_index = BTreeMap::new();
-        let mut switch_block_era_id_index = BTreeMap::new();
-        let mut transaction_hash_index = BTreeMap::new();
-        let mut block_txn = env.begin_rw_txn()?;
-
-        let mut deleted_block_hashes = HashSet::new();
-        // Map of all block body hashes, with their values representing whether to retain the
-        // corresponding block bodies or not.
-        let mut block_body_hashes = HashMap::new();
-        let mut deleted_transaction_hashes = HashSet::<TransactionHash>::new();
-
-        let mut init_fn = |cursor: &mut RwCursor,
-                           block_header: BlockHeader|
-         -> Result<(), FatalStorageError> {
-            let should_retain_block = match hard_reset_to_start_of_era {
-                Some(invalid_era) => {
-                    // Retain blocks from eras before the hard reset era, and blocks after this
-                    // era if they are from the current protocol version (as otherwise a node
-                    // restart would purge them again, despite them being valid).
-                    block_header.era_id() < invalid_era
-                        || block_header.protocol_version() == protocol_version
-                }
-                None => true,
-            };
-
-            // If we don't already have the block body hash in the collection, insert it with the
-            // value `should_retain_block`.
-            //
-            // If there is an existing value, the updated value should be `false` iff the existing
-            // value and `should_retain_block` are both `false`.  Otherwise the updated value should
-            // be `true`.
-            match block_body_hashes.entry(*block_header.body_hash()) {
-                Entry::Vacant(entry) => {
-                    entry.insert(should_retain_block);
-                }
-                Entry::Occupied(entry) => {
-                    let value = entry.into_mut();
-                    *value = *value || should_retain_block;
-                }
-            }
-
-            let mut body_txn = env.begin_ro_txn()?;
-            let maybe_block_body = block_body_dbs.get(&mut body_txn, block_header.body_hash())?;
-            if !should_retain_block {
-                let _ = deleted_block_hashes.insert(block_header.block_hash());
-
-                match &maybe_block_body {
-                    Some(BlockBody::V1(v1_body)) => deleted_transaction_hashes.extend(
-                        v1_body
-                            .deploy_and_transfer_hashes()
-                            .map(TransactionHash::from),
-                    ),
-                    Some(BlockBody::V2(v2_body)) => {
-                        deleted_transaction_hashes.extend(v2_body.all_transactions().copied())
-                    }
-                    None => (),
-                }
-
-                cursor.del(WriteFlags::empty())?;
-                return Ok(());
-            }
-
-            Self::insert_to_block_header_indices(
-                &mut block_height_index,
-                &mut switch_block_era_id_index,
-                &block_header,
-            )?;
-
-            if let Some(block_body) = maybe_block_body {
-                let transaction_hashes = match block_body {
-                    BlockBody::V1(v1) => v1
-                        .deploy_and_transfer_hashes()
-                        .map(TransactionHash::from)
-                        .collect(),
-                    BlockBody::V2(v2) => v2.all_transactions().copied().collect(),
-                };
-                Self::insert_to_transaction_index(
-                    &mut transaction_hash_index,
-                    block_header.block_hash(),
-                    block_header.height(),
-                    block_header.era_id(),
-                    transaction_hashes,
-                )?;
-            }
-
-            Ok(())
-        };
-
-        block_header_dbs.for_each_value_in_current(&mut block_txn, &mut init_fn)?;
-        block_header_dbs.for_each_value_in_legacy(&mut block_txn, &mut init_fn)?;
-
-        info!("block store reindexing complete");
-        block_txn.commit()?;
-
-        let deleted_block_body_hashes = block_body_hashes
-            .into_iter()
-            .filter_map(|(body_hash, retain)| (!retain).then_some(body_hash))
-            .collect();
-        initialize_block_body_dbs(&env, block_body_dbs, deleted_block_body_hashes)?;
-        initialize_block_metadata_dbs(&env, block_metadata_dbs, deleted_block_hashes)?;
-        initialize_execution_result_dbs(&env, execution_result_dbs, deleted_transaction_hashes)?;
->>>>>>> f5e1836f
 
         let metrics = registry.map(Metrics::new).transpose()?;
 
         let mut component = Self {
             root,
-<<<<<<< HEAD
             block_store: indexed_block_store,
-=======
-            env: Rc::new(env),
-            block_header_dbs,
-            block_body_dbs,
-            block_metadata_dbs,
-            approvals_hashes_dbs,
-            transaction_dbs,
-            execution_result_dbs,
-            transfer_db,
-            state_store_db,
-            finalized_transaction_approvals_dbs,
-            block_height_index,
-            switch_block_era_id_index,
-            transaction_hash_index,
->>>>>>> f5e1836f
             completed_blocks: Default::default(),
             activation_era,
             key_block_height_for_activation_point: None,
@@ -1108,15 +915,8 @@
                     );
                     return Ok(responder.respond(false).ignore());
                 }
-<<<<<<< HEAD
                 let mut txn = self.block_store.checkout_rw()?;
                 let old_data: Option<BlockSignatures> = txn.read(*signatures.block_hash())?;
-=======
-                let mut txn = self.env.begin_rw_txn()?;
-                let old_data: Option<BlockSignatures> = self
-                    .block_metadata_dbs
-                    .get(&mut txn, signatures.block_hash())?;
->>>>>>> f5e1836f
                 let new_data = match old_data {
                     None => signatures,
                     Some(mut data) => {
@@ -1127,16 +927,7 @@
                         data
                     }
                 };
-<<<<<<< HEAD
                 let _ = txn.write(&new_data)?;
-=======
-                let outcome = self.block_metadata_dbs.put(
-                    &mut txn,
-                    new_data.block_hash(),
-                    &new_data,
-                    true,
-                )?;
->>>>>>> f5e1836f
                 txn.commit()?;
                 responder.respond(true).ignore()
             }
@@ -1146,13 +937,51 @@
             } => {
                 let mut rw_txn = self.block_store.checkout_rw()?;
                 let block_hash = signature.block_hash();
-                let mut signatures = if let Some(existing_signatures) = rw_txn.read(*block_hash)? {
-                    existing_signatures
-                } else {
-                    BlockSignatures::new(*signature.block_hash(), signature.era_id())
-                };
-                signatures.insert_signature(*signature);
-                let _ = rw_txn.write(&signatures);
+                let mut block_signatures: BlockSignatures =
+                    if let Some(existing_signatures) = rw_txn.read(*block_hash)? {
+                        existing_signatures
+                    } else {
+                        match &*signature {
+                            FinalitySignature::V1(signature) => {
+                                BlockSignaturesV1::new(*signature.block_hash(), signature.era_id())
+                                    .into()
+                            }
+                            FinalitySignature::V2(signature) => BlockSignaturesV2::new(
+                                *signature.block_hash(),
+                                signature.block_height(),
+                                signature.era_id(),
+                                signature.chain_name_hash(),
+                            )
+                            .into(),
+                        }
+                    };
+                match (&mut block_signatures, *signature) {
+                    (
+                        BlockSignatures::V1(ref mut block_signatures),
+                        FinalitySignature::V1(signature),
+                    ) => {
+                        block_signatures.insert_signature(
+                            signature.public_key().clone(),
+                            *signature.signature(),
+                        );
+                    }
+                    (
+                        BlockSignatures::V2(ref mut block_signatures),
+                        FinalitySignature::V2(signature),
+                    ) => {
+                        block_signatures.insert_signature(
+                            signature.public_key().clone(),
+                            *signature.signature(),
+                        );
+                    }
+                    (block_signatures, signature) => {
+                        let mismatch =
+                            VariantMismatch(Box::new((block_signatures.clone(), signature)));
+                        return Err(FatalStorageError::from(mismatch));
+                    }
+                }
+
+                let _ = rw_txn.write(&block_signatures);
                 rw_txn.commit()?;
                 responder.respond(true).ignore()
             }
@@ -1292,54 +1121,6 @@
         Ok(true)
     }
 
-<<<<<<< HEAD
-=======
-    fn put_finality_signature(
-        &mut self,
-        signature: Box<FinalitySignature>,
-    ) -> Result<bool, FatalStorageError> {
-        let mut txn = self.env.begin_rw_txn()?;
-        let mut block_signatures = self
-            .block_metadata_dbs
-            .get(&mut txn, signature.block_hash())?
-            .unwrap_or_else(|| match &*signature {
-                FinalitySignature::V1(signature) => {
-                    BlockSignaturesV1::new(*signature.block_hash(), signature.era_id()).into()
-                }
-                FinalitySignature::V2(signature) => BlockSignaturesV2::new(
-                    *signature.block_hash(),
-                    signature.block_height(),
-                    signature.era_id(),
-                    signature.chain_name_hash(),
-                )
-                .into(),
-            });
-
-        match (&mut block_signatures, *signature) {
-            (BlockSignatures::V1(ref mut block_signatures), FinalitySignature::V1(signature)) => {
-                block_signatures
-                    .insert_signature(signature.public_key().clone(), *signature.signature());
-            }
-            (BlockSignatures::V2(ref mut block_signatures), FinalitySignature::V2(signature)) => {
-                block_signatures
-                    .insert_signature(signature.public_key().clone(), *signature.signature());
-            }
-            (block_signatures, signature) => {
-                let mismatch = VariantMismatch(Box::new((block_signatures.clone(), signature)));
-                return Err(FatalStorageError::from(mismatch));
-            }
-        }
-        let outcome = self.block_metadata_dbs.put(
-            &mut txn,
-            block_signatures.block_hash(),
-            &block_signatures,
-            true,
-        )?;
-        txn.commit()?;
-        Ok(outcome)
-    }
-
->>>>>>> f5e1836f
     /// Handles a [`BlockCompletedAnnouncement`].
     fn handle_mark_block_completed_request(
         &mut self,
@@ -1500,197 +1281,7 @@
     ) -> Result<Option<(BlockV2, Vec<Transaction>)>, FatalStorageError> {
         let mut txn = self.block_store.checkout_ro()?;
 
-<<<<<<< HEAD
         let Some(block) = txn.read(block_hash)? else {
-=======
-        let was_written = txn.put_value(self.transfer_db, block_hash, &transfers, true)?;
-        if !was_written {
-            error!(?block_hash, "failed to write transfers");
-            debug_assert!(was_written);
-        }
-        Ok(was_written)
-    }
-
-    /// Writes approvals hashes to storage.
-    fn write_approvals_hashes(
-        &mut self,
-        txn: &mut RwTransaction,
-        approvals_hashes: &ApprovalsHashes,
-    ) -> Result<bool, FatalStorageError> {
-        let overwrite = true;
-        if !self.approvals_hashes_dbs.put(
-            txn,
-            approvals_hashes.block_hash(),
-            approvals_hashes,
-            overwrite,
-        )? {
-            error!("could not insert approvals' hashes: {}", approvals_hashes);
-            return Ok(false);
-        }
-        Ok(true)
-    }
-
-    #[cfg(test)]
-    pub fn write_finality_signatures(
-        &mut self,
-        signatures: &BlockSignatures,
-    ) -> Result<(), FatalStorageError> {
-        let mut txn = self.env.begin_rw_txn()?;
-        let block_hash = signatures.block_hash();
-        if self
-            .block_metadata_dbs
-            .put(&mut txn, block_hash, signatures, true)
-            .is_err()
-        {
-            panic!("write_finality_signatures() failed");
-        }
-        txn.commit()?;
-        Ok(())
-    }
-
-    /// Retrieves single switch block by era ID by looking it up in the index and returning it.
-    fn get_switch_block_by_era_id<Tx: LmdbTransaction>(
-        &self,
-        txn: &mut Tx,
-        era_id: EraId,
-    ) -> Result<Option<Block>, FatalStorageError> {
-        self.switch_block_era_id_index
-            .get(&era_id)
-            .and_then(|block_hash| self.get_single_block(txn, block_hash).transpose())
-            .transpose()
-    }
-
-    /// Get the switch block for a specified era number in a read-only LMDB database transaction.
-    ///
-    /// # Panics
-    ///
-    /// Panics on any IO or db corruption error.
-    pub(crate) fn read_switch_block_by_era_id(
-        &self,
-        era_id: EraId,
-    ) -> Result<Option<Block>, FatalStorageError> {
-        let mut txn = self
-            .env
-            .begin_ro_txn()
-            .expect("Could not start read only transaction for lmdb");
-        let switch_block = self
-            .get_switch_block_by_era_id(&mut txn, era_id)
-            .expect("LMDB panicked trying to get switch block");
-        txn.commit().expect("Could not commit transaction");
-        Ok(switch_block)
-    }
-
-    /// Returns `count` highest switch block headers, sorted from lowest (oldest) to highest.
-    pub(crate) fn read_highest_switch_block_headers(
-        &self,
-        count: u64,
-    ) -> Result<Vec<BlockHeader>, FatalStorageError> {
-        let mut result = vec![];
-        let mut txn = self.env.begin_ro_txn()?;
-        let last_era = self
-            .switch_block_era_id_index
-            .keys()
-            .last()
-            .copied()
-            .unwrap_or(EraId::new(0));
-        for era_id in (0..=last_era.value())
-            .into_iter()
-            .rev()
-            .take(count as usize)
-            .map(EraId::new)
-        {
-            match self.get_switch_block_header_by_era_id(&mut txn, era_id)? {
-                None => break,
-                Some(header) => result.push(header),
-            }
-        }
-        result.reverse();
-        debug!(
-            ?result,
-            "Storage: read_highest_switch_block_headers count:({})", count
-        );
-        Ok(result)
-    }
-
-    /// Retrieves the highest block header from the storage, if one exists.
-    pub fn read_highest_block_height(&self) -> Option<u64> {
-        self.block_height_index.keys().last().copied()
-    }
-
-    /// Retrieves a single block header by height by looking it up in the index and returning it.
-    pub fn read_block_header_by_height(
-        &self,
-        height: u64,
-        only_from_available_block_range: bool,
-    ) -> Result<Option<BlockHeader>, FatalStorageError> {
-        let mut txn = self.env.begin_ro_txn()?;
-        let res = self
-            .block_height_index
-            .get(&height)
-            .and_then(|block_hash| {
-                self.get_single_block_header(&mut txn, block_hash)
-                    .transpose()
-            })
-            .transpose();
-        if !(self.should_return_block(height, only_from_available_block_range)?) {
-            return Ok(None);
-        }
-        res
-    }
-
-    /// Retrieves a single block header by hash.
-    pub fn read_block_header(
-        &self,
-        block_hash: &BlockHash,
-    ) -> Result<Option<BlockHeader>, FatalStorageError> {
-        let mut txn = self.env.begin_ro_txn()?;
-        self.get_single_block_header(&mut txn, block_hash)
-    }
-
-    /// Retrieves single block by height by looking it up in the index and returning it.
-    pub fn read_block_by_height(&self, height: u64) -> Result<Option<Block>, FatalStorageError> {
-        self.get_block_by_height(&mut self.env.begin_ro_txn()?, height)
-    }
-
-    /// Retrieves a block by height, together with all stored block signatures.
-    ///
-    /// Returns `None` if the block is not stored, or if no block signatures are stored for it.
-    pub fn read_signed_block_by_height(
-        &self,
-        height: u64,
-    ) -> Result<Option<SignedBlock>, FatalStorageError> {
-        let mut txn = self
-            .env
-            .begin_ro_txn()
-            .expect("could not create transaction");
-        let block = if let Some(block) = self.get_block_by_height(&mut txn, height)? {
-            block
-        } else {
-            return Ok(None);
-        };
-        let block_signatures =
-            if let Some(block_signatures) = self.get_block_signatures(&mut txn, block.hash())? {
-                block_signatures
-            } else {
-                debug!(height, "no block signatures stored for block");
-                return Ok(None);
-            };
-        Ok(Some(SignedBlock {
-            block,
-            block_signatures,
-        }))
-    }
-
-    /// Retrieves single block and all of its deploys, with the finalized approvals.
-    /// If any of the deploys can't be found, returns `Ok(None)`.
-    fn read_block_and_finalized_transactions_by_hash(
-        &self,
-        block_hash: BlockHash,
-    ) -> Result<Option<(BlockV2, Vec<Transaction>)>, FatalStorageError> {
-        let mut txn = self.env.begin_ro_txn()?;
-
-        let Some(block) = self.get_single_block(&mut txn, &block_hash)? else {
->>>>>>> f5e1836f
             debug!(
                 ?block_hash,
                 "Storage: read_block_and_finalized_transactions_by_hash failed to get block for {}",
@@ -1762,7 +1353,18 @@
                 let block_header_hash = header.block_hash();
                 let block_signatures: BlockSignatures = match txn.read(block_header_hash)? {
                     Some(signatures) => signatures,
-                    None => BlockSignatures::new(block_header_hash, header.era_id()),
+                    None => match &header {
+                        BlockHeader::V1(header) => BlockSignatures::V1(BlockSignaturesV1::new(
+                            header.block_hash(),
+                            header.era_id(),
+                        )),
+                        BlockHeader::V2(header) => BlockSignatures::V2(BlockSignaturesV2::new(
+                            header.block_hash(),
+                            header.height(),
+                            header.era_id(),
+                            self.chain_name_hash,
+                        )),
+                    },
                 };
                 Ok(Some(SignedBlockHeader::new(header, block_signatures)))
             }
@@ -1867,9 +1469,18 @@
                 Some(block_header) => {
                     let block_signatures = match txn.read(block_header.block_hash())? {
                         Some(signatures) => signatures,
-                        None => {
-                            BlockSignatures::new(block_header.block_hash(), block_header.era_id())
-                        }
+                        None => match &block_header {
+                            BlockHeader::V1(header) => BlockSignatures::V1(BlockSignaturesV1::new(
+                                header.block_hash(),
+                                header.era_id(),
+                            )),
+                            BlockHeader::V2(header) => BlockSignatures::V2(BlockSignaturesV2::new(
+                                header.block_hash(),
+                                header.height(),
+                                header.era_id(),
+                                self.chain_name_hash,
+                            )),
+                        },
                     };
                     result.push(SignedBlockHeader::new(block_header, block_signatures))
                 }
@@ -1881,7 +1492,6 @@
         Ok(Some(result))
     }
 
-<<<<<<< HEAD
     /// Stores a set of finalized approvals if they are different to the approvals in the original
     /// transaction and if they are different to existing finalized approvals if any.
     ///
@@ -1895,109 +1505,6 @@
         let original_transaction = txn.read(*transaction_hash)?.ok_or({
             FatalStorageError::UnexpectedFinalizedApprovals {
                 transaction_hash: *transaction_hash,
-=======
-    /// Retrieves a single block header in a given transaction from storage.
-    fn get_single_block_header<Tx: LmdbTransaction>(
-        &self,
-        txn: &mut Tx,
-        block_hash: &BlockHash,
-    ) -> Result<Option<BlockHeader>, FatalStorageError> {
-        let block_header = match self.block_header_dbs.get(txn, block_hash)? {
-            Some(block_header) => block_header,
-            None => return Ok(None),
-        };
-        block_header.set_block_hash(*block_hash);
-        Ok(Some(block_header))
-    }
-
-    /// Retrieves a single block header in a given transaction from storage.
-    fn get_single_signed_block_header<Tx: LmdbTransaction>(
-        &self,
-        txn: &mut Tx,
-        block_hash: &BlockHash,
-    ) -> Result<Option<SignedBlockHeader>, FatalStorageError> {
-        let block_header = match self.get_single_block_header(txn, block_hash)? {
-            Some(block_header) => block_header,
-            None => return Ok(None),
-        };
-        let block_header_hash = block_header.block_hash();
-
-        let block_signatures = match self.get_block_signatures(txn, &block_header_hash)? {
-            Some(signatures) => signatures,
-            None => match &block_header {
-                BlockHeader::V1(header) => BlockSignatures::V1(BlockSignaturesV1::new(
-                    header.block_hash(),
-                    header.era_id(),
-                )),
-                BlockHeader::V2(header) => BlockSignatures::V2(BlockSignaturesV2::new(
-                    header.block_hash(),
-                    header.height(),
-                    header.era_id(),
-                    self.chain_name_hash,
-                )),
-            },
-        };
-
-        Ok(Some(SignedBlockHeader::new(block_header, block_signatures)))
-    }
-
-    fn put_block_header(&mut self, block_header: BlockHeader) -> Result<bool, FatalStorageError> {
-        let mut txn = self.env.begin_rw_txn()?;
-        let result = self.block_header_dbs.put(
-            &mut txn,
-            &block_header.block_hash(),
-            &block_header,
-            false,
-        )?;
-        txn.commit()?;
-
-        Self::insert_to_block_header_indices(
-            &mut self.block_height_index,
-            &mut self.switch_block_era_id_index,
-            &block_header,
-        )?;
-        Ok(result)
-    }
-
-    /// Retrieves a block header by hash.
-    fn read_block_header_by_hash(
-        &self,
-        block_hash: &BlockHash,
-    ) -> Result<Option<BlockHeader>, FatalStorageError> {
-        let mut txn = self.env.begin_ro_txn()?;
-        let maybe_block_header = self.get_single_block_header(&mut txn, block_hash)?;
-        drop(txn);
-        Ok(maybe_block_header)
-    }
-
-    /// Retrieves a single block in a separate transaction from storage.
-    fn get_single_block<Tx: LmdbTransaction>(
-        &self,
-        txn: &mut Tx,
-        block_hash: &BlockHash,
-    ) -> Result<Option<Block>, FatalStorageError> {
-        let block_header: BlockHeader = match self.get_single_block_header(txn, block_hash)? {
-            Some(block_header) => block_header,
-            None => {
-                debug!(
-                    ?block_hash,
-                    "get_single_block: missing block header for {}", block_hash
-                );
-                return Ok(None);
-            }
-        };
-
-        let maybe_block_body = self.block_body_dbs.get(txn, block_header.body_hash());
-        let block_body = match maybe_block_body? {
-            Some(block_body) => block_body,
-            None => {
-                debug!(
-                    ?block_header,
-                    "get_single_block: missing block body for {}",
-                    block_header.block_hash()
-                );
-                return Ok(None);
->>>>>>> f5e1836f
             }
         })?;
 
@@ -2070,7 +1577,6 @@
         let mut transfers: Vec<Transfer> = vec![];
         for deploy_hash in deploy_hashes {
             let transaction_hash = TransactionHash::Deploy(deploy_hash);
-<<<<<<< HEAD
             let successful_xfers = match rw_txn.read(transaction_hash)? {
                 Some(exec_result) => successful_transfers(&exec_result),
                 None => {
@@ -2079,103 +1585,6 @@
                 }
             };
             transfers.extend(successful_xfers);
-=======
-            let successful_xfers =
-                match self.execution_result_dbs.get(&mut txn, &transaction_hash)? {
-                    Some(exec_result) => successful_transfers(&exec_result),
-                    None => {
-                        error!(%deploy_hash, %block_hash, "should have exec result");
-                        vec![]
-                    }
-                };
-            transfers.extend(successful_xfers);
-        }
-        txn.put_value(self.transfer_db, block_hash, &transfers, true)?;
-        txn.commit()?;
-        Ok(Some(transfers))
-    }
-
-    /// Retrieves block signatures for a block with a given block hash.
-    fn get_block_signatures<Tx: LmdbTransaction>(
-        &self,
-        txn: &mut Tx,
-        block_hash: &BlockHash,
-    ) -> Result<Option<BlockSignatures>, FatalStorageError> {
-        Ok(self.block_metadata_dbs.get(txn, block_hash)?)
-    }
-
-    /// Retrieves a finality signature for a block with a given block hash.
-    fn get_block_signature<Tx: LmdbTransaction>(
-        &self,
-        txn: &mut Tx,
-        block_hash: &BlockHash,
-        public_key: &PublicKey,
-    ) -> Result<Option<FinalitySignature>, FatalStorageError> {
-        let maybe_signatures: Option<BlockSignatures> =
-            self.block_metadata_dbs.get(txn, block_hash)?;
-        Ok(maybe_signatures.and_then(|signatures| signatures.finality_signature(public_key)))
-    }
-
-    /// Retrieves block signatures for a block with a given block hash.
-    fn read_block_signatures(
-        &self,
-        block_hash: &BlockHash,
-    ) -> Result<Option<BlockSignatures>, FatalStorageError> {
-        let mut txn = self.env.begin_ro_txn()?;
-        self.get_block_signatures(&mut txn, block_hash)
-    }
-
-    /// Stores a set of finalized approvals if they are different to the approvals in the original
-    /// transaction and if they are different to existing finalized approvals if any.
-    ///
-    /// Returns `true` if the provided approvals were stored.
-    fn store_finalized_approvals(
-        &self,
-        transaction_hash: &TransactionHash,
-        finalized_approvals: &FinalizedApprovals,
-    ) -> Result<bool, FatalStorageError> {
-        let mut txn = self.env.begin_rw_txn()?;
-        let original_transaction = self
-            .transaction_dbs
-            .get(&mut txn, transaction_hash)?
-            .ok_or({
-                FatalStorageError::UnexpectedFinalizedApprovals {
-                    transaction_hash: *transaction_hash,
-                }
-            })?;
-
-        // Only store the finalized approvals if they are different from the original ones.
-        let maybe_existing_finalized_approvals = self
-            .finalized_transaction_approvals_dbs
-            .get(&mut txn, transaction_hash)?;
-        if maybe_existing_finalized_approvals.as_ref() == Some(finalized_approvals) {
-            return Ok(false);
-        }
-
-        let should_store = match (original_transaction, finalized_approvals) {
-            (
-                Transaction::Deploy(original_deploy),
-                FinalizedApprovals::Deploy(finalzd_approvals),
-            ) => original_deploy.approvals() != finalzd_approvals.inner(),
-            (Transaction::V1(original_transaction), FinalizedApprovals::V1(finalzd_approvals)) => {
-                original_transaction.approvals() != finalzd_approvals.inner()
-            }
-            mismatch => {
-                let mismatch = VariantMismatch(Box::new((mismatch.0, mismatch.1.clone())));
-                error!(%mismatch, "failed storing finalized approvals");
-                return Err(FatalStorageError::from(mismatch));
-            }
-        };
-
-        if should_store {
-            let _ = self.finalized_transaction_approvals_dbs.put(
-                &mut txn,
-                transaction_hash,
-                finalized_approvals,
-                true,
-            )?;
-            txn.commit()?;
->>>>>>> f5e1836f
         }
         rw_txn.write(&BlockTransfers {
             block_hash: *block_hash,
@@ -2519,6 +1928,19 @@
         ))
     }
 
+    fn get_default_block_signatures(&self, block: &Block) -> BlockSignatures {
+        match block {
+            Block::V1(block) => BlockSignaturesV1::new(*block.hash(), block.era_id()).into(),
+            Block::V2(block) => BlockSignaturesV2::new(
+                *block.hash(),
+                block.height(),
+                block.era_id(),
+                self.chain_name_hash,
+            )
+            .into(),
+        }
+    }
+
     fn update_chain_height_metrics(&self) {
         if let Some(metrics) = self.metrics.as_ref() {
             if let Some(sequence) = self.completed_blocks.highest_sequence() {
@@ -2617,53 +2039,6 @@
         }
         Ok(Some(ret))
     }
-<<<<<<< HEAD
-=======
-
-    fn read_block_execution_results_or_chunk(
-        &self,
-        request: &BlockExecutionResultsOrChunkId,
-    ) -> Result<Option<BlockExecutionResultsOrChunk>, FatalStorageError> {
-        let mut txn = self.env.begin_ro_txn()?;
-        let execution_results = match self.get_execution_results(&mut txn, request.block_hash())? {
-            Some(execution_results) => execution_results
-                .into_iter()
-                .map(|(_deploy_hash, execution_result)| execution_result)
-                .collect(),
-            None => return Ok(None),
-        };
-        Ok(BlockExecutionResultsOrChunk::new(
-            *request.block_hash(),
-            request.chunk_index(),
-            execution_results,
-        ))
-    }
-
-    fn get_default_block_signatures(&self, block: &Block) -> BlockSignatures {
-        match block {
-            Block::V1(block) => BlockSignaturesV1::new(*block.hash(), block.era_id()).into(),
-            Block::V2(block) => BlockSignaturesV2::new(
-                *block.hash(),
-                block.height(),
-                block.era_id(),
-                self.chain_name_hash,
-            )
-            .into(),
-        }
-    }
-
-    fn update_chain_height_metrics(&self) {
-        if let Some(metrics) = self.metrics.as_ref() {
-            if let Some(sequence) = self.completed_blocks.highest_sequence() {
-                let highest_available_block: i64 = sequence.high().try_into().unwrap_or(i64::MIN);
-                let lowest_available_block: i64 = sequence.low().try_into().unwrap_or(i64::MIN);
-                metrics.chain_height.set(highest_available_block);
-                metrics.highest_available_block.set(highest_available_block);
-                metrics.lowest_available_block.set(lowest_available_block);
-            }
-        }
-    }
->>>>>>> f5e1836f
 }
 
 /// Decodes an item's ID, typically from an incoming request.
@@ -2855,98 +2230,12 @@
             .block_store
             .checkout_ro()
             .expect("could not create RO transaction");
-<<<<<<< HEAD
         let res: Option<BlockSignatures> = txn
             .read(block_hash)
-=======
-        let res = self
-            .block_metadata_dbs
-            .get(&mut txn, &block_hash)
->>>>>>> f5e1836f
             .expect("could not retrieve value from storage");
         txn.commit().expect("Could not commit transaction");
         res
     }
-<<<<<<< HEAD
-=======
-}
-
-fn new_environment(total_size: usize, root: &Path) -> Result<Environment, FatalStorageError> {
-    Environment::new()
-        .set_flags(
-            OS_FLAGS
-            // We manage our own directory.
-            | EnvironmentFlags::NO_SUB_DIR
-            // Disable thread local storage, strongly suggested for operation with tokio.
-            | EnvironmentFlags::NO_TLS
-            // Disable read-ahead. Our data is not stored/read in sequence that would benefit from the read-ahead.
-            | EnvironmentFlags::NO_READAHEAD,
-        )
-        .set_max_readers(MAX_TRANSACTIONS)
-        .set_max_dbs(MAX_DB_COUNT)
-        .set_map_size(total_size)
-        .open(&root.join(STORAGE_DB_FILENAME))
-        .map_err(Into::into)
-}
-
-/// Purges stale entries from the block body databases.
-fn initialize_block_body_dbs(
-    env: &Environment,
-    block_body_dbs: VersionedDatabases<Digest, BlockBody>,
-    deleted_block_body_hashes: HashSet<Digest>,
-) -> Result<(), FatalStorageError> {
-    info!("initializing block body databases");
-    let mut txn = env.begin_rw_txn()?;
-    for body_hash in deleted_block_body_hashes {
-        block_body_dbs.delete(&mut txn, &body_hash)?;
-    }
-    txn.commit()?;
-    info!("block body database initialized");
-    Ok(())
-}
-
-/// Purges stale entries from the block metadata database.
-fn initialize_block_metadata_dbs(
-    env: &Environment,
-    block_metadata_dbs: VersionedDatabases<BlockHash, BlockSignatures>,
-    deleted_block_hashes: HashSet<BlockHash>,
-) -> Result<(), FatalStorageError> {
-    let block_count_to_be_deleted = deleted_block_hashes.len();
-    info!(
-        block_count_to_be_deleted,
-        "initializing block metadata database"
-    );
-    let mut txn = env.begin_rw_txn()?;
-    for block_hash in deleted_block_hashes {
-        if let Err(error) = block_metadata_dbs.delete(&mut txn, &block_hash) {
-            return Err(error.into());
-        }
-    }
-    txn.commit()?;
-    info!("block metadata database initialized");
-    Ok(())
-}
-
-/// Purges stale entries from the execution result databases.
-fn initialize_execution_result_dbs(
-    env: &Environment,
-    execution_result_dbs: VersionedDatabases<TransactionHash, ExecutionResult>,
-    deleted_transaction_hashes: HashSet<TransactionHash>,
-) -> Result<(), LmdbExtError> {
-    let exec_results_count_to_be_deleted = deleted_transaction_hashes.len();
-    info!(
-        exec_results_count_to_be_deleted,
-        "initializing execution result databases"
-    );
-    let mut txn = env.begin_rw_txn()?;
-    for hash in deleted_transaction_hashes {
-        execution_result_dbs.delete(&mut txn, &hash)?;
-    }
-    txn.commit()?;
-    info!("execution result databases initialized");
-    Ok(())
-}
->>>>>>> f5e1836f
 
     pub(crate) fn read_switch_block_by_era_id(&self, era_id: EraId) -> Option<Block> {
         self.block_store
