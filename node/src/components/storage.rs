//! Central storage component.
//!
//! The central storage component is in charge of persisting data to disk. Its core functionalities
//! are
//!
//! * storing and loading blocks,
//! * storing and loading deploys,
//! * [temporary until refactored] holding `DeployMetadata` for each deploy,
//! * keeping an index of blocks by height and
//! * [unimplemented] managing disk usage by pruning blocks and deploys from storage.
//!
//! Any I/O performed by the component is done on the event handling thread, this is on purpose as
//! the assumption is that caching by LMDB will offset any gains from offloading it onto a separate
//! thread, while keeping the maximum event processing time reasonable.
//!
//! ## Consistency
//!
//! The storage upholds a few invariants internally, namely:
//!
//! * [temporary until refactored] Storing an execution result for a deploy in the context of a
//!   block is guaranteed to be idempotent: Storing the same result twice is a no-op, whilst
//!   attempting to store a differing one will cause a fatal error.
//! * Only one block can ever be associated with a specific block height. Attempting to store a
//!   block with a different block already existing at the same height causes a fatal error.
//! * Storing a deploy or block that already exists (same hash) is fine and will silently be
//!   accepted.
//!
//! ## Errors
//!
//! The storage component itself is panic free and in general reports three classes of errors:
//! Corruption, temporary resource exhaustion and potential bugs.

pub(crate) mod disjoint_sequences;
mod error;
mod lmdb_ext;
mod metrics;
mod object_pool;
#[cfg(test)]
mod tests;

#[cfg(test)]
use std::collections::BTreeSet;
use std::{
    borrow::Cow,
    collections::{btree_map, hash_map, BTreeMap, HashMap, HashSet},
    convert::{TryFrom, TryInto},
    fmt::{self, Display, Formatter},
    fs::{self, OpenOptions},
    io::ErrorKind,
    mem,
    path::{Path, PathBuf},
    rc::Rc,
    sync::Arc,
};

use datasize::DataSize;
use derive_more::From;
use itertools::Itertools;
use lmdb::{
    Cursor, Database, DatabaseFlags, Environment, EnvironmentFlags, RwTransaction, Transaction,
    WriteFlags,
};
use prometheus::Registry;
use serde::{Deserialize, Serialize};
use smallvec::SmallVec;
use static_assertions::const_assert;
#[cfg(test)]
use tempfile::TempDir;
use tracing::{debug, error, info, trace, warn};

use casper_hashing::Digest;
use casper_types::{
    bytesrepr::{FromBytes, ToBytes},
    EraId, ExecutionResult, ProtocolVersion, PublicKey, Timestamp, Transfer, Transform,
};

use crate::{
    components::{
        fetcher::{FetchItem, FetchResponse},
        Component,
    },
    effect::{
        announcements::FatalAnnouncement,
        incoming::{NetRequest, NetRequestIncoming},
        requests::{
            MakeBlockExecutableRequest, MarkBlockCompletedRequest, NetworkRequest, StorageRequest,
        },
        EffectBuilder, EffectExt, Effects,
    },
    fatal,
    protocol::Message,
    types::{
        ApprovalsHash, ApprovalsHashes, AvailableBlockRange, Block, BlockAndDeploys, BlockBody,
        BlockExecutionResultsOrChunk, BlockExecutionResultsOrChunkId, BlockHash,
<<<<<<< HEAD
        BlockHashAndHeight, BlockHeader, BlockHeaderWithMetadata, BlockSignatures,
        BlockWithMetadata, Deploy, DeployHash, DeployHeader, DeployId, DeployMetadata,
        DeployMetadataExt, DeployWithFinalizedApprovals, FinalitySignature, FinalizedApprovals,
        FinalizedBlock, LegacyDeploy, MaxTtl, NodeId, SyncLeap, SyncLeapIdentifier, ValueOrChunk,
=======
        BlockHashAndHeight, BlockHashHeightAndEra, BlockHeader, BlockHeaderWithMetadata,
        BlockSignatures, BlockWithMetadata, Deploy, DeployHash, DeployHeader, DeployId,
        DeployMetadata, DeployMetadataExt, DeployWithFinalizedApprovals, FinalitySignature,
        FinalizedApprovals, FinalizedBlock, LegacyDeploy, NodeId, SyncLeap, SyncLeapIdentifier,
        ValueOrChunk,
>>>>>>> 53dd3386
    },
    utils::{display_error, WithDir},
    NodeRng,
};
use disjoint_sequences::{DisjointSequences, Sequence};
pub use error::FatalStorageError;
use error::GetRequestError;
use lmdb_ext::{BytesreprError, LmdbExtError, TransactionExt, WriteTransactionExt};
use metrics::Metrics;
use object_pool::ObjectPool;

const COMPONENT_NAME: &str = "storage";

/// Filename for the LMDB database created by the Storage component.
const STORAGE_DB_FILENAME: &str = "storage.lmdb";

/// We can set this very low, as there is only a single reader/writer accessing the component at any
/// one time.
const MAX_TRANSACTIONS: u32 = 1;

/// One Gibibyte.
const GIB: usize = 1024 * 1024 * 1024;

/// Default max block store size.
const DEFAULT_MAX_BLOCK_STORE_SIZE: usize = 450 * GIB;
/// Default max deploy store size.
const DEFAULT_MAX_DEPLOY_STORE_SIZE: usize = 300 * GIB;
/// Default max deploy metadata store size.
const DEFAULT_MAX_DEPLOY_METADATA_STORE_SIZE: usize = 300 * GIB;
/// Default max state store size.
const DEFAULT_MAX_STATE_STORE_SIZE: usize = 10 * GIB;
/// Maximum number of allowed dbs.
const MAX_DB_COUNT: u32 = 9;
/// Key under which completed blocks are to be stored.
const COMPLETED_BLOCKS_STORAGE_KEY: &[u8] = b"completed_blocks_disjoint_sequences";
/// Name of the file created when initializing a force resync.
const FORCE_RESYNC_FILE_NAME: &str = "force_resync";

/// OS-specific lmdb flags.
#[cfg(not(target_os = "macos"))]
const OS_FLAGS: EnvironmentFlags = EnvironmentFlags::WRITE_MAP;

/// OS-specific lmdb flags.
///
/// Mac OS X exhibits performance regressions when `WRITE_MAP` is used.
#[cfg(target_os = "macos")]
const OS_FLAGS: EnvironmentFlags = EnvironmentFlags::empty();
const _STORAGE_EVENT_SIZE: usize = mem::size_of::<Event>();
const_assert!(_STORAGE_EVENT_SIZE <= 32);

type FinalizedBlockAndDeploys = (FinalizedBlock, Vec<Deploy>);

const STORAGE_FILES: [&str; 5] = [
    "data.lmdb",
    "data.lmdb-lock",
    "storage.lmdb",
    "storage.lmdb-lock",
    "sse_index",
];

/// The storage component.
#[derive(DataSize, Debug)]
pub struct Storage {
    /// Storage location.
    root: PathBuf,
    /// Environment holding LMDB databases.
    #[data_size(skip)]
    env: Rc<Environment>,
    /// The block header database.
    #[data_size(skip)]
    block_header_db: Database,
    /// The block body database.
    #[data_size(skip)]
    block_body_db: Database,
    /// The approvals hashes database.
    #[data_size(skip)]
    approvals_hashes_db: Database,
    /// The block metadata db.
    #[data_size(skip)]
    block_metadata_db: Database,
    /// The deploy database.
    #[data_size(skip)]
    deploy_db: Database,
    /// The deploy metadata database.
    #[data_size(skip)]
    deploy_metadata_db: Database,
    /// The transfer database.
    #[data_size(skip)]
    transfer_db: Database,
    /// The state storage database.
    #[data_size(skip)]
    state_store_db: Database,
    /// The finalized approvals database.
    #[data_size(skip)]
    finalized_approvals_db: Database,
    /// A map of block height to block ID.
    block_height_index: BTreeMap<u64, BlockHash>,
    /// A map of era ID to switch block ID.
    switch_block_era_id_index: BTreeMap<EraId, BlockHash>,
    /// A map of deploy hashes to hashes, heights and era IDs of blocks containing them.
    deploy_hash_index: BTreeMap<DeployHash, BlockHashHeightAndEra>,
    /// Runs of completed blocks known in storage.
    completed_blocks: DisjointSequences,
    /// The activation point era of the current protocol version.
    activation_era: EraId,
    /// The height of the final switch block of the previous protocol version.
    key_block_height_for_activation_point: Option<u64>,
    /// Whether or not memory deduplication is enabled.
    enable_mem_deduplication: bool,
    /// An in-memory pool of already loaded serialized items.
    ///
    /// Keyed by serialized item ID, contains the serialized item.
    serialized_item_pool: ObjectPool<Box<[u8]>>,
    /// The number of eras relative to the highest block's era which are considered as recent for
    /// the purpose of deciding how to respond to a `NetRequest::SyncLeap`.
    recent_era_count: u64,
    #[data_size(skip)]
    metrics: Option<Metrics>,
    /// The maximum TTL of a deploy.
    max_ttl: MaxTtl,
}

/// A storage component event.
#[derive(Debug, From, Serialize)]
#[repr(u8)]
pub(crate) enum Event {
    /// Storage request.
    #[from]
    StorageRequest(Box<StorageRequest>),
    /// Incoming net request.
    NetRequestIncoming(Box<NetRequestIncoming>),
    /// Mark block completed request.
    #[from]
    MarkBlockCompletedRequest(MarkBlockCompletedRequest),
    /// Make block executable request.
    #[from]
    MakeBlockExecutableRequest(Box<MakeBlockExecutableRequest>),
}

impl Display for Event {
    fn fmt(&self, f: &mut Formatter<'_>) -> fmt::Result {
        match self {
            Event::StorageRequest(req) => req.fmt(f),
            Event::NetRequestIncoming(incoming) => incoming.fmt(f),
            Event::MarkBlockCompletedRequest(req) => req.fmt(f),
            Event::MakeBlockExecutableRequest(req) => req.fmt(f),
        }
    }
}

impl From<NetRequestIncoming> for Event {
    #[inline]
    fn from(incoming: NetRequestIncoming) -> Self {
        Event::NetRequestIncoming(Box::new(incoming))
    }
}

impl From<StorageRequest> for Event {
    #[inline]
    fn from(request: StorageRequest) -> Self {
        Event::StorageRequest(Box::new(request))
    }
}

impl From<MakeBlockExecutableRequest> for Event {
    #[inline]
    fn from(request: MakeBlockExecutableRequest) -> Self {
        Event::MakeBlockExecutableRequest(Box::new(request))
    }
}

pub(crate) enum HighestOrphanedBlockResult {
    MissingHighestSequence,
    MissingFromBlockHeightIndex(u64),
    Orphan(BlockHeader),
    MissingHeader(BlockHash),
}

impl Display for HighestOrphanedBlockResult {
    fn fmt(&self, f: &mut Formatter<'_>) -> fmt::Result {
        match self {
            HighestOrphanedBlockResult::MissingHighestSequence => {
                write!(f, "missing highest sequence")
            }
            HighestOrphanedBlockResult::MissingFromBlockHeightIndex(height) => {
                write!(f, "height not found in block height index: {}", height)
            }
            HighestOrphanedBlockResult::Orphan(block_header) => write!(
                f,
                "orphan, height={}, hash={}",
                block_header.height(),
                block_header.block_hash()
            ),
            HighestOrphanedBlockResult::MissingHeader(block_hash) => {
                write!(f, "missing header for block hash: {}", block_hash)
            }
        }
    }
}

impl<REv> Component<REv> for Storage
where
    REv: From<FatalAnnouncement> + From<NetworkRequest<Message>> + Send,
{
    type Event = Event;

    fn handle_event(
        &mut self,
        effect_builder: EffectBuilder<REv>,
        _rng: &mut NodeRng,
        event: Self::Event,
    ) -> Effects<Self::Event> {
        let result = match event {
            Event::StorageRequest(req) => self.handle_storage_request::<REv>(*req),
            Event::NetRequestIncoming(ref incoming) => {
                match self.handle_net_request_incoming::<REv>(effect_builder, incoming) {
                    Ok(effects) => Ok(effects),
                    Err(GetRequestError::Fatal(fatal_error)) => Err(fatal_error),
                    Err(ref other_err) => {
                        warn!(
                            sender=%incoming.sender,
                            err=display_error(other_err),
                            "error handling net request"
                        );
                        // We could still send the requester a "not found" message, and could do
                        // so even in the fatal case, but it is safer to not do so at the
                        // moment, giving less surface area for possible amplification attacks.
                        Ok(Effects::new())
                    }
                }
            }
            Event::MarkBlockCompletedRequest(req) => self.handle_mark_block_completed_request(req),
            Event::MakeBlockExecutableRequest(req) => {
                let ret = self.make_executable_block(&req.block_hash);
                match ret {
                    Ok(maybe) => Ok(req.responder.respond(maybe).ignore()),
                    Err(err) => Err(err),
                }
            }
        };

        // Any error is turned into a fatal effect, the component itself does not panic. Note that
        // we are dropping a lot of responders this way, but since we are crashing with fatal
        // anyway, it should not matter.
        match result {
            Ok(effects) => effects,
            Err(err) => fatal!(effect_builder, "storage error: {}", err).ignore(),
        }
    }

    fn name(&self) -> &str {
        COMPONENT_NAME
    }
}

impl Storage {
    /// Creates a new storage component.
    #[allow(clippy::too_many_arguments)]
    pub fn new(
        cfg: &WithDir<Config>,
        hard_reset_to_start_of_era: Option<EraId>,
        protocol_version: ProtocolVersion,
        activation_era: EraId,
        network_name: &str,
        max_ttl: MaxTtl,
        recent_era_count: u64,
        registry: Option<&Registry>,
        force_resync: bool,
    ) -> Result<Self, FatalStorageError> {
        let config = cfg.value();

        // Create the database directory.
        let mut root = cfg.with_dir(config.path.clone());
        let network_subdir = root.join(network_name);

        if !network_subdir.exists() {
            fs::create_dir_all(&network_subdir).map_err(|err| {
                FatalStorageError::CreateDatabaseDirectory(network_subdir.clone(), err)
            })?;
        }

        if should_move_storage_files_to_network_subdir(&root, &STORAGE_FILES)? {
            move_storage_files_to_network_subdir(&root, &network_subdir, &STORAGE_FILES)?;
        }

        root = network_subdir;

        // Calculate the upper bound for the memory map that is potentially used.
        let total_size = config
            .max_block_store_size
            .saturating_add(config.max_deploy_store_size)
            .saturating_add(config.max_deploy_metadata_store_size);

        // Creates the environment and databases.
        let env = Environment::new()
            .set_flags(
                OS_FLAGS
                // We manage our own directory.
                | EnvironmentFlags::NO_SUB_DIR
                // Disable thread local storage, strongly suggested for operation with tokio.
                | EnvironmentFlags::NO_TLS
                // Disable read-ahead. Our data is not stored/read in sequence that would benefit from the read-ahead.
                | EnvironmentFlags::NO_READAHEAD,
            )
            .set_max_readers(MAX_TRANSACTIONS)
            .set_max_dbs(MAX_DB_COUNT)
            .set_map_size(total_size)
            .open(&root.join(STORAGE_DB_FILENAME))?;

        let block_header_db = env.create_db(Some("block_header"), DatabaseFlags::empty())?;
        let block_metadata_db = env.create_db(Some("block_metadata"), DatabaseFlags::empty())?;
        let deploy_db = env.create_db(Some("deploys"), DatabaseFlags::empty())?;
        let deploy_metadata_db = env.create_db(Some("deploy_metadata"), DatabaseFlags::empty())?;
        let transfer_db = env.create_db(Some("transfer"), DatabaseFlags::empty())?;
        let state_store_db = env.create_db(Some("state_store"), DatabaseFlags::empty())?;
        let finalized_approvals_db =
            env.create_db(Some("finalized_approvals"), DatabaseFlags::empty())?;
        let block_body_db = env.create_db(Some("block_body"), DatabaseFlags::empty())?;
        let approvals_hashes_db =
            env.create_db(Some("approvals_hashes"), DatabaseFlags::empty())?;

        // We now need to restore the block-height index. Log messages allow timing here.
        info!("indexing block store");
        let mut block_height_index = BTreeMap::new();
        let mut switch_block_era_id_index = BTreeMap::new();
        let mut deploy_hash_index = BTreeMap::new();
        let mut block_txn = env.begin_rw_txn()?;
        let mut cursor = block_txn.open_rw_cursor(block_header_db)?;

        let mut deleted_block_hashes = HashSet::new();
        let mut deleted_block_body_hashes = HashSet::new();
        let mut deleted_deploy_hashes = HashSet::<DeployHash>::new();

        // Note: `iter_start` has an undocumented panic if called on an empty database. We rely on
        //       the iterator being at the start when created.
        for row in cursor.iter() {
            let (_, raw_val) = row?;
            let mut body_txn = env.begin_ro_txn()?;
            let block_header: BlockHeader = lmdb_ext::deserialize(raw_val)?;
            let maybe_block_body =
                get_body_for_block_header(&mut body_txn, block_header.body_hash(), block_body_db);
            if let Some(invalid_era) = hard_reset_to_start_of_era {
                // Remove blocks that are in to-be-upgraded eras, but have obsolete protocol
                // versions - they were most likely created before the upgrade and should be
                // reverted.
                if block_header.era_id() >= invalid_era
                    && block_header.protocol_version() < protocol_version
                {
                    let _ = deleted_block_hashes.insert(block_header.block_hash());

                    if let Some(block_body) = maybe_block_body? {
                        deleted_deploy_hashes.extend(block_body.deploy_hashes());
                        deleted_deploy_hashes.extend(block_body.transfer_hashes());
                    }

                    let _ = deleted_block_body_hashes.insert(*block_header.body_hash());

                    cursor.del(WriteFlags::empty())?;
                    continue;
                }
            }

            insert_to_block_header_indices(
                &mut block_height_index,
                &mut switch_block_era_id_index,
                &block_header,
            )?;

            if let Some(block_body) = maybe_block_body? {
                insert_to_deploy_index(
                    &mut deploy_hash_index,
                    block_header.block_hash(),
                    &block_body,
                    block_header.height(),
                    block_header.era_id(),
                )?;
            }
        }
        info!("block store reindexing complete");
        drop(cursor);
        block_txn.commit()?;

        let deleted_block_hashes_raw = deleted_block_hashes.iter().map(BlockHash::as_ref).collect();

        initialize_block_body_db(
            &env,
            &block_header_db,
            &block_body_db,
            &deleted_block_body_hashes
                .iter()
                .map(Digest::as_ref)
                .collect(),
        )?;

        initialize_block_metadata_db(&env, &block_metadata_db, &deleted_block_hashes_raw)?;
        initialize_deploy_metadata_db(&env, &deploy_metadata_db, &deleted_deploy_hashes)?;

        let metrics = registry.map(Metrics::new).transpose()?;

        let mut component = Self {
            root,
            env: Rc::new(env),
            block_header_db,
            block_body_db,
            block_metadata_db,
            approvals_hashes_db,
            deploy_db,
            deploy_metadata_db,
            transfer_db,
            state_store_db,
            finalized_approvals_db,
            block_height_index,
            switch_block_era_id_index,
            deploy_hash_index,
            completed_blocks: Default::default(),
            activation_era,
            key_block_height_for_activation_point: None,
            enable_mem_deduplication: config.enable_mem_deduplication,
            serialized_item_pool: ObjectPool::new(config.mem_pool_prune_interval),
            recent_era_count,
            max_ttl,
            metrics,
        };

        if force_resync {
            let force_resync_file_path = component.root_path().join(FORCE_RESYNC_FILE_NAME);
            // Check if resync is already in progress. Force resync will kick
            // in only when the marker file didn't exist before.
            // Use `OpenOptions::create_new` to atomically check for the file
            // presence and create it if necessary.
            match OpenOptions::new()
                .create_new(true)
                .write(true)
                .open(&force_resync_file_path)
            {
                Ok(_file) => {
                    // When the force resync marker file was not present and
                    // is now created, initialize force resync.
                    info!("initializing force resync");
                    // Default `storage.completed_blocks`.
                    component.completed_blocks = Default::default();
                    component.persist_completed_blocks()?;
                    // Exit the initialization function early.
                    return Ok(component);
                }
                Err(io_err) if io_err.kind() == ErrorKind::AlreadyExists => {
                    info!("skipping force resync as marker file exists");
                }
                Err(io_err) => {
                    warn!(
                        "couldn't operate on the force resync marker file at path {}: {}",
                        force_resync_file_path.to_string_lossy(),
                        io_err
                    );
                }
            }
        }

        match component.read_state_store(&Cow::Borrowed(COMPLETED_BLOCKS_STORAGE_KEY))? {
            Some(raw) => {
                let (mut sequences, _) = DisjointSequences::from_vec(raw)
                    .map_err(FatalStorageError::UnexpectedDeserializationFailure)?;

                // Truncate the sequences in case we removed blocks via a hard reset.
                if let Some(&highest_block_height) = component.block_height_index.keys().last() {
                    sequences.truncate(highest_block_height);
                }

                component.completed_blocks = sequences;
            }
            None => {
                // No state so far. We can make the following observations:
                //
                // 1. Any block already in storage from versions prior to 1.5 (no fast-sync) MUST
                //    have the corresponding global state in contract runtime due to the way sync
                //    worked previously, so with the potential exception of finality signatures, we
                //    can consider all these blocks complete.
                // 2. Any block acquired from that point onwards was subject to the insertion of the
                //    appropriate announcements (`BlockCompletedAnnouncement`), which would have
                //    caused the creation of the completed blocks index, thus would not have
                //    resulted in a `None` value here.
                //
                // Note that a previous run of this version which aborted early could have stored
                // some blocks and/or block-headers without completing the sync process. Hence, when
                // setting the `completed_blocks` in this None case, we'll only consider blocks
                // from a previous protocol version as complete.
                let mut txn = component.env.begin_ro_txn()?;
                for block_hash in component.block_height_index.values().rev() {
                    if let Some(header) = component.get_single_block_header(&mut txn, block_hash)? {
                        if header.protocol_version() < protocol_version {
                            drop(txn);
                            component.completed_blocks =
                                DisjointSequences::new(Sequence::new(0, header.height()));
                            component.persist_completed_blocks()?;
                            break;
                        }
                    }
                }
            }
        }

        Ok(component)
    }

    /// Reads from the state storage database.
    ///
    /// If key is non-empty, returns bytes from under the key. Otherwise returns `Ok(None)`.
    /// May also fail with storage errors.
    fn read_state_store<K: AsRef<[u8]>>(
        &self,
        key: &K,
    ) -> Result<Option<Vec<u8>>, FatalStorageError> {
        let txn = self.env.begin_ro_txn()?;
        let bytes = match txn.get(self.state_store_db, &key) {
            Ok(slice) => Some(slice.to_owned()),
            Err(lmdb::Error::NotFound) => None,
            Err(err) => return Err(err.into()),
        };
        Ok(bytes)
    }

    /// Writes a key to the state storage database.
    // See note below why `key` and `data` are not `&[u8]`s.
    fn write_state_store(
        &self,
        key: Cow<'static, [u8]>,
        data: &Vec<u8>,
    ) -> Result<(), FatalStorageError> {
        let mut txn = self.env.begin_rw_txn()?;

        // Note: The interface of `lmdb` seems suboptimal: `&K` and `&V` could simply be `&[u8]` for
        //       simplicity. At the very least it seems to be missing a `?Sized` trait bound. For
        //       this reason, we need to use actual sized types in the function signature above.
        txn.put(self.state_store_db, &key, data, WriteFlags::default())?;
        txn.commit()?;

        Ok(())
    }

    /// Returns the path to the storage folder.
    pub(crate) fn root_path(&self) -> &Path {
        &self.root
    }

    fn handle_net_request_incoming<REv>(
        &mut self,
        effect_builder: EffectBuilder<REv>,
        incoming: &NetRequestIncoming,
    ) -> Result<Effects<Event>, GetRequestError>
    where
        REv: From<NetworkRequest<Message>> + Send,
    {
        if self.enable_mem_deduplication {
            let unique_id = incoming.message.unique_id();

            if let Some(serialized_item) = self
                .serialized_item_pool
                .get(AsRef::<[u8]>::as_ref(&unique_id))
            {
                // We found an item in the pool. We can short-circuit all
                // deserialization/serialization and return the canned item
                // immediately.
                let found = Message::new_get_response_from_serialized(
                    incoming.message.tag(),
                    serialized_item,
                );
                return Ok(effect_builder.send_message(incoming.sender, found).ignore());
            }
        }

        match *(incoming.message) {
            NetRequest::Deploy(ref serialized_id) => {
                let id = decode_item_id::<Deploy>(serialized_id)?;
                let opt_item = self.get_deploy(id).map_err(FatalStorageError::from)?;
                let fetch_response = FetchResponse::from_opt(id, opt_item);

                Ok(self.update_pool_and_send(
                    effect_builder,
                    incoming.sender,
                    serialized_id,
                    fetch_response,
                )?)
            }
            NetRequest::LegacyDeploy(ref serialized_id) => {
                let id = decode_item_id::<LegacyDeploy>(serialized_id)?;
                let opt_item = self
                    .get_legacy_deploy(id)
                    .map_err(FatalStorageError::from)?;
                let fetch_response = FetchResponse::from_opt(id, opt_item);

                Ok(self.update_pool_and_send(
                    effect_builder,
                    incoming.sender,
                    serialized_id,
                    fetch_response,
                )?)
            }
            NetRequest::Block(ref serialized_id) => {
                let id = decode_item_id::<Block>(serialized_id)?;
                let opt_item = self.read_block(&id).map_err(FatalStorageError::from)?;
                let fetch_response = FetchResponse::from_opt(id, opt_item);

                Ok(self.update_pool_and_send(
                    effect_builder,
                    incoming.sender,
                    serialized_id,
                    fetch_response,
                )?)
            }
            NetRequest::BlockHeader(ref serialized_id) => {
                let item_id = decode_item_id::<BlockHeader>(serialized_id)?;
                let opt_item = self
                    .read_block_header_by_hash(&item_id)
                    .map_err(FatalStorageError::from)?;
                let fetch_response = FetchResponse::from_opt(item_id, opt_item);

                Ok(self.update_pool_and_send(
                    effect_builder,
                    incoming.sender,
                    serialized_id,
                    fetch_response,
                )?)
            }
            NetRequest::FinalitySignature(ref serialized_id) => {
                let id = decode_item_id::<FinalitySignature>(serialized_id)?;
                let opt_item =
                    self.read_block_signatures(&id.block_hash)?
                        .and_then(|block_signatures| {
                            block_signatures.get_finality_signature(&id.public_key)
                        });

                if let Some(item) = opt_item.as_ref() {
                    if item.block_hash != id.block_hash || item.era_id != id.era_id {
                        return Err(GetRequestError::FinalitySignatureIdMismatch {
                            requested_id: id,
                            finality_signature: Box::new(item.clone()),
                        });
                    }
                }
                let fetch_response = FetchResponse::from_opt(id, opt_item);

                Ok(self.update_pool_and_send(
                    effect_builder,
                    incoming.sender,
                    serialized_id,
                    fetch_response,
                )?)
            }
            NetRequest::SyncLeap(ref serialized_id) => {
                let item_id = decode_item_id::<SyncLeap>(serialized_id)?;
                let fetch_response = self.get_sync_leap(item_id)?;

                Ok(self.update_pool_and_send(
                    effect_builder,
                    incoming.sender,
                    serialized_id,
                    fetch_response,
                )?)
            }
            NetRequest::ApprovalsHashes(ref serialized_id) => {
                let item_id = decode_item_id::<ApprovalsHashes>(serialized_id)?;
                let opt_item = self.read_approvals_hashes(&item_id)?;
                let fetch_response = FetchResponse::from_opt(item_id, opt_item);

                Ok(self.update_pool_and_send(
                    effect_builder,
                    incoming.sender,
                    serialized_id,
                    fetch_response,
                )?)
            }
            NetRequest::BlockExecutionResults(ref serialized_id) => {
                let item_id = decode_item_id::<BlockExecutionResultsOrChunk>(serialized_id)?;
                let opt_item = self.read_block_execution_results_or_chunk(&item_id)?;
                let fetch_response = FetchResponse::from_opt(item_id, opt_item);

                Ok(self.update_pool_and_send(
                    effect_builder,
                    incoming.sender,
                    serialized_id,
                    fetch_response,
                )?)
            }
        }
    }

    /// Handles a storage request.
    fn handle_storage_request<REv>(
        &mut self,
        req: StorageRequest,
    ) -> Result<Effects<Event>, FatalStorageError> {
        // Note: Database IO is handled in a blocking fashion on purpose throughout this function.
        // The rationale is that long IO operations are very rare and cache misses frequent, so on
        // average the actual execution time will be very low.
        Ok(match req {
            StorageRequest::PutBlock { block, responder } => {
                responder.respond(self.write_block(&block)?).ignore()
            }
            StorageRequest::PutApprovalsHashes {
                approvals_hashes,
                responder,
            } => {
                let env = Rc::clone(&self.env);
                let mut txn = env.begin_rw_txn()?;
                let result = self.write_approvals_hashes(&mut txn, &approvals_hashes)?;
                txn.commit()?;
                responder.respond(result).ignore()
            }
            StorageRequest::GetBlock {
                block_hash,
                responder,
            } => responder.respond(self.read_block(&block_hash)?).ignore(),
            StorageRequest::IsBlockStored {
                block_hash,
                responder,
            } => responder.respond(self.block_exists(&block_hash)?).ignore(),
            StorageRequest::GetApprovalsHashes {
                block_hash,
                responder,
            } => responder
                .respond(self.read_approvals_hashes(&block_hash)?)
                .ignore(),
            StorageRequest::GetHighestCompleteBlock { responder } => responder
                .respond(self.read_highest_complete_block()?)
                .ignore(),
            StorageRequest::GetHighestCompleteBlockHeader { responder } => {
                let mut txn = self.env.begin_ro_txn()?;
                responder
                    .respond(self.get_highest_complete_block_header(&mut txn)?)
                    .ignore()
            }
            StorageRequest::GetDeploysEraIds {
                deploy_hashes,
                responder,
            } => responder
                .respond(self.get_deploys_era_ids(deploy_hashes))
                .ignore(),
            StorageRequest::GetBlockHeader {
                block_hash,
                only_from_available_block_range,
                responder,
            } => {
                let mut txn = self.env.begin_ro_txn()?;
                responder
                    .respond(self.get_single_block_header_restricted(
                        &mut txn,
                        &block_hash,
                        only_from_available_block_range,
                    )?)
                    .ignore()
            }
            StorageRequest::GetBlockTransfers {
                block_hash,
                responder,
            } => {
                let maybe_transfers = self.get_transfers(&block_hash)?;
                responder.respond(maybe_transfers).ignore()
            }
            StorageRequest::PutDeploy { deploy, responder } => {
                responder.respond(self.put_deploy(&deploy)?).ignore()
            }
            StorageRequest::GetDeploys {
                deploy_hashes,
                responder,
            } => {
                let mut txn = self.env.begin_ro_txn()?;
                responder
                    .respond(
                        self.get_deploys_with_finalized_approvals(
                            &mut txn,
                            deploy_hashes.as_slice(),
                        )?,
                    )
                    .ignore()
            }
            StorageRequest::GetLegacyDeploy {
                deploy_hash,
                responder,
            } => {
                let mut txn = self.env.begin_ro_txn()?;
                let maybe_deploy = self
                    .get_deploy_with_finalized_approvals(&mut txn, &deploy_hash)?
                    .map(|deploy_with_finalized_approvals| {
                        LegacyDeploy::from(deploy_with_finalized_approvals.into_naive())
                    });
                responder.respond(maybe_deploy).ignore()
            }
            StorageRequest::GetDeploy {
                deploy_id,
                responder,
            } => {
                let mut txn = self.env.begin_ro_txn()?;
                let maybe_deploy = match self
                    .get_deploy_with_finalized_approvals(&mut txn, deploy_id.deploy_hash())?
                {
                    None => None,
                    Some(deploy_with_finalized_approvals) => {
                        let deploy = deploy_with_finalized_approvals.into_naive();
                        (deploy.fetch_id() == deploy_id).then_some(deploy)
                    }
                };
                responder.respond(maybe_deploy).ignore()
            }
            StorageRequest::IsDeployStored {
                deploy_id,
                responder,
            } => {
                let mut txn = self.env.begin_ro_txn()?;
                let has_deploy = txn.value_exists(self.deploy_db, deploy_id.deploy_hash())?;
                responder.respond(has_deploy).ignore()
            }
            StorageRequest::GetExecutionResults {
                block_hash,
                responder,
            } => responder
                .respond(self.read_execution_results(&block_hash)?)
                .ignore(),
            StorageRequest::GetBlockExecutionResultsOrChunk { id, responder } => responder
                .respond(self.read_block_execution_results_or_chunk(&id)?)
                .ignore(),
            StorageRequest::PutExecutionResults {
                block_hash,
                execution_results,
                responder,
            } => {
                let env = Rc::clone(&self.env);
                let mut txn = env.begin_rw_txn()?;
                self.write_execution_results(&mut txn, &block_hash, execution_results)?;
                txn.commit()?;
                responder.respond(()).ignore()
            }
            StorageRequest::GetDeployAndMetadata {
                deploy_hash,
                responder,
            } => {
                let mut txn = self.env.begin_ro_txn()?;

                let deploy = {
                    let opt_deploy =
                        self.get_deploy_with_finalized_approvals(&mut txn, &deploy_hash)?;

                    if let Some(deploy) = opt_deploy {
                        deploy
                    } else {
                        return Ok(responder.respond(None).ignore());
                    }
                };

                // Missing metadata is filled using a default.
                let metadata_ext: DeployMetadataExt =
                    if let Some(metadata) = self.get_deploy_metadata(&mut txn, &deploy_hash)? {
                        metadata.into()
                    } else if let Some(block_hash_and_height) =
                        self.get_block_hash_and_height_by_deploy_hash(deploy_hash)?
                    {
                        block_hash_and_height.into()
                    } else {
                        DeployMetadataExt::Empty
                    };

                responder.respond(Some((deploy, metadata_ext))).ignore()
            }
            StorageRequest::GetBlockAndMetadataByHash {
                block_hash,
                only_from_available_block_range,
                responder,
            } => {
                let mut txn = self.env.begin_ro_txn()?;

                let block: Block =
                    if let Some(block) = self.get_single_block(&mut txn, &block_hash)? {
                        block
                    } else {
                        return Ok(responder.respond(None).ignore());
                    };

                if !(self.should_return_block(block.height(), only_from_available_block_range)?) {
                    return Ok(responder.respond(None).ignore());
                }

                // Check that the hash of the block retrieved is correct.
                if block_hash != *block.hash() {
                    error!(
                        queried_block_hash = ?block_hash,
                        actual_block_hash = ?block.hash(),
                        "block not stored under hash"
                    );
                    debug_assert_eq!(&block_hash, block.hash());
                    return Ok(responder.respond(None).ignore());
                }
                let block_signatures = match self.get_block_signatures(&mut txn, &block_hash)? {
                    Some(signatures) => signatures,
                    None => BlockSignatures::new(block_hash, block.header().era_id()),
                };
                if block_signatures.verify().is_err() {
                    error!(?block, "invalid block signatures for block");
                    debug_assert!(block_signatures.verify().is_ok());
                    return Ok(responder.respond(None).ignore());
                }
                responder
                    .respond(Some(BlockWithMetadata {
                        block,
                        block_signatures,
                    }))
                    .ignore()
            }
            StorageRequest::GetFinalitySignature { id, responder } => {
                let mut txn = self.env.begin_ro_txn()?;
                let maybe_sig = self
                    .get_block_signatures(&mut txn, &id.block_hash)?
                    .and_then(|sigs| sigs.get_finality_signature(&id.public_key))
                    .filter(|sig| sig.era_id == id.era_id);
                responder.respond(maybe_sig).ignore()
            }
            StorageRequest::IsFinalitySignatureStored { id, responder } => {
                let mut txn = self.env.begin_ro_txn()?;
                let has_signature = self
                    .get_block_signatures(&mut txn, &id.block_hash)?
                    .map(|sigs| sigs.has_finality_signature(&id.public_key))
                    .unwrap_or(false);
                responder.respond(has_signature).ignore()
            }
            StorageRequest::GetBlockAndMetadataByHeight {
                block_height,
                only_from_available_block_range,
                responder,
            } => {
                if !(self.should_return_block(block_height, only_from_available_block_range)?) {
                    return Ok(responder.respond(None).ignore());
                }

                let mut txn = self.env.begin_ro_txn()?;

                let block: Block = {
                    if let Some(block) = self.get_block_by_height(&mut txn, block_height)? {
                        block
                    } else {
                        return Ok(responder.respond(None).ignore());
                    }
                };

                let hash = block.hash();
                let block_signatures = match self.get_block_signatures(&mut txn, hash)? {
                    Some(signatures) => signatures,
                    None => BlockSignatures::new(*hash, block.header().era_id()),
                };
                responder
                    .respond(Some(BlockWithMetadata {
                        block,
                        block_signatures,
                    }))
                    .ignore()
            }
            StorageRequest::GetHighestBlockWithMetadata {
                only_from_available_block_range,
                responder,
            } => {
                let mut txn = self.env.begin_ro_txn()?;
                let maybe_height = if only_from_available_block_range {
                    self.highest_complete_block_height()
                } else {
                    self.block_height_index.keys().last().copied()
                };
                let height = match maybe_height {
                    Some(height) => height,
                    None => return Ok(responder.respond(None).ignore()),
                };
                let highest_block = match self.get_block_by_height(&mut txn, height)? {
                    Some(block) => block,
                    None => return Ok(responder.respond(None).ignore()),
                };
                let hash = highest_block.hash();
                let block_signatures = match self.get_block_signatures(&mut txn, hash)? {
                    Some(signatures) => signatures,
                    None => BlockSignatures::new(*hash, highest_block.header().era_id()),
                };
                responder
                    .respond(Some(BlockWithMetadata {
                        block: highest_block,
                        block_signatures,
                    }))
                    .ignore()
            }
            StorageRequest::PutBlockSignatures {
                signatures,
                responder,
            } => {
                if signatures.proofs.is_empty() {
                    error!(
                        ?signatures,
                        "should not attempt to store empty collection of block signatures"
                    );
                    return Ok(responder.respond(false).ignore());
                }
                let mut txn = self.env.begin_rw_txn()?;
                let old_data: Option<BlockSignatures> =
                    txn.get_value(self.block_metadata_db, &signatures.block_hash)?;
                let new_data = match old_data {
                    None => signatures,
                    Some(mut data) => {
                        for (public_key, sig) in signatures.proofs {
                            data.insert_proof(public_key, sig);
                        }
                        data
                    }
                };
                let outcome = txn.put_value(
                    self.block_metadata_db,
                    &new_data.block_hash,
                    &new_data,
                    true,
                )?;
                txn.commit()?;
                responder.respond(outcome).ignore()
            }
            StorageRequest::PutFinalitySignature {
                signature,
                responder,
            } => responder
                .respond(self.put_finality_signature(signature)?)
                .ignore(),
            StorageRequest::GetBlockSignature {
                block_hash,
                public_key,
                responder,
            } => {
                let mut txn = self.env.begin_ro_txn()?;
                responder
                    .respond(self.get_block_signature(&mut txn, &block_hash, &public_key)?)
                    .ignore()
            }
            StorageRequest::GetBlockHeaderByHeight {
                block_height,
                only_from_available_block_range,
                responder,
            } => {
                let maybe_header = self
                    .read_block_header_by_height(block_height, only_from_available_block_range)?;
                responder.respond(maybe_header).ignore()
            }
            StorageRequest::PutBlockHeader {
                block_header,
                responder,
            } => {
                let block_header_hash = block_header.block_hash();
                match self.put_block_headers(vec![*block_header]) {
                    Ok(result) => responder.respond(result).ignore(),
                    Err(err) => {
                        error!(?err, ?block_header_hash, "error when storing block header");
                        return Err(err);
                    }
                }
            }
            StorageRequest::GetAvailableBlockRange { responder } => {
                responder.respond(self.get_available_block_range()).ignore()
            }
            StorageRequest::StoreFinalizedApprovals {
                ref deploy_hash,
                ref finalized_approvals,
                responder,
            } => responder
                .respond(self.store_finalized_approvals(deploy_hash, finalized_approvals)?)
                .ignore(),
            StorageRequest::PutExecutedBlock {
                block,
                approvals_hashes,
                execution_results,
                responder,
            } => responder
                .respond(self.put_executed_block(&block, &approvals_hashes, execution_results)?)
                .ignore(),
            StorageRequest::GetKeyBlockHeightForActivationPoint { responder } => {
                // If we haven't already cached the height, try to retrieve the key block header.
                if self.key_block_height_for_activation_point.is_none() {
                    let mut txn = self.env.begin_ro_txn()?;
                    let key_block_era = self.activation_era.predecessor().unwrap_or_default();
                    let key_block_header =
                        match self.get_switch_block_header_by_era_id(&mut txn, key_block_era)? {
                            Some(block_header) => block_header,
                            None => return Ok(responder.respond(None).ignore()),
                        };
                    self.key_block_height_for_activation_point = Some(key_block_header.height());
                }
                responder
                    .respond(self.key_block_height_for_activation_point)
                    .ignore()
            }
        })
    }

    fn put_finality_signature(
        &mut self,
        signature: Box<FinalitySignature>,
    ) -> Result<bool, FatalStorageError> {
        let mut txn = self.env.begin_rw_txn()?;
        let mut block_signatures = txn
            .get_value(self.block_metadata_db, &signature.block_hash)?
            .unwrap_or_else(|| BlockSignatures::new(signature.block_hash, signature.era_id));
        block_signatures.insert_proof(signature.public_key, signature.signature);
        let outcome = txn.put_value(
            self.block_metadata_db,
            &block_signatures.block_hash,
            &block_signatures,
            true,
        )?;
        txn.commit()?;
        Ok(outcome)
    }

    /// Handles a [`BlockCompletedAnnouncement`].
    fn handle_mark_block_completed_request(
        &mut self,
        MarkBlockCompletedRequest {
            block_height,
            responder,
        }: MarkBlockCompletedRequest,
    ) -> Result<Effects<Event>, FatalStorageError> {
        let is_new = self.mark_block_complete(block_height)?;
        Ok(responder.respond(is_new).ignore())
    }

    /// Marks the block at height `block_height` as complete by inserting it
    /// into the `completed_blocks` index and storing it to disk.
    fn mark_block_complete(&mut self, block_height: u64) -> Result<bool, FatalStorageError> {
        let is_new = self.completed_blocks.insert(block_height);
        if is_new {
            self.persist_completed_blocks()?;
            info!(
                "Storage: marked block {} complete: {}",
                block_height,
                self.get_available_block_range()
            );
            self.update_chain_height_metrics();
        } else {
            debug!(
                "Storage: tried to mark already-complete block {} complete",
                block_height
            );
        }
        Ok(is_new)
    }

    /// Persists the completed blocks disjoint sequences state to the database.
    fn persist_completed_blocks(&mut self) -> Result<(), FatalStorageError> {
        let serialized = self
            .completed_blocks
            .to_bytes()
            .map_err(FatalStorageError::UnexpectedSerializationFailure)?;
        self.write_state_store(Cow::Borrowed(COMPLETED_BLOCKS_STORAGE_KEY), &serialized)
    }

    /// Put a single deploy into storage.
    pub fn put_deploy(&self, deploy: &Deploy) -> Result<bool, FatalStorageError> {
        let mut txn = self.env.begin_rw_txn()?;
        let deploy_hash = deploy.hash();
        let outcome = txn.put_value(self.deploy_db, deploy_hash, deploy, false)?;
        if outcome {
            debug!(%deploy_hash, "Storage: new deploy stored");
        } else {
            debug!(%deploy_hash, "Storage: attempt to store existing deploy");
        }
        txn.commit()?;
        Ok(outcome)
    }

    fn put_executed_block(
        &mut self,
        block: &Block,
        approvals_hashes: &ApprovalsHashes,
        execution_results: HashMap<DeployHash, ExecutionResult>,
    ) -> Result<bool, FatalStorageError> {
        let env = Rc::clone(&self.env);
        let mut txn = env.begin_rw_txn()?;
        let wrote = self.write_validated_block(&mut txn, block)?;
        if !wrote {
            return Err(FatalStorageError::FailedToOverwriteBlock);
        }

        let _ = self.write_approvals_hashes(&mut txn, approvals_hashes)?;
        let _ = self.write_execution_results(&mut txn, block.hash(), execution_results)?;
        txn.commit()?;

        Ok(true)
    }

    /// Retrieves a block by hash.
    pub fn read_block(&self, block_hash: &BlockHash) -> Result<Option<Block>, FatalStorageError> {
        self.get_single_block(&mut self.env.begin_ro_txn()?, block_hash)
    }

    /// Returns `true` if the given block's header and body are stored.
    fn block_exists(&self, block_hash: &BlockHash) -> Result<bool, FatalStorageError> {
        let mut txn = self.env.begin_ro_txn()?;
        let block_header = match self.get_single_block_header(&mut txn, block_hash)? {
            Some(block_header) => block_header,
            None => {
                return Ok(false);
            }
        };
        Ok(txn.value_exists(self.block_body_db, block_header.body_hash())?)
    }

    /// Retrieves a approvals hashes by block hash.
    fn read_approvals_hashes(
        &self,
        block_hash: &BlockHash,
    ) -> Result<Option<ApprovalsHashes>, FatalStorageError> {
        let mut txn = self.env.begin_ro_txn()?;
        let maybe_approvals_hashes = txn.get_value(self.approvals_hashes_db, &block_hash)?;
        Ok(maybe_approvals_hashes)
    }

    /// Gets the highest block.
    pub fn read_highest_block(&self) -> Result<Option<Block>, FatalStorageError> {
        let mut txn = self.env.begin_ro_txn()?;
        self.get_highest_block(&mut txn)
    }

    /// Retrieves the highest block header from the storage, if one exists.
    pub fn read_highest_block_header(&self) -> Result<Option<BlockHeader>, FatalStorageError> {
        let highest_block_hash = match self.block_height_index.iter().last() {
            Some((_, highest_block_hash)) => highest_block_hash,
            None => return Ok(None),
        };
        self.read_block_header_by_hash(highest_block_hash)
    }

    /// Retrieves the height of the highest complete block (if any).
    pub(crate) fn highest_complete_block_height(&self) -> Option<u64> {
        self.completed_blocks
            .highest_sequence()
            .map(|sequence| sequence.high())
    }

    /// Retrieves the highest complete block from the storage, if one exists.
    pub(crate) fn read_highest_complete_block(&self) -> Result<Option<Block>, FatalStorageError> {
        let mut txn = self
            .env
            .begin_ro_txn()
            .expect("Could not start read only transaction for lmdb");
        let maybe_block = self.get_highest_complete_block(&mut txn)?;
        txn.commit().expect("Could not commit transaction");
        Ok(maybe_block)
    }

    /// Retrieves the contiguous segment of the block chain starting at the highest known switch
    /// block such that the blocks' timestamps cover a duration of at least the max TTL for deploys
    /// (a chainspec setting).
    ///
    /// If storage doesn't hold enough blocks to cover the specified duration, it will still return
    /// the highest contiguous segment starting at the highest switch block which it does hold.
    pub(crate) fn read_blocks_for_replay_protection(
        &self,
    ) -> Result<Vec<Block>, FatalStorageError> {
        let mut txn = self
            .env
            .begin_ro_txn()
            .expect("Could not start read only transaction for lmdb");
        let timestamp = match self.switch_block_era_id_index.keys().last() {
            Some(era_id) => self
                .get_switch_block_header_by_era_id(&mut txn, *era_id)?
                .map(|switch_block| {
                    switch_block
                        .timestamp()
                        .saturating_sub(self.max_ttl.value())
                })
                .unwrap_or_else(Timestamp::now),
            None => Timestamp::now(),
        };

        self.get_blocks_while(&mut txn, |block| block.timestamp() >= timestamp)
    }

    /// Make a finalized block from a executed block, respecting Deploy Approvals.
    pub(crate) fn make_executable_block(
        &self,
        block_hash: &BlockHash,
    ) -> Result<Option<FinalizedBlockAndDeploys>, FatalStorageError> {
        let BlockAndDeploys { block, deploys } =
            match self.read_block_and_finalized_deploys_by_hash(*block_hash)? {
                Some(block_and_finalized_deploys) => block_and_finalized_deploys,
                None => {
                    error!(
                        ?block_hash,
                        "Storage: unable to make_executable_block for  {}", block_hash
                    );
                    return Ok(None);
                }
            };
        if let Some(finalized_approvals) = self.read_approvals_hashes(block.hash())? {
            if deploys.len() != finalized_approvals.approvals_hashes().len() {
                error!(
                    ?block_hash,
                    "Storage: deploy hashes length mismatch {}", block_hash
                );
                return Err(FatalStorageError::ApprovalsHashesLengthMismatch {
                    block_hash: *block_hash,
                    expected: deploys.len(),
                    actual: finalized_approvals.approvals_hashes().len(),
                });
            }
            for (deploy, hash) in deploys.iter().zip(finalized_approvals.approvals_hashes()) {
                if deploy
                    .approvals_hash()
                    .map_err(FatalStorageError::UnexpectedDeserializationFailure)?
                    == *hash
                {
                    continue;
                }
                // This should be unreachable as the `BlockSynchronizer` should ensure we have the
                // correct approvals before it then calls this method.  By returning `Ok(None)` the
                // node would be stalled at this block, but should eventually sync leap due to lack
                // of progress.  It would then backfill this block without executing it.
                error!(
                    ?block_hash,
                    "Storage: deploy with incorrect approvals for  {}", block_hash
                );
                return Ok(None);
            }
        }
        let finalized_block: FinalizedBlock = block.into();
        info!(
            ?block_hash,
            "Storage: created finalized_block({}) {} with {} deploys",
            finalized_block.height(),
            block_hash,
            deploys.len()
        );
        Ok(Some((finalized_block, deploys)))
    }

    /// Writes a block to storage, updating indices as necessary.
    ///
    /// Returns `Ok(true)` if the block has been successfully written, `Ok(false)` if a part of it
    /// couldn't be written because it already existed, and `Err(_)` if there was an error.
    pub fn write_block(&mut self, block: &Block) -> Result<bool, FatalStorageError> {
        // Validate the block prior to inserting it into the database
        block.verify()?;
        let env = Rc::clone(&self.env);
        let mut txn = env.begin_rw_txn()?;
        let wrote = self.write_validated_block(&mut txn, block)?;
        if wrote {
            txn.commit()?;
        }
        Ok(wrote)
    }

    /// Writes a block to storage and marks it as complete, updating indices as necessary.
    ///
    /// Returns `Ok(true)` if the block has been successfully written, `Ok(false)` if a part of it
    /// couldn't be written because it already existed, and `Err(_)` if there was an error.
    /// This function guarantees that either both the block storing and the `completed_blocks` index
    /// update were successful or that the entire operation was reverted.
    pub fn write_complete_block(&mut self, block: &Block) -> Result<bool, FatalStorageError> {
        // Validate the block prior to inserting it into the database
        block.verify()?;
        let env = Rc::clone(&self.env);
        let mut txn = env.begin_rw_txn()?;
        let wrote = self.write_validated_block(&mut txn, block)?;
        if wrote {
            // Update the `completed_blocks` index only if the block was actually stored.
            let _ = self.mark_block_complete(block.height())?;
            txn.commit()?;
        }
        Ok(wrote)
    }

    fn write_execution_results(
        &mut self,
        txn: &mut RwTransaction,
        block_hash: &BlockHash,
        execution_results: HashMap<DeployHash, ExecutionResult>,
    ) -> Result<bool, FatalStorageError> {
        let mut transfers: Vec<Transfer> = vec![];
        for (deploy_hash, execution_result) in execution_results {
            transfers.extend(successful_transfers(&execution_result));

            let mut metadata = self
                .get_deploy_metadata(txn, &deploy_hash)?
                .unwrap_or_default();

            // If we have a previous execution result, we can continue if it is the same.
            match metadata.execution_results.entry(*block_hash) {
                hash_map::Entry::Occupied(entry) => {
                    if *entry.get() == execution_result {
                        continue;
                    }
                    *entry.into_mut() = execution_result;
                }
                hash_map::Entry::Vacant(vacant) => {
                    vacant.insert(execution_result);
                }
            }

            let was_written =
                txn.put_value(self.deploy_metadata_db, &deploy_hash, &metadata, true)?;
            if !was_written {
                error!(?block_hash, ?deploy_hash, "failed to write deploy metadata");
                debug_assert!(was_written);
            }
        }

        let was_written = txn.put_value(self.transfer_db, block_hash, &transfers, true)?;
        if !was_written {
            error!(?block_hash, "failed to write transfers");
            debug_assert!(was_written);
        }
        Ok(was_written)
    }

    /// Writes approvals hashes to storage.
    fn write_approvals_hashes(
        &mut self,
        txn: &mut RwTransaction,
        approvals_hashes: &ApprovalsHashes,
    ) -> Result<bool, FatalStorageError> {
        let overwrite = true;
        if !txn.put_value(
            self.approvals_hashes_db,
            approvals_hashes.block_hash(),
            approvals_hashes,
            overwrite,
        )? {
            error!("could not insert approvals' hashes: {}", approvals_hashes);
            return Ok(false);
        }
        Ok(true)
    }

    #[cfg(test)]
    pub fn write_finality_signatures(
        &mut self,
        signatures: &BlockSignatures,
    ) -> Result<(), FatalStorageError> {
        let mut txn = self.env.begin_rw_txn()?;
        let block_hash = signatures.block_hash;
        if txn
            .put_value(self.block_metadata_db, &block_hash, signatures, true)
            .is_err()
        {
            panic!("write_finality_signatures() failed");
        }
        txn.commit()?;
        Ok(())
    }

    /// Writes a block which has already been verified to storage, updating indices as necessary.
    ///
    /// Returns `Ok(true)` if the block has been successfully written, `Ok(false)` if a part of it
    /// couldn't be written because it already existed, and `Err(_)` if there was an error.
    fn write_validated_block(
        &mut self,
        txn: &mut RwTransaction,
        block: &Block,
    ) -> Result<bool, FatalStorageError> {
        {
            let block_body_hash = block.header().body_hash();
            let block_body = block.body();
            if !self.put_single_block_body(txn, block_body_hash, block_body)? {
                error!("could not insert body for: {}", block);
                return Ok(false);
            }
        }

        let overwrite = true;

        if !txn.put_value(
            self.block_header_db,
            block.hash(),
            block.header(),
            overwrite,
        )? {
            error!("could not insert block header for block: {}", block);
            return Ok(false);
        }

        {
            insert_to_block_header_indices(
                &mut self.block_height_index,
                &mut self.switch_block_era_id_index,
                block.header(),
            )?;
            insert_to_deploy_index(
                &mut self.deploy_hash_index,
                *block.hash(),
                block.body(),
                block.header().height(),
                block.header().era_id(),
            )?;
        }
        Ok(true)
    }

    /// Retrieves single switch block by era ID by looking it up in the index and returning it.
    fn get_switch_block_by_era_id<Tx: Transaction>(
        &self,
        txn: &mut Tx,
        era_id: EraId,
    ) -> Result<Option<Block>, FatalStorageError> {
        self.switch_block_era_id_index
            .get(&era_id)
            .and_then(|block_hash| self.get_single_block(txn, block_hash).transpose())
            .transpose()
    }

    /// Get the switch block for a specified era number in a read-only LMDB database transaction.
    ///
    /// # Panics
    ///
    /// Panics on any IO or db corruption error.
    pub(crate) fn read_switch_block_by_era_id(
        &self,
        era_id: EraId,
    ) -> Result<Option<Block>, FatalStorageError> {
        let mut txn = self
            .env
            .begin_ro_txn()
            .expect("Could not start read only transaction for lmdb");
        let switch_block = self
            .get_switch_block_by_era_id(&mut txn, era_id)
            .expect("LMDB panicked trying to get switch block");
        txn.commit().expect("Could not commit transaction");
        Ok(switch_block)
    }

    /// Returns `count` highest switch block headers, sorted from lowest (oldest) to highest.
    pub(crate) fn read_highest_switch_block_headers(
        &self,
        count: u64,
    ) -> Result<Vec<BlockHeader>, FatalStorageError> {
        let mut result = vec![];
        let mut txn = self.env.begin_ro_txn()?;
        let last_era = self
            .switch_block_era_id_index
            .keys()
            .last()
            .copied()
            .unwrap_or(EraId::new(0));
        for era_id in (0..=last_era.value())
            .into_iter()
            .rev()
            .take(count as usize)
            .map(EraId::new)
        {
            match self.get_switch_block_header_by_era_id(&mut txn, era_id)? {
                None => break,
                Some(header) => result.push(header),
            }
        }
        result.reverse();
        debug!(
            ?result,
            "Storage: read_highest_switch_block_headers count:({})", count
        );
        Ok(result)
    }

    /// Retrieves the highest block header from the storage, if one exists.
    pub fn read_highest_block_height(&self) -> Option<u64> {
        self.block_height_index.keys().last().copied()
    }

    /// Retrieves a single block header by height by looking it up in the index and returning it.
    pub fn read_block_header_by_height(
        &self,
        height: u64,
        only_from_available_block_range: bool,
    ) -> Result<Option<BlockHeader>, FatalStorageError> {
        let mut txn = self.env.begin_ro_txn()?;
        let res = self
            .block_height_index
            .get(&height)
            .and_then(|block_hash| {
                self.get_single_block_header(&mut txn, block_hash)
                    .transpose()
            })
            .transpose();
        if !(self.should_return_block(height, only_from_available_block_range)?) {
            return Ok(None);
        }
        res
    }

    /// Retrieves a single block header by hash.
    pub fn read_block_header(
        &self,
        block_hash: &BlockHash,
    ) -> Result<Option<BlockHeader>, FatalStorageError> {
        let mut txn = self.env.begin_ro_txn()?;
        self.get_single_block_header(&mut txn, block_hash)
    }

    /// Retrieves single block by height by looking it up in the index and returning it.
    pub fn read_block_by_height(&self, height: u64) -> Result<Option<Block>, FatalStorageError> {
        self.get_block_by_height(&mut self.env.begin_ro_txn()?, height)
    }

    /// Retrieves a block by height, together with all stored block signatures.
    ///
    /// Returns `None` if the block is not stored, or if no block signatures are stored for it.
    pub fn read_block_and_metadata_by_height(
        &self,
        height: u64,
    ) -> Result<Option<BlockWithMetadata>, FatalStorageError> {
        let mut txn = self
            .env
            .begin_ro_txn()
            .expect("could not create RO transaction");
        let block = if let Some(block) = self.get_block_by_height(&mut txn, height)? {
            block
        } else {
            return Ok(None);
        };
        let block_signatures =
            if let Some(block_signatures) = self.get_block_signatures(&mut txn, block.hash())? {
                block_signatures
            } else {
                debug!(height, "no block signatures stored for block");
                return Ok(None);
            };
        Ok(Some(BlockWithMetadata {
            block,
            block_signatures,
        }))
    }

    /// Retrieves single block and all of its deploys, with the finalized approvals.
    /// If any of the deploys can't be found, returns `Ok(None)`.
    fn read_block_and_finalized_deploys_by_hash(
        &self,
        block_hash: BlockHash,
    ) -> Result<Option<BlockAndDeploys>, FatalStorageError> {
        let mut txn = self.env.begin_ro_txn()?;
        let block = match self.get_single_block(&mut txn, &block_hash)? {
            Some(block) => block,
            None => {
                debug!(
                    ?block_hash,
                    "Storage: read_block_and_finalized_deploys_by_hash failed to get block for {}",
                    block_hash
                );
                return Ok(None);
            }
        };
        let deploy_hashes = block.deploy_and_transfer_hashes().copied().collect_vec();
        Ok(self
            .get_deploys_with_finalized_approvals(&mut txn, &deploy_hashes)?
            .into_iter()
            .map(|maybe_deploy| maybe_deploy.map(|deploy| deploy.into_naive()))
            .collect::<Option<Vec<Deploy>>>()
            .map(|deploys| BlockAndDeploys { block, deploys }))
    }

    /// Retrieves single block by height by looking it up in the index and returning it.
    fn get_block_by_height<Tx: Transaction>(
        &self,
        txn: &mut Tx,
        height: u64,
    ) -> Result<Option<Block>, FatalStorageError> {
        self.block_height_index
            .get(&height)
            .and_then(|block_hash| self.get_single_block(txn, block_hash).transpose())
            .transpose()
    }

    /// Retrieves single switch block header by era ID by looking it up in the index and returning
    /// it.
    fn get_switch_block_header_by_era_id<Tx: Transaction>(
        &self,
        txn: &mut Tx,
        era_id: EraId,
    ) -> Result<Option<BlockHeader>, FatalStorageError> {
        trace!(switch_block_era_id_index = ?self.switch_block_era_id_index);
        let ret = self
            .switch_block_era_id_index
            .get(&era_id)
            .and_then(|block_hash| self.get_single_block_header(txn, block_hash).transpose())
            .transpose();
        if let Ok(maybe) = &ret {
            debug!(
                "Storage: get_switch_block_header_by_era_id({:?}) has entry:{}",
                era_id,
                maybe.is_some()
            )
        }
        ret
    }

    /// Returns the era IDs of the blocks in which the given deploys were executed.  If none of the
    /// deploys have been executed yet, an empty set will be returned.
    fn get_deploys_era_ids(&self, deploy_hashes: HashSet<DeployHash>) -> HashSet<EraId> {
        deploy_hashes
            .iter()
            .filter_map(|deploy_hash| {
                self.deploy_hash_index
                    .get(deploy_hash)
                    .map(|block_hash_height_and_era| block_hash_height_and_era.era_id)
            })
            .collect()
    }

    /// Retrieves the block hash and height for a deploy hash by looking it up in the index
    /// and returning it.
    fn get_block_hash_and_height_by_deploy_hash(
        &self,
        deploy_hash: DeployHash,
    ) -> Result<Option<BlockHashAndHeight>, FatalStorageError> {
        Ok(self
            .deploy_hash_index
            .get(&deploy_hash)
            .map(BlockHashAndHeight::from))
    }

    /// Retrieves the highest block from storage, if one exists. May return an LMDB error.
    fn get_highest_block<Tx: Transaction>(
        &self,
        txn: &mut Tx,
    ) -> Result<Option<Block>, FatalStorageError> {
        self.block_height_index
            .keys()
            .last()
            .and_then(|&height| self.get_block_by_height(txn, height).transpose())
            .transpose()
    }

    /// Retrieves the highest complete block header from storage, if one exists. May return an
    /// LMDB error.
    fn get_highest_complete_block_header<Tx: Transaction>(
        &self,
        txn: &mut Tx,
    ) -> Result<Option<BlockHeader>, FatalStorageError> {
        let highest_complete_block_height = match self.completed_blocks.highest_sequence() {
            Some(sequence) => sequence.high(),
            None => {
                return Ok(None);
            }
        };
        let highest_complete_block_hash =
            match self.block_height_index.get(&highest_complete_block_height) {
                Some(hash) => hash,
                None => {
                    warn!("couldn't find the highest complete block in block height index");
                    return Ok(None);
                }
            };

        // The `completed_blocks` contains blocks with sufficient finality signatures,
        // so we don't need to check the sufficiency again.
        self.get_single_block_header(txn, highest_complete_block_hash)
    }

    /// Retrieves the highest block header with metadata from storage, if one exists. May return an
    /// LMDB error.
    fn get_header_with_metadata_of_highest_complete_block<Tx: Transaction>(
        &self,
        txn: &mut Tx,
    ) -> Result<Option<BlockHeaderWithMetadata>, FatalStorageError> {
        let highest_complete_block_height = match self.completed_blocks.highest_sequence() {
            Some(sequence) => sequence.high(),
            None => {
                return Ok(None);
            }
        };
        let highest_complete_block_hash =
            match self.block_height_index.get(&highest_complete_block_height) {
                Some(hash) => hash,
                None => {
                    warn!("couldn't find the highest complete block in block height index");
                    return Ok(None);
                }
            };

        // The `completed_blocks` contains blocks with sufficient finality signatures,
        // so we don't need to check the sufficiency again.
        self.get_single_block_header_with_metadata(txn, highest_complete_block_hash)
    }

    /// Retrieves the highest complete block from storage, if one exists. May return an LMDB error.
    fn get_highest_complete_block<Tx: Transaction>(
        &self,
        txn: &mut Tx,
    ) -> Result<Option<Block>, FatalStorageError> {
        let highest_complete_block_height = match self.highest_complete_block_height() {
            Some(height) => height,
            None => {
                return Ok(None);
            }
        };
        let highest_complete_block_hash =
            match self.block_height_index.get(&highest_complete_block_height) {
                Some(hash) => hash,
                None => {
                    warn!("couldn't find the highest complete block in block height index");
                    return Ok(None);
                }
            };

        // The `completed_blocks` contains blocks with sufficient finality signatures,
        // so we don't need to check the sufficiency again.
        self.get_single_block(txn, highest_complete_block_hash)
    }

    /// Returns a vector of blocks that satisfy the predicate, and one that doesn't (if one
    /// exists), starting from the latest one and following the ancestry chain.
    fn get_blocks_while<F, Tx: Transaction>(
        &self,
        txn: &mut Tx,
        predicate: F,
    ) -> Result<Vec<Block>, FatalStorageError>
    where
        F: Fn(&Block) -> bool,
    {
        let mut blocks = Vec::new();
        for sequence in self.completed_blocks.sequences().iter().rev() {
            let hi = sequence.high();
            let low = sequence.low();
            for idx in (low..=hi).rev() {
                match self.get_block_by_height(txn, idx) {
                    Ok(Some(block)) => {
                        let should_continue = predicate(&block);
                        blocks.push(block);
                        if false == should_continue {
                            return Ok(blocks);
                        }
                    }
                    Ok(None) => {
                        continue;
                    }
                    Err(err) => return Err(err),
                }
            }
        }
        Ok(blocks)
    }

    /// Retrieves a single block header in a given transaction from storage
    /// respecting the possible restriction on whether the block
    /// should be present in the available blocks index.
    fn get_single_block_header_restricted<Tx: Transaction>(
        &self,
        txn: &mut Tx,
        block_hash: &BlockHash,
        only_from_available_block_range: bool,
    ) -> Result<Option<BlockHeader>, FatalStorageError> {
        let block_header: BlockHeader = match txn.get_value(self.block_header_db, &block_hash)? {
            Some(block_header) => block_header,
            None => return Ok(None),
        };

        if !(self.should_return_block(block_header.height(), only_from_available_block_range)?) {
            return Ok(None);
        }

        block_header.set_block_hash(*block_hash);
        Ok(Some(block_header))
    }

    /// Returns headers of complete blocks of the trusted block's ancestors, back to the most
    /// recent switch block.
    fn get_trusted_ancestor_headers<Tx: Transaction>(
        &self,
        txn: &mut Tx,
        trusted_block_header: &BlockHeader,
    ) -> Result<Option<Vec<BlockHeader>>, FatalStorageError> {
        if trusted_block_header.is_genesis() {
            return Ok(Some(vec![]));
        }
        let available_block_range = self.get_available_block_range();
        let mut result = vec![];
        let mut current_trusted_block_header = trusted_block_header.clone();
        loop {
            let parent_hash = current_trusted_block_header.parent_hash();
            let parent_block_header: BlockHeader =
                match txn.get_value(self.block_header_db, &parent_hash)? {
                    Some(block_header) => block_header,
                    None => {
                        warn!(%parent_hash, "block header not found");
                        return Ok(None);
                    }
                };

            if !available_block_range.contains(parent_block_header.height()) {
                debug!(%parent_hash, "block header not complete");
                return Ok(None);
            }

            result.push(parent_block_header.clone());
            if parent_block_header.is_switch_block() || parent_block_header.is_genesis() {
                break;
            }
            current_trusted_block_header = parent_block_header;
        }
        Ok(Some(result))
    }

    /// Returns headers of all known switch blocks after the trusted block but before
    /// highest block, with signatures, plus the signed highest block.
    fn get_signed_block_headers<Tx: Transaction>(
        &self,
        txn: &mut Tx,
        trusted_block_header: &BlockHeader,
        highest_signed_block_header: &BlockHeaderWithMetadata,
    ) -> Result<Option<Vec<BlockHeaderWithMetadata>>, FatalStorageError> {
        if trusted_block_header.block_hash()
            == highest_signed_block_header.block_header.block_hash()
        {
            return Ok(Some(vec![]));
        }

        let start_era_id: u64 = trusted_block_header.next_block_era_id().into();
        let current_era_id: u64 = highest_signed_block_header.block_header.era_id().into();

        let mut result = vec![];

        for era_id in start_era_id..current_era_id {
            let hash = match self.switch_block_era_id_index.get(&EraId::from(era_id)) {
                Some(hash) => hash,
                None => return Ok(None),
            };

            match self.get_single_block_header_with_metadata(txn, hash)? {
                Some(block) => result.push(block),
                None => return Ok(None),
            }
        }
        result.push(highest_signed_block_header.clone());

        Ok(Some(result))
    }

    /// Retrieves a single block header in a given transaction from storage.
    fn get_single_block_header<Tx: Transaction>(
        &self,
        txn: &mut Tx,
        block_hash: &BlockHash,
    ) -> Result<Option<BlockHeader>, FatalStorageError> {
        let block_header: BlockHeader = match txn.get_value(self.block_header_db, &block_hash)? {
            Some(block_header) => block_header,
            None => return Ok(None),
        };
        block_header.set_block_hash(*block_hash);
        Ok(Some(block_header))
    }

    /// Retrieves a single block header in a given transaction from storage.
    fn get_single_block_header_with_metadata<Tx: Transaction>(
        &self,
        txn: &mut Tx,
        block_hash: &BlockHash,
    ) -> Result<Option<BlockHeaderWithMetadata>, FatalStorageError> {
        let block_header: BlockHeader = match txn.get_value(self.block_header_db, &block_hash)? {
            Some(block_header) => block_header,
            None => return Ok(None),
        };
        let block_header_hash = block_header.block_hash();

        let block_signatures = match self.get_block_signatures(txn, &block_header_hash)? {
            Some(signatures) => signatures,
            None => BlockSignatures::new(block_header_hash, block_header.era_id()),
        };

        Ok(Some(BlockHeaderWithMetadata {
            block_header,
            block_signatures,
        }))
    }

    /// Stores block headers in the db and, if successful, updates the in-memory indices.
    /// Returns an error on failure or a boolean indicating whether any of the block headers were
    /// previously known.
    fn put_block_headers(
        &mut self,
        block_headers: Vec<BlockHeader>,
    ) -> Result<bool, FatalStorageError> {
        let mut txn = self.env.begin_rw_txn()?;
        let mut result = false;

        for block_header in &block_headers {
            let block_header_hash = block_header.block_hash();
            match txn.put_value(
                self.block_header_db,
                &block_header_hash,
                block_header,
                false,
            ) {
                Ok(single_result) => {
                    result = result && single_result;
                }
                Err(err) => {
                    error!(?err, ?block_header_hash, "error when storing block header");
                    txn.abort();
                    return Err(err.into());
                }
            }
        }
        txn.commit()?;
        // Update the indices if and only if we wrote to storage correctly.
        for block_header in &block_headers {
            insert_to_block_header_indices(
                &mut self.block_height_index,
                &mut self.switch_block_era_id_index,
                block_header,
            )?;
        }
        Ok(result)
    }

    /// Writes a single block body in a separate transaction to storage.
    fn put_single_block_body(
        &self,
        txn: &mut RwTransaction,
        block_body_hash: &Digest,
        block_body: &BlockBody,
    ) -> Result<bool, LmdbExtError> {
        txn.put_value(self.block_body_db, block_body_hash, block_body, true)
            .map_err(Into::into)
    }

    /// Retrieves a block header by hash.
    fn read_block_header_by_hash(
        &self,
        block_hash: &BlockHash,
    ) -> Result<Option<BlockHeader>, FatalStorageError> {
        let mut txn = self.env.begin_ro_txn()?;
        let maybe_block_header = self.get_single_block_header(&mut txn, block_hash)?;
        drop(txn);
        Ok(maybe_block_header)
    }

    /// Retrieves a single block in a separate transaction from storage.
    fn get_single_block<Tx: Transaction>(
        &self,
        txn: &mut Tx,
        block_hash: &BlockHash,
    ) -> Result<Option<Block>, FatalStorageError> {
        let block_header: BlockHeader = match self.get_single_block_header(txn, block_hash)? {
            Some(block_header) => block_header,
            None => {
                debug!(
                    ?block_hash,
                    "get_single_block: missing block header for {}", block_hash
                );
                return Ok(None);
            }
        };
        let maybe_block_body =
            get_body_for_block_header(txn, block_header.body_hash(), self.block_body_db);
        let block_body = match maybe_block_body? {
            Some(block_body) => block_body,
            None => {
                debug!(
                    ?block_header,
                    "get_single_block: missing block body for {}",
                    block_header.block_hash()
                );
                return Ok(None);
            }
        };
        let block = Block::new_from_header_and_body(block_header, block_body)?;
        Ok(Some(block))
    }

    /// Retrieves a set of deploys from storage, along with their potential finalized approvals.
    fn get_deploys_with_finalized_approvals<Tx: Transaction>(
        &self,
        txn: &mut Tx,
        deploy_hashes: &[DeployHash],
    ) -> Result<SmallVec<[Option<DeployWithFinalizedApprovals>; 1]>, LmdbExtError> {
        deploy_hashes
            .iter()
            .map(|deploy_hash| self.get_deploy_with_finalized_approvals(txn, deploy_hash))
            .collect()
    }

    /// Retrieves a single deploy along with its finalized approvals from storage
    fn get_deploy_with_finalized_approvals<Tx: Transaction>(
        &self,
        txn: &mut Tx,
        deploy_hash: &DeployHash,
    ) -> Result<Option<DeployWithFinalizedApprovals>, LmdbExtError> {
        let maybe_original_deploy = txn.get_value(self.deploy_db, deploy_hash)?;
        if let Some(deploy) = maybe_original_deploy {
            let maybe_finalized_approvals =
                txn.get_value(self.finalized_approvals_db, deploy_hash)?;
            Ok(Some(DeployWithFinalizedApprovals::new(
                deploy,
                maybe_finalized_approvals,
            )))
        } else {
            Ok(None)
        }
    }

    /// Retrieves deploy metadata associated with deploy.
    ///
    /// If no deploy metadata is stored for the specific deploy, an empty metadata instance will be
    /// created, but not stored.
    fn get_deploy_metadata<Tx: Transaction>(
        &self,
        txn: &mut Tx,
        deploy_hash: &DeployHash,
    ) -> Result<Option<DeployMetadata>, FatalStorageError> {
        Ok(txn.get_value(self.deploy_metadata_db, deploy_hash)?)
    }

    /// Retrieves successful transfers associated with block.
    ///
    /// If there is no record of successful transfers for this block, then the list will be built
    /// from the execution results and stored to `transfer_db`.  The record could have been missing
    /// or incorrectly set to an empty collection due to previous synchronization and storage
    /// issues.  See https://github.com/casper-network/casper-node/issues/4255 and
    /// https://github.com/casper-network/casper-node/issues/4268 for further info.
    fn get_transfers(
        &self,
        block_hash: &BlockHash,
    ) -> Result<Option<Vec<Transfer>>, FatalStorageError> {
        let mut txn = self.env.begin_rw_txn()?;
        if let Some(transfers) = txn.get_value::<_, Vec<Transfer>>(self.transfer_db, block_hash)? {
            if !transfers.is_empty() {
                return Ok(Some(transfers));
            }
        }

        let block = match self.get_single_block(&mut txn, block_hash)? {
            Some(block) => block,
            None => return Ok(None),
        };

        let mut transfers: Vec<Transfer> = vec![];
        for deploy_hash in block.deploy_and_transfer_hashes() {
            let metadata = self
                .get_deploy_metadata(&mut txn, deploy_hash)?
                .unwrap_or_default();

            let successful_xfers = match metadata.execution_results.get(block_hash) {
                Some(exec_result) => successful_transfers(exec_result),
                None => {
                    error!(
                        execution_results = ?metadata.execution_results,
                        %block_hash,
                        "should have exec result"
                    );
                    vec![]
                }
            };
            transfers.extend(successful_xfers);
        }
        txn.put_value(self.transfer_db, block_hash, &transfers, true)?;
        txn.commit()?;
        Ok(Some(transfers))
    }

    /// Retrieves block signatures for a block with a given block hash.
    fn get_block_signatures<Tx: Transaction>(
        &self,
        txn: &mut Tx,
        block_hash: &BlockHash,
    ) -> Result<Option<BlockSignatures>, FatalStorageError> {
        Ok(txn.get_value(self.block_metadata_db, block_hash)?)
    }

    /// Retrieves a finality signature for a block with a given block hash.
    fn get_block_signature<Tx: Transaction>(
        &self,
        txn: &mut Tx,
        block_hash: &BlockHash,
        public_key: &PublicKey,
    ) -> Result<Option<FinalitySignature>, FatalStorageError> {
        let maybe_signatures: Option<BlockSignatures> =
            txn.get_value(self.block_metadata_db, block_hash)?;
        Ok(maybe_signatures.and_then(|signatures| signatures.get_finality_signature(public_key)))
    }

    /// Retrieves block signatures for a block with a given block hash.
    fn read_block_signatures(
        &self,
        block_hash: &BlockHash,
    ) -> Result<Option<BlockSignatures>, FatalStorageError> {
        let mut txn = self.env.begin_ro_txn()?;
        self.get_block_signatures(&mut txn, block_hash)
    }

    /// Directly returns a deploy from internal store.
    pub fn read_deploy_by_hash(
        &self,
        deploy_hash: &DeployHash,
    ) -> Result<Option<Deploy>, FatalStorageError> {
        let mut txn = self.env.begin_ro_txn()?;
        Ok(txn.get_value(self.deploy_db, &deploy_hash)?)
    }

    /// Stores a set of finalized approvals if they are different to the approvals in the original
    /// deploy and if they are different to existing finalized approvals if any.
    ///
    /// Returns `true` if the provided approvals were stored.
    fn store_finalized_approvals(
        &self,
        deploy_hash: &DeployHash,
        finalized_approvals: &FinalizedApprovals,
    ) -> Result<bool, FatalStorageError> {
        let mut txn = self.env.begin_rw_txn()?;
        let maybe_original_deploy: Option<Deploy> = txn.get_value(self.deploy_db, &deploy_hash)?;
        let original_deploy =
            maybe_original_deploy.ok_or(FatalStorageError::UnexpectedFinalizedApprovals {
                deploy_hash: *deploy_hash,
            })?;

        // Only store the finalized approvals if they are different from the original ones.
        let maybe_existing_finalized_approvals: Option<FinalizedApprovals> =
            txn.get_value(self.finalized_approvals_db, deploy_hash)?;

        let should_store = original_deploy.approvals() != finalized_approvals.inner()
            && maybe_existing_finalized_approvals.as_ref() != Some(finalized_approvals);

        if should_store {
            let _ = txn.put_value(
                self.finalized_approvals_db,
                deploy_hash,
                finalized_approvals,
                true,
            )?;
            txn.commit()?;
        }
        Ok(should_store)
    }

    /// Retrieves a deploy from the deploy store by deploy hash.
    fn get_legacy_deploy(
        &self,
        deploy_hash: DeployHash,
    ) -> Result<Option<LegacyDeploy>, LmdbExtError> {
        self.env
            .begin_ro_txn()
            .map_err(Into::into)
            .and_then(|mut txn| txn.get_value(self.deploy_db, &deploy_hash))
    }

    /// Retrieves a deploy from the deploy store by deploy ID.
    fn get_deploy(&self, deploy_id: DeployId) -> Result<Option<Deploy>, LmdbExtError> {
        let mut txn = self.env.begin_ro_txn()?;

        let deploy = match txn.get_value::<_, Deploy>(self.deploy_db, deploy_id.deploy_hash())? {
            None => return Ok(None),
            Some(deploy) if deploy.fetch_id() == deploy_id => return Ok(Some(deploy)),
            Some(deploy) => deploy,
        };

        match txn.get_value(self.finalized_approvals_db, deploy_id.deploy_hash())? {
            Some(approvals) => match ApprovalsHash::compute(&approvals) {
                Ok(approvals_hash) if approvals_hash == *deploy_id.approvals_hash() => {
                    Ok(Some(deploy.with_approvals(approvals)))
                }
                Ok(_approvals_hash) => Ok(None),
                Err(error) => {
                    error!(%error, "failed to calculate finalized approvals hash");
                    Err(LmdbExtError::Other(Box::new(BytesreprError(error))))
                }
            },
            None => Ok(None),
        }
    }

    pub(crate) fn get_sync_leap(
        &self,
        sync_leap_identifier: SyncLeapIdentifier,
    ) -> Result<FetchResponse<SyncLeap, SyncLeapIdentifier>, FatalStorageError> {
        let block_hash = sync_leap_identifier.block_hash();

        let mut txn = self.env.begin_ro_txn()?;

        let only_from_available_block_range = true;
        let trusted_block_header = match self.get_single_block_header_restricted(
            &mut txn,
            &block_hash,
            only_from_available_block_range,
        )? {
            Some(trusted_block_header) => trusted_block_header,
            None => return Ok(FetchResponse::NotFound(sync_leap_identifier)),
        };

        let trusted_ancestor_headers =
            match self.get_trusted_ancestor_headers(&mut txn, &trusted_block_header)? {
                Some(trusted_ancestor_headers) => trusted_ancestor_headers,
                None => return Ok(FetchResponse::NotFound(sync_leap_identifier)),
            };

        // highest block and signatures are not requested
        if sync_leap_identifier.trusted_ancestor_only() {
            return Ok(FetchResponse::Fetched(SyncLeap {
                trusted_ancestor_only: true,
                trusted_block_header,
                trusted_ancestor_headers,
                signed_block_headers: vec![],
            }));
        }

        let highest_complete_block_header =
            match self.get_header_with_metadata_of_highest_complete_block(&mut txn)? {
                Some(highest_complete_block_header) => highest_complete_block_header,
                None => return Ok(FetchResponse::NotFound(sync_leap_identifier)),
            };

        if highest_complete_block_header
            .block_header
            .era_id()
            .saturating_sub(trusted_block_header.era_id().into())
            > self.recent_era_count.into()
        {
            return Ok(FetchResponse::NotProvided(sync_leap_identifier));
        }

        if highest_complete_block_header.block_header.height() == 0 {
            return Ok(FetchResponse::Fetched(SyncLeap {
                trusted_ancestor_only: false,
                trusted_block_header,
                trusted_ancestor_headers: vec![],
                signed_block_headers: vec![],
            }));
        }

        // The `highest_complete_block_header` and `trusted_block_header` are both within the
        // highest complete block range, thus so are all the switch blocks between them.
        if let Some(signed_block_headers) = self.get_signed_block_headers(
            &mut txn,
            &trusted_block_header,
            &highest_complete_block_header,
        )? {
            return Ok(FetchResponse::Fetched(SyncLeap {
                trusted_ancestor_only: false,
                trusted_block_header,
                trusted_ancestor_headers,
                signed_block_headers,
            }));
        }

        Ok(FetchResponse::NotFound(sync_leap_identifier))
    }

    /// Creates a serialized representation of a `FetchResponse` and the resulting message.
    ///
    /// If the given item is `Some`, returns a serialization of `FetchResponse::Fetched`. If
    /// enabled, the given serialization is also added to the in-memory pool.
    ///
    /// If the given item is `None`, returns a non-pooled serialization of
    /// `FetchResponse::NotFound`.
    fn update_pool_and_send<REv, T>(
        &mut self,
        effect_builder: EffectBuilder<REv>,
        sender: NodeId,
        serialized_id: &[u8],
        fetch_response: FetchResponse<T, T::Id>,
    ) -> Result<Effects<Event>, FatalStorageError>
    where
        REv: From<NetworkRequest<Message>> + Send,
        T: FetchItem,
    {
        let serialized = fetch_response
            .to_serialized()
            .map_err(FatalStorageError::StoredItemSerializationFailure)?;
        let shared: Arc<[u8]> = serialized.into();

        if self.enable_mem_deduplication && fetch_response.was_found() {
            self.serialized_item_pool
                .put(serialized_id.into(), Arc::downgrade(&shared));
        }

        let message = Message::new_get_response_from_serialized(<T as FetchItem>::TAG, shared);
        Ok(effect_builder.send_message(sender, message).ignore())
    }

    /// Returns `true` if the storage should attempt to return a block. Depending on the
    /// `only_from_available_block_range` flag it should be unconditional or restricted by the
    /// available block range.
    fn should_return_block(
        &self,
        block_height: u64,
        only_from_available_block_range: bool,
    ) -> Result<bool, FatalStorageError> {
        if only_from_available_block_range {
            Ok(self.get_available_block_range().contains(block_height))
        } else {
            Ok(true)
        }
    }

    pub(crate) fn get_available_block_range(&self) -> AvailableBlockRange {
        match self.completed_blocks.highest_sequence() {
            Some(&seq) => seq.into(),
            None => AvailableBlockRange::RANGE_0_0,
        }
    }

    pub(crate) fn get_highest_orphaned_block_header(&self) -> HighestOrphanedBlockResult {
        match self.completed_blocks.highest_sequence() {
            None => HighestOrphanedBlockResult::MissingHighestSequence,
            Some(seq) => {
                let low = seq.low();
                match self.block_height_index.get(&low).cloned() {
                    None => HighestOrphanedBlockResult::MissingFromBlockHeightIndex(low),
                    Some(block_hash) => {
                        let mut txn = self
                            .env
                            .begin_ro_txn()
                            .expect("Could not start read only transaction for lmdb");
                        if let Ok(Some(block)) = self.get_single_block(&mut txn, &block_hash) {
                            HighestOrphanedBlockResult::Orphan(block.header().clone())
                        } else {
                            HighestOrphanedBlockResult::MissingHeader(block_hash)
                        }
                    }
                }
            }
        }
    }

    fn get_execution_results<Tx: Transaction>(
        &self,
        txn: &mut Tx,
        block_hash: &BlockHash,
    ) -> Result<Option<Vec<(DeployHash, ExecutionResult)>>, FatalStorageError> {
        // There's no mapping between block_hash -> execution results.
        // We store execution results under the deploy hash for the txn.
        // In order to pull it out, we have to:
        // 1. Find the block header for `block_hash`.
        // 2. Find the block body for `block_header.body_hash`.
        // 3. For every txns in the block's body, we load its deploy metadata.
        // 4. We extract txn's execution results from the `deploy_metadata` for the block
        // we're interested in.
        let block_header: BlockHeader = match self.get_single_block_header(txn, block_hash)? {
            Some(block_header) => block_header,
            None => return Ok(None),
        };
        let maybe_block_body =
            get_body_for_block_header(txn, block_header.body_hash(), self.block_body_db);
        let block_body = match maybe_block_body? {
            Some(block_body) => block_body,
            None => {
                debug!(
                    %block_hash,
                    "retrieved block header but block body is absent"
                );
                return Ok(None);
            }
        };

        let mut execution_results = vec![];
        for deploy_hash in block_body.deploy_and_transfer_hashes() {
            match self.get_deploy_metadata(txn, deploy_hash)? {
                None => {
                    debug!(
                        %block_hash,
                        %deploy_hash,
                        "retrieved block but deploy is absent"
                    );
                    return Ok(None);
                }
                Some(mut metadata) => {
                    match metadata.execution_results.remove(block_hash) {
                        Some(execution_result) => {
                            execution_results.push((*deploy_hash, execution_result));
                        }
                        None => {
                            // We have the block, we've got the deploy but its metadata doesn't
                            // include the reference to the block. This is an error b/c even though
                            // types seem to allow for a single deploy map to multiple blocks, it
                            // shouldn't happen in practice.
                            error!(
                                %block_hash,
                                %deploy_hash,
                                "missing execution results for a deploy in particular block"
                            );
                            return Ok(None);
                        }
                    }
                }
            }
        }
        Ok(Some(execution_results))
    }

    #[allow(clippy::type_complexity)]
    fn read_execution_results(
        &self,
        block_hash: &BlockHash,
    ) -> Result<Option<Vec<(DeployHash, DeployHeader, ExecutionResult)>>, FatalStorageError> {
        let mut txn = self.env.begin_rw_txn()?;
        let execution_results = match self.get_execution_results(&mut txn, block_hash)? {
            Some(execution_results) => execution_results,
            None => return Ok(None),
        };

        let mut ret = Vec::with_capacity(execution_results.len());
        for (deploy_hash, execution_result) in execution_results {
            match txn.get_value::<_, Deploy>(self.deploy_db, &deploy_hash)? {
                None => {
                    error!(
                        %block_hash,
                        %deploy_hash,
                        "missing deploy"
                    );
                    return Ok(None);
                }
                Some(deploy) => ret.push((deploy_hash, deploy.take_header(), execution_result)),
            };
        }
        Ok(Some(ret))
    }

    fn read_block_execution_results_or_chunk(
        &self,
        request: &BlockExecutionResultsOrChunkId,
    ) -> Result<Option<BlockExecutionResultsOrChunk>, FatalStorageError> {
        let mut txn = self.env.begin_rw_txn()?;
        let execution_results = match self.get_execution_results(&mut txn, request.block_hash())? {
            Some(execution_results) => execution_results
                .into_iter()
                .map(|(_deploy_hash, execution_result)| execution_result)
                .collect(),
            None => return Ok(None),
        };
        let value_or_chunk = match ValueOrChunk::new(execution_results, request.chunk_index()) {
            Ok(value_or_chunk) => value_or_chunk,
            Err(error) => {
                // Failure shouldn't be fatal as the node can continue operating but won't be able
                // to answer this particular query. We choose to return `None` instead, signaling
                // other nodes to not query this one for that data.
                error!(
                    ?request,
                    ?error,
                    "failed to construct `BlockExecutionResultsOrChunk`"
                );
                return Ok(None);
            }
        };
        Ok(Some(request.response(value_or_chunk)))
    }

    fn update_chain_height_metrics(&self) {
        if let Some(metrics) = self.metrics.as_ref() {
            if let Some(sequence) = self.completed_blocks.highest_sequence() {
                let highest_available_block: i64 = sequence.high().try_into().unwrap_or(i64::MIN);
                let lowest_available_block: i64 = sequence.low().try_into().unwrap_or(i64::MIN);
                metrics.chain_height.set(highest_available_block);
                metrics.highest_available_block.set(highest_available_block);
                metrics.lowest_available_block.set(lowest_available_block);
            }
        }
    }
}

/// Decodes an item's ID, typically from an incoming request.
fn decode_item_id<T>(raw: &[u8]) -> Result<T::Id, GetRequestError>
where
    T: FetchItem,
{
    bincode::deserialize(raw).map_err(GetRequestError::MalformedIncomingItemId)
}

/// Inserts the relevant entries to the two indices.
///
/// If a duplicate entry is encountered, neither index is updated and an error is returned.
fn insert_to_block_header_indices(
    block_height_index: &mut BTreeMap<u64, BlockHash>,
    switch_block_era_id_index: &mut BTreeMap<EraId, BlockHash>,
    block_header: &BlockHeader,
) -> Result<(), FatalStorageError> {
    let block_hash = block_header.block_hash();
    if let Some(first) = block_height_index.get(&block_header.height()) {
        if *first != block_hash {
            return Err(FatalStorageError::DuplicateBlockIndex {
                height: block_header.height(),
                first: *first,
                second: block_hash,
            });
        }
    }

    if block_header.is_switch_block() {
        match switch_block_era_id_index.entry(block_header.era_id()) {
            btree_map::Entry::Vacant(entry) => {
                let _ = entry.insert(block_hash);
            }
            btree_map::Entry::Occupied(entry) => {
                if *entry.get() != block_hash {
                    return Err(FatalStorageError::DuplicateEraIdIndex {
                        era_id: block_header.era_id(),
                        first: *entry.get(),
                        second: block_hash,
                    });
                }
            }
        }
    }

    let _ = block_height_index.insert(block_header.height(), block_hash);
    Ok(())
}

/// Inserts the relevant entries to the index.
///
/// If a duplicate entry is encountered, index is not updated and an error is returned.
fn insert_to_deploy_index(
    deploy_hash_index: &mut BTreeMap<DeployHash, BlockHashHeightAndEra>,
    block_hash: BlockHash,
    block_body: &BlockBody,
    block_height: u64,
    era_id: EraId,
) -> Result<(), FatalStorageError> {
    if let Some(hash) = block_body.deploy_and_transfer_hashes().find(|hash| {
        deploy_hash_index.get(hash).map_or(false, |existing_value| {
            existing_value.block_hash != block_hash
        })
    }) {
        return Err(FatalStorageError::DuplicateDeployIndex {
            deploy_hash: *hash,
            first: BlockHashAndHeight::from(&deploy_hash_index[hash]),
            second: BlockHashAndHeight::new(block_hash, block_height),
        });
    }

    for hash in block_body.deploy_and_transfer_hashes() {
        deploy_hash_index.insert(
            *hash,
            BlockHashHeightAndEra::new(block_hash, block_height, era_id),
        );
    }

    Ok(())
}

fn should_move_storage_files_to_network_subdir(
    root: &Path,
    file_names: &[&str],
) -> Result<bool, FatalStorageError> {
    let mut files_found = vec![];
    let mut files_not_found = vec![];

    file_names.iter().for_each(|file_name| {
        let file_path = root.join(file_name);

        match file_path.exists() {
            true => files_found.push(file_path),
            false => files_not_found.push(file_path),
        }
    });

    let should_move_files = files_found.len() == file_names.len();

    if !should_move_files && !files_found.is_empty() {
        error!(
            "found storage files: {:?}, missing storage files: {:?}",
            files_found, files_not_found
        );

        return Err(FatalStorageError::MissingStorageFiles {
            missing_files: files_not_found,
        });
    }

    Ok(should_move_files)
}

fn move_storage_files_to_network_subdir(
    root: &Path,
    subdir: &Path,
    file_names: &[&str],
) -> Result<(), FatalStorageError> {
    file_names
        .iter()
        .map(|file_name| {
            let source_path = root.join(file_name);
            let dest_path = subdir.join(file_name);
            fs::rename(&source_path, &dest_path).map_err(|original_error| {
                FatalStorageError::UnableToMoveFile {
                    source_path,
                    dest_path,
                    original_error,
                }
            })
        })
        .collect::<Result<Vec<_>, FatalStorageError>>()?;

    info!(
        "moved files: {:?} from: {:?} to: {:?}",
        file_names, root, subdir
    );
    Ok(())
}

/// On-disk storage configuration.
#[derive(Clone, DataSize, Debug, Deserialize, Serialize)]
#[serde(deny_unknown_fields)]
pub struct Config {
    /// The path to the folder where any files created or read by the storage component will exist.
    ///
    /// If the folder doesn't exist, it and any required parents will be created.
    pub path: PathBuf,
    /// The maximum size of the database to use for the block store.
    ///
    /// The size should be a multiple of the OS page size.
    pub max_block_store_size: usize,
    /// The maximum size of the database to use for the deploy store.
    ///
    /// The size should be a multiple of the OS page size.
    pub max_deploy_store_size: usize,
    /// The maximum size of the database to use for the deploy metadata store.
    ///
    /// The size should be a multiple of the OS page size.
    pub max_deploy_metadata_store_size: usize,
    /// The maximum size of the database to use for the component state store.
    ///
    /// The size should be a multiple of the OS page size.
    pub max_state_store_size: usize,
    /// Whether or not memory deduplication is enabled.
    pub enable_mem_deduplication: bool,
    /// How many loads before memory duplication checks for dead references.
    pub mem_pool_prune_interval: u16,
}

impl Default for Config {
    fn default() -> Self {
        Config {
            // No one should be instantiating a config with storage set to default.
            path: "/dev/null".into(),
            max_block_store_size: DEFAULT_MAX_BLOCK_STORE_SIZE,
            max_deploy_store_size: DEFAULT_MAX_DEPLOY_STORE_SIZE,
            max_deploy_metadata_store_size: DEFAULT_MAX_DEPLOY_METADATA_STORE_SIZE,
            max_state_store_size: DEFAULT_MAX_STATE_STORE_SIZE,
            enable_mem_deduplication: true,
            mem_pool_prune_interval: 4096,
        }
    }
}

impl Config {
    /// Returns a default `Config` suitable for tests, along with a `TempDir` which must be kept
    /// alive for the duration of the test since its destructor removes the dir from the filesystem.
    #[cfg(test)]
    pub(crate) fn default_for_tests() -> (Self, TempDir) {
        let tempdir = tempfile::tempdir().expect("should get tempdir");
        let path = tempdir.path().join("lmdb");

        let config = Config {
            path,
            ..Default::default()
        };
        (config, tempdir)
    }
}

// Testing code. The functions below allow direct inspection of the storage component and should
// only ever be used when writing tests.
#[cfg(test)]
impl Storage {
    /// Directly returns a deploy from internal store.
    ///
    /// # Panics
    ///
    /// Panics if an IO error occurs.
    pub(crate) fn get_deploy_by_hash(&self, deploy_hash: DeployHash) -> Option<Deploy> {
        let mut txn = self
            .env
            .begin_ro_txn()
            .expect("could not create RO transaction");
        txn.get_value(self.deploy_db, &deploy_hash)
            .expect("could not retrieve value from storage")
    }

    /// Directly returns a deploy metadata from internal store.
    ///
    /// # Panics
    ///
    /// Panics if an IO error occurs.
    pub(crate) fn get_deploy_metadata_by_hash(
        &self,
        deploy_hash: &DeployHash,
    ) -> Option<DeployMetadata> {
        let mut txn = self
            .env
            .begin_ro_txn()
            .expect("could not create RO transaction");
        self.get_deploy_metadata(&mut txn, deploy_hash)
            .expect("could not retrieve deploy metadata from storage")
    }

    /// Directly returns a deploy with finalized approvals from internal store.
    ///
    /// # Panics
    ///
    /// Panics if an IO error occurs.
    pub(crate) fn get_deploy_with_finalized_approvals_by_hash(
        &self,
        deploy_hash: &DeployHash,
    ) -> Option<DeployWithFinalizedApprovals> {
        let mut txn = self
            .env
            .begin_ro_txn()
            .expect("could not create RO transaction");
        self.get_deploy_with_finalized_approvals(&mut txn, deploy_hash)
            .expect("could not retrieve a deploy with finalized approvals from storage")
    }

    /// Reads all known deploy hashes from the internal store.
    ///
    /// # Panics
    ///
    /// Panics on any IO or db corruption error.
    pub(crate) fn get_all_deploy_hashes(&self) -> BTreeSet<DeployHash> {
        let txn = self
            .env
            .begin_ro_txn()
            .expect("could not create RO transaction");

        let mut cursor = txn
            .open_ro_cursor(self.deploy_db)
            .expect("could not create cursor");

        cursor
            .iter()
            .map(Result::unwrap)
            .map(|(raw_key, _)| {
                DeployHash::new(Digest::try_from(raw_key).expect("malformed deploy hash in DB"))
            })
            .collect()
    }

    /// Directly returns a deploy from internal store.
    ///
    /// # Panics
    ///
    /// Panics if an IO error occurs.
    pub(crate) fn get_finality_signatures_for_block(
        &self,
        block_hash: BlockHash,
    ) -> Option<BlockSignatures> {
        let mut txn = self
            .env
            .begin_ro_txn()
            .expect("could not create RO transaction");
        let res = txn
            .get_value(self.block_metadata_db, &block_hash)
            .expect("could not retrieve value from storage");
        txn.commit().expect("Could not commit transaction");
        res
    }
}

fn construct_block_body_to_block_header_reverse_lookup(
    txn: &impl Transaction,
    block_header_db: &Database,
) -> Result<BTreeMap<Digest, BlockHeader>, LmdbExtError> {
    let mut block_body_hash_to_header_map: BTreeMap<Digest, BlockHeader> = BTreeMap::new();
    for row in txn.open_ro_cursor(*block_header_db)?.iter() {
        let (_raw_key, raw_val) = row?;
        let block_header: BlockHeader = lmdb_ext::deserialize(raw_val)?;
        block_body_hash_to_header_map.insert(block_header.body_hash().to_owned(), block_header);
    }
    Ok(block_body_hash_to_header_map)
}

/// Purges stale entries from the block body database.
fn initialize_block_body_db(
    env: &Environment,
    block_header_db: &Database,
    block_body_db: &Database,
    deleted_block_body_hashes_raw: &HashSet<&[u8]>,
) -> Result<(), FatalStorageError> {
    info!("initializing block body database");
    let mut txn = env.begin_rw_txn()?;

    let block_body_hash_to_header_map =
        construct_block_body_to_block_header_reverse_lookup(&txn, block_header_db)?;

    let mut cursor = txn.open_rw_cursor(*block_body_db)?;

    for row in cursor.iter() {
        let (raw_key, _raw_val) = row?;
        let block_body_hash =
            Digest::try_from(raw_key).map_err(|err| LmdbExtError::DataCorrupted(Box::new(err)))?;
        if !block_body_hash_to_header_map.contains_key(&block_body_hash) {
            if !deleted_block_body_hashes_raw.contains(raw_key) {
                // This means that the block body isn't referenced by any header, but no header
                // referencing it was just deleted, either
                warn!(?raw_key, "orphaned block body detected");
            }
            info!(?raw_key, "deleting block body");
            cursor.del(WriteFlags::empty())?;
        }
    }

    drop(cursor);

    txn.commit()?;
    info!("block body database initialized");
    Ok(())
}

/// Retrieves the block body for the given block header.
fn get_body_for_block_header<Tx: Transaction>(
    txn: &mut Tx,
    block_body_hash: &Digest,
    block_body_db: Database,
) -> Result<Option<BlockBody>, LmdbExtError> {
    txn.get_value(block_body_db, block_body_hash)
}

/// Purges stale entries from the block metadata database.
fn initialize_block_metadata_db(
    env: &Environment,
    block_metadata_db: &Database,
    deleted_block_hashes: &HashSet<&[u8]>,
) -> Result<(), FatalStorageError> {
    let block_count_to_be_deleted = deleted_block_hashes.len();
    info!(
        block_count_to_be_deleted,
        "initializing block metadata database"
    );

    if !deleted_block_hashes.is_empty() {
        let mut txn = env.begin_rw_txn()?;
        let mut cursor = txn.open_rw_cursor(*block_metadata_db)?;

        for row in cursor.iter() {
            let (raw_key, _) = row?;
            if deleted_block_hashes.contains(raw_key) {
                cursor.del(WriteFlags::empty())?;
                let digest = Digest::try_from(raw_key);
                debug!(
                    "purged metadata for block {}",
                    digest.map_or("<unknown>".to_string(), |digest| digest.to_string())
                );
                continue;
            }
        }
        drop(cursor);
        txn.commit()?;
    }

    info!("block metadata database initialized");
    Ok(())
}

/// Purges stale entries from the deploy metadata database.
fn initialize_deploy_metadata_db(
    env: &Environment,
    deploy_metadata_db: &Database,
    deleted_deploy_hashes: &HashSet<DeployHash>,
) -> Result<(), LmdbExtError> {
    let deploy_count_to_be_deleted = deleted_deploy_hashes.len();
    info!(
        deploy_count_to_be_deleted,
        "initializing deploy metadata database"
    );

    if !deleted_deploy_hashes.is_empty() {
        let mut txn = env.begin_rw_txn()?;
        deleted_deploy_hashes.iter().for_each(|deleted_deploy_hash| {
        if txn.del(*deploy_metadata_db, deleted_deploy_hash, None).is_err() {
            debug!(%deleted_deploy_hash, "not purging from 'deploy_metadata_db' because not existing");
        }});
        txn.commit()?;
    }

    info!("deploy metadata database initialized");
    Ok(())
}

/// Returns all `Transform::WriteTransfer`s from the execution effects if this is an
/// `ExecutionResult::Success`, or an empty `Vec` if `ExecutionResult::Failure`.
pub fn successful_transfers(execution_result: &ExecutionResult) -> Vec<Transfer> {
    let effects = match execution_result {
        ExecutionResult::Success { effect, .. } => effect,
        ExecutionResult::Failure { .. } => return vec![],
    };

    effects
        .transforms
        .iter()
        .filter_map(|transform_entry| {
            if let Transform::WriteTransfer(transfer) = transform_entry.transform {
                Some(transfer)
            } else {
                None
            }
        })
        .collect()
}<|MERGE_RESOLUTION|>--- conflicted
+++ resolved
@@ -92,18 +92,11 @@
     types::{
         ApprovalsHash, ApprovalsHashes, AvailableBlockRange, Block, BlockAndDeploys, BlockBody,
         BlockExecutionResultsOrChunk, BlockExecutionResultsOrChunkId, BlockHash,
-<<<<<<< HEAD
-        BlockHashAndHeight, BlockHeader, BlockHeaderWithMetadata, BlockSignatures,
-        BlockWithMetadata, Deploy, DeployHash, DeployHeader, DeployId, DeployMetadata,
-        DeployMetadataExt, DeployWithFinalizedApprovals, FinalitySignature, FinalizedApprovals,
-        FinalizedBlock, LegacyDeploy, MaxTtl, NodeId, SyncLeap, SyncLeapIdentifier, ValueOrChunk,
-=======
         BlockHashAndHeight, BlockHashHeightAndEra, BlockHeader, BlockHeaderWithMetadata,
         BlockSignatures, BlockWithMetadata, Deploy, DeployHash, DeployHeader, DeployId,
         DeployMetadata, DeployMetadataExt, DeployWithFinalizedApprovals, FinalitySignature,
-        FinalizedApprovals, FinalizedBlock, LegacyDeploy, NodeId, SyncLeap, SyncLeapIdentifier,
-        ValueOrChunk,
->>>>>>> 53dd3386
+        FinalizedApprovals, FinalizedBlock, LegacyDeploy, MaxTtl, NodeId, SyncLeap,
+        SyncLeapIdentifier, ValueOrChunk,
     },
     utils::{display_error, WithDir},
     NodeRng,
