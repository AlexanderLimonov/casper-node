#![allow(clippy::boxed_local)] // We use boxed locals to pass on event data unchanged.

//! Consensus service is a component that will be communicating with the reactor.
//! It will receive events (like incoming message event or create new message event)
//! and propagate them to the underlying consensus protocol.
//! It tries to know as little as possible about the underlying consensus. The only thing
//! it assumes is the concept of era/epoch and that each era runs separate consensus instance.
//! Most importantly, it doesn't care about what messages it's forwarding.

pub(super) mod debug;
mod era;

use std::{
    cmp,
    collections::{BTreeMap, BTreeSet, HashMap},
    convert::TryInto,
    fmt::{self, Debug, Formatter},
    fs, io,
    path::{Path, PathBuf},
    sync::Arc,
    time::Duration,
};

use anyhow::Error;
use datasize::DataSize;
use futures::{Future, FutureExt};
use itertools::Itertools;
use prometheus::Registry;
use rand::Rng;
use serde::{de::DeserializeOwned, Deserialize, Serialize};
use tracing::{debug, error, info, trace, warn};

<<<<<<< HEAD
use casper_hashing::Digest;
use casper_types::{AsymmetricType, EraId, PublicKey, TimeDiff, Timestamp};
=======
use casper_types::{
    AsymmetricType, BlockHash, BlockHeader, Chainspec, ConsensusProtocolName, Deploy, DeployHash,
    Digest, DisplayIter, EraId, EraReport, PublicKey, SecretKey, TimeDiff, Timestamp,
};
>>>>>>> f96fd1db

use crate::{
    components::{
        consensus::{
            cl_context::{ClContext, Keypair},
            consensus_protocol::{
                ConsensusProtocol, FinalizedBlock as CpFinalizedBlock, ProposedBlock,
                ProtocolOutcome,
            },
            metrics::Metrics,
            validator_change::{ValidatorChange, ValidatorChanges},
            ActionId, ChainspecConsensusExt, Config, ConsensusMessage, ConsensusRequestMessage,
            Event, HighwayProtocol, NewBlockPayload, ReactorEventT, ResolveValidity, TimerId, Zug,
        },
        network::blocklist::BlocklistJustification,
    },
    effect::{
        announcements::FatalAnnouncement,
        requests::{BlockValidationRequest, ContractRuntimeRequest, StorageRequest},
        AutoClosingResponder, EffectBuilder, EffectExt, Effects, Responder,
    },
    fatal, protocol,
    types::{
<<<<<<< HEAD
        chainspec::ConsensusProtocolName, create_single_block_rewarded_signatures, BlockHash,
        BlockHeader, BlockWithMetadata, Chainspec, Deploy, DeployHash, DeployOrTransferHash,
        FinalizedApprovals, FinalizedBlock, MetaBlockState, NodeId, RewardedSignatures,
        ValidatorMatrix,
=======
        DeployOrTransferHash, FinalizedBlock, FinalizedDeployApprovals, MetaBlockState, NodeId,
>>>>>>> f96fd1db
    },
    NodeRng,
};

pub use self::era::Era;
use crate::components::consensus::error::CreateNewEraError;

use super::{traits::ConsensusNetworkMessage, BlockContext};

/// The delay in milliseconds before we shutdown after the number of faulty validators exceeded the
/// fault tolerance threshold.
const FTT_EXCEEDED_SHUTDOWN_DELAY_MILLIS: u64 = 60 * 1000;
/// A warning is printed if a timer is delayed by more than this.
const TIMER_DELAY_WARNING_MILLIS: u64 = 1000;

/// The number of eras across which evidence can be cited.
/// If this is 1, you can cite evidence from the previous era, but not the one before that.
/// To be able to detect that evidence, we also keep that number of active past eras in memory.
pub(super) const PAST_EVIDENCE_ERAS: u64 = 1;
/// The total number of past eras that are kept in memory in addition to the current one.
/// The more recent half of these is active: it contains units and can still accept further units.
/// The older half is in evidence-only state, and only used to validate cited evidence.
pub(super) const PAST_OPEN_ERAS: u64 = 2 * PAST_EVIDENCE_ERAS;

#[derive(DataSize)]
pub struct EraSupervisor {
    /// A map of consensus protocol instances.
    /// A value is a trait so that we can run different consensus protocols per era.
    ///
    /// This map contains three consecutive entries, with the last one being the current era N. Era
    /// N - 1 is also kept in memory so that we would still detect any equivocations there and use
    /// them in era N to get the equivocator banned. And era N - 2 one is in an "evidence-only"
    /// state: It doesn't accept any new Highway units anymore, but we keep the instance in memory
    /// so we can evaluate evidence that units in era N - 1 might cite.
    ///
    /// Since eras at or before the most recent activation point are never instantiated, shortly
    /// after that there can temporarily be fewer than three entries in the map.
    open_eras: BTreeMap<EraId, Era>,
    validator_matrix: ValidatorMatrix,
    chainspec: Arc<Chainspec>,
    config: Config,
    /// The height of the next block to be finalized.
    /// We keep that in order to be able to signal to the Block Proposer how many blocks have been
    /// finalized when we request a new block. This way the Block Proposer can know whether it's up
    /// to date, or whether it has to wait for more finalized blocks before responding.
    /// This value could be obtained from the consensus instance in a relevant era, but caching it
    /// here is the easiest way of achieving the desired effect.
    next_block_height: u64,
    /// The height of the next block to be executed. If this falls too far behind, we pause.
    next_executed_height: u64,
    #[data_size(skip)]
    metrics: Metrics,
    /// The path to the folder where unit files will be stored.
    unit_files_folder: PathBuf,
    last_progress: Timestamp,
}

impl Debug for EraSupervisor {
    fn fmt(&self, formatter: &mut Formatter) -> fmt::Result {
        let ae: Vec<_> = self.open_eras.keys().collect();
        write!(formatter, "EraSupervisor {{ open_eras: {:?}, .. }}", ae)
    }
}

impl EraSupervisor {
    /// Creates a new `EraSupervisor`, starting in the indicated current era.
    #[allow(clippy::too_many_arguments)]
    pub(crate) fn new(
        storage_dir: &Path,
        validator_matrix: ValidatorMatrix,
        config: Config,
        chainspec: Arc<Chainspec>,
        registry: &Registry,
    ) -> Result<Self, Error> {
        let unit_files_folder = storage_dir.join("unit_files");
        std::fs::create_dir_all(&unit_files_folder)?;
        info!(our_id = %validator_matrix.public_signing_key(), "EraSupervisor pubkey",);
        let metrics = Metrics::new(registry)?;

        let era_supervisor = Self {
            open_eras: Default::default(),
            validator_matrix,
            chainspec,
            config,
            next_block_height: 0,
            metrics,
            unit_files_folder,
            next_executed_height: 0,
            last_progress: Timestamp::now(),
        };

        Ok(era_supervisor)
    }

    /// Returns whether we are a validator in the current era.
    pub(crate) fn is_active_validator(&self) -> bool {
        if let Some(era_id) = self.current_era() {
            return self.open_eras[&era_id]
                .validators()
                .contains_key(self.validator_matrix.public_signing_key());
        }
        false
    }

    /// Returns the most recent era.
    pub(crate) fn current_era(&self) -> Option<EraId> {
        self.open_eras.keys().last().copied()
    }

    pub(crate) fn create_required_eras<REv: ReactorEventT>(
        &mut self,
        effect_builder: EffectBuilder<REv>,
        rng: &mut NodeRng,
        recent_switch_block_headers: &[BlockHeader],
    ) -> Option<Effects<Event>> {
        if !recent_switch_block_headers
            .iter()
            .tuple_windows()
            .all(|(b0, b1)| b0.next_block_era_id() == b1.era_id())
        {
            error!("switch block headers are not consecutive; this is a bug");
            return None;
        }

        let highest_switch_block_header = recent_switch_block_headers.last()?;

        let new_era_id = highest_switch_block_header.next_block_era_id();

        // We need to initialize current_era and (evidence-only) current_era - 1.
        // To initialize an era, all switch blocks between its booking block and its key block are
        // required. The booking block for era N is in N - auction_delay - 1, and the key block in
        // N - 1. So we need all switch blocks between:
        // (including) current_era - 1 - auction_delay - 1 and (excluding) current_era.
        // However, we never use any block from before the last activation point.
        //
        // Example: If auction_delay is 1, to initialize era N we need the switch blocks from era N
        // and N - 1. If current_era is 10, we will initialize eras 10 and 9. So we need the switch
        // blocks from eras 9, 8, and 7.
        let earliest_open_era = self.chainspec.earliest_relevant_era(new_era_id);
        let earliest_era = self
            .chainspec
            .earliest_switch_block_needed(earliest_open_era);
        debug_assert!(earliest_era <= new_era_id);

        let earliest_index = recent_switch_block_headers
            .iter()
            .position(|block_header| block_header.era_id() == earliest_era)?;
        let relevant_switch_block_headers = &recent_switch_block_headers[earliest_index..];

        // We initialize the era that `relevant_switch_block_headers` last block is the key
        // block for. We want to initialize the two latest eras, so we have to pass in the whole
        // slice for the current era, and omit one element for the other one. We never initialize
        // the activation era or an earlier era, however.
        //
        // In the example above, we would call create_new_era with the switch blocks from eras
        // 8 and 9 (to initialize 10) and then 7 and 8 (for era 9).
        // (We don't truncate the slice at the start since unneeded blocks are ignored.)
        let mut effects = Effects::new();
        let from = relevant_switch_block_headers
            .len()
            .saturating_sub(PAST_EVIDENCE_ERAS as usize)
            .max(1);
        let old_current_era = self.current_era();
        let now = Timestamp::now();
        for i in (from..=relevant_switch_block_headers.len()).rev() {
            effects.extend(self.create_new_era_effects(
                effect_builder,
                rng,
                &relevant_switch_block_headers[..i],
                now,
            ));
        }
        if self.current_era() != old_current_era {
            effects.extend(self.make_latest_era_current(effect_builder, rng, now));
        }
        effects.extend(self.activate_latest_era_if_needed(effect_builder, rng, now));
        Some(effects)
    }

    /// Returns a list of status changes of active validators.
    pub(super) fn get_validator_changes(
        &self,
    ) -> BTreeMap<PublicKey, Vec<(EraId, ValidatorChange)>> {
        let mut result: BTreeMap<PublicKey, Vec<(EraId, ValidatorChange)>> = BTreeMap::new();
        for ((_, era0), (era_id, era1)) in self.open_eras.iter().tuple_windows() {
            for (pub_key, change) in ValidatorChanges::new(era0, era1).0 {
                result.entry(pub_key).or_default().push((*era_id, change));
            }
        }
        result
    }

    fn era_seed(booking_block_hash: BlockHash, key_block_seed: Digest) -> u64 {
        let result = Digest::hash_pair(booking_block_hash, key_block_seed).value();
        u64::from_le_bytes(result[0..std::mem::size_of::<u64>()].try_into().unwrap())
    }

    /// Returns an iterator over era IDs of `num_eras` past eras, plus the provided one.
    ///
    /// Note: Excludes the activation point era and earlier eras. The activation point era itself
    /// contains only the single switch block we created after the upgrade. There is no consensus
    /// instance for it.
    pub(crate) fn iter_past(&self, era_id: EraId, num_eras: u64) -> impl Iterator<Item = EraId> {
        (self
            .chainspec
            .activation_era()
            .successor()
            .max(era_id.saturating_sub(num_eras))
            .value()..=era_id.value())
            .map(EraId::from)
    }

    /// Returns an iterator over era IDs of `num_eras` past eras, excluding the provided one.
    ///
    /// Note: Excludes the activation point era and earlier eras. The activation point era itself
    /// contains only the single switch block we created after the upgrade. There is no consensus
    /// instance for it.
    pub(crate) fn iter_past_other(
        &self,
        era_id: EraId,
        num_eras: u64,
    ) -> impl Iterator<Item = EraId> {
        (self
            .chainspec
            .activation_era()
            .successor()
            .max(era_id.saturating_sub(num_eras))
            .value()..era_id.value())
            .map(EraId::from)
    }

    /// Returns an iterator over era IDs of `num_eras` future eras, plus the provided one.
    fn iter_future(&self, era_id: EraId, num_eras: u64) -> impl Iterator<Item = EraId> {
        (era_id.value()..=era_id.value().saturating_add(num_eras)).map(EraId::from)
    }

    /// Pauses or unpauses consensus: Whenever the last executed block is too far behind the last
    /// finalized block, we suspend consensus.
    fn update_consensus_pause<REv: ReactorEventT>(
        &mut self,
        effect_builder: EffectBuilder<REv>,
        rng: &mut NodeRng,
        era_id: EraId,
    ) -> Effects<Event> {
        let paused = self
            .next_block_height
            .saturating_sub(self.next_executed_height)
            > self.config.max_execution_delay;
        self.delegate_to_era(effect_builder, rng, era_id, |consensus, _| {
            consensus.set_paused(paused, Timestamp::now())
        })
    }

    /// Initializes a new era. The switch blocks must contain the most recent `auction_delay + 1`
    /// ones, in order, but at most as far back as to the last activation point.
    pub(super) fn create_new_era_effects<REv: ReactorEventT>(
        &mut self,
        effect_builder: EffectBuilder<REv>,
        rng: &mut NodeRng,
        switch_blocks: &[BlockHeader],
        now: Timestamp,
    ) -> Effects<Event> {
        match self.create_new_era(switch_blocks, now) {
            Ok((era_id, outcomes)) => {
                self.handle_consensus_outcomes(effect_builder, rng, era_id, outcomes)
            }
            Err(err) => fatal!(
                effect_builder,
                "failed to create era; this is a bug: {:?}",
                err,
            )
            .ignore(),
        }
    }

    fn make_latest_era_current<REv: ReactorEventT>(
        &mut self,
        effect_builder: EffectBuilder<REv>,
        rng: &mut NodeRng,
        now: Timestamp,
    ) -> Effects<Event> {
        let era_id = match self.current_era() {
            Some(era_id) => era_id,
            None => {
                return Effects::new();
            }
        };
        self.metrics
            .consensus_current_era
            .set(era_id.value() as i64);
        let start_height = self.era(era_id).start_height;
        self.next_block_height = self.next_block_height.max(start_height);
        let outcomes = self.era_mut(era_id).consensus.handle_is_current(now);
        self.handle_consensus_outcomes(effect_builder, rng, era_id, outcomes)
    }

    fn activate_latest_era_if_needed<REv: ReactorEventT>(
        &mut self,
        effect_builder: EffectBuilder<REv>,
        rng: &mut NodeRng,
        now: Timestamp,
    ) -> Effects<Event> {
        let era_id = match self.current_era() {
            Some(era_id) => era_id,
            None => {
                return Effects::new();
            }
        };
        if self.era(era_id).consensus.is_active() {
            return Effects::new();
        }
        let our_id = self.public_signing_key.clone();
        let outcomes = if !self.era(era_id).validators().contains_key(&our_id) {
            info!(era = era_id.value(), %our_id, "not voting; not a validator");
            vec![]
        } else {
            info!(era = era_id.value(), %our_id, "start voting");
            let secret = Keypair::new(self.secret_signing_key.clone(), our_id.clone());
            let instance_id = self.era(era_id).consensus.instance_id();
            let unit_hash_file = self.unit_file(instance_id);
            self.era_mut(era_id).consensus.activate_validator(
                our_id,
                secret,
                now,
                Some(unit_hash_file),
            )
        };
        self.handle_consensus_outcomes(effect_builder, rng, era_id, outcomes)
    }

    /// Initializes a new era. The switch blocks must contain the most recent `auction_delay + 1`
    /// ones, in order, but at most as far back as to the last activation point.
    fn create_new_era(
        &mut self,
        switch_blocks: &[BlockHeader],
        now: Timestamp,
    ) -> Result<(EraId, Vec<ProtocolOutcome<ClContext>>), CreateNewEraError> {
        let key_block = switch_blocks
            .last()
            .ok_or(CreateNewEraError::AttemptedToCreateEraWithNoSwitchBlocks)?;
        let era_id = key_block.era_id().successor();

        let chainspec_hash = self.chainspec.hash();
        let key_block_hash = key_block.block_hash();
        let instance_id = instance_id(chainspec_hash, era_id, key_block_hash);

        if self.open_eras.contains_key(&era_id) {
            debug!(era = era_id.value(), "era already exists");
            return Ok((era_id, vec![]));
        }

        let era_end = key_block.era_end().ok_or_else(|| {
            CreateNewEraError::LastBlockHeaderNotASwitchBlock {
                era_id,
                last_block_header: Box::new(key_block.clone()),
            }
        })?;

        let earliest_era = self.chainspec.earliest_switch_block_needed(era_id);
        let switch_blocks_needed = era_id.value().saturating_sub(earliest_era.value()) as usize;
        let first_idx = switch_blocks
            .len()
            .checked_sub(switch_blocks_needed)
            .ok_or_else(|| CreateNewEraError::InsufficientSwitchBlocks {
                era_id,
                switch_blocks: switch_blocks.to_vec(),
            })?;
        for (i, switch_block) in switch_blocks[first_idx..].iter().enumerate() {
            if switch_block.era_id() != earliest_era.saturating_add(i as u64) {
                return Err(CreateNewEraError::WrongSwitchBlockEra {
                    era_id,
                    switch_blocks: switch_blocks.to_vec(),
                });
            }
        }

        let report = era_end.era_report();
        let validators = era_end.next_era_validator_weights();

        if let Some(current_era) = self.current_era() {
            if current_era > era_id.saturating_add(PAST_EVIDENCE_ERAS) {
                warn!(era = era_id.value(), "trying to create obsolete era");
                return Ok((era_id, vec![]));
            }
        }

        // Compute the seed for the PRNG from the booking block hash and the accumulated seed.
        let auction_delay = self.chainspec.core_config.auction_delay as usize;
        let booking_block_hash =
            if let Some(booking_block) = switch_blocks.iter().rev().nth(auction_delay) {
                booking_block.block_hash()
            } else {
                // If there's no booking block for the `era_id`
                // (b/c it would have been from before Genesis, upgrade or emergency restart),
                // use a "zero" block hash. This should not hurt the security of the leader
                // selection algorithm.
                BlockHash::default()
            };
        let seed = Self::era_seed(booking_block_hash, *key_block.accumulated_seed());

        // The beginning of the new era is marked by the key block.
        #[allow(clippy::integer_arithmetic)] // Block height should never reach u64::MAX.
        let start_height = key_block.height() + 1;
        let start_time = key_block.timestamp();

        // Validators that were inactive in the previous era will be excluded from leader selection
        // in the new era.
        let inactive = report.inactive_validators().iter().cloned().collect();

        // Validators that were only exposed as faulty after the booking block are still in the new
        // era's validator set but get banned.
        let blocks_after_booking_block = switch_blocks.iter().rev().take(auction_delay);
        let faulty = blocks_after_booking_block
            .filter_map(|switch_block| switch_block.era_end())
            .flat_map(|era_end| era_end.era_report().equivocators().iter().cloned())
            .collect();

        info!(
            ?validators,
            %start_time,
            %now,
            %start_height,
            %chainspec_hash,
            %key_block_hash,
            %instance_id,
            %seed,
            era = era_id.value(),
            "starting era",
        );

        let maybe_prev_era = era_id
            .checked_sub(1)
            .and_then(|last_era_id| self.open_eras.get(&last_era_id));
        let validators_with_evidence: Vec<PublicKey> = maybe_prev_era
            .into_iter()
            .flat_map(|prev_era| prev_era.consensus.validators_with_evidence())
            .cloned()
            .collect();

        // Create and insert the new era instance.
        let (consensus, outcomes) = match self.chainspec.core_config.consensus_protocol {
            ConsensusProtocolName::Highway => HighwayProtocol::new_boxed(
                instance_id,
                validators.clone(),
                &faulty,
                &inactive,
                self.chainspec.as_ref(),
                &self.config,
                maybe_prev_era.map(|era| &*era.consensus),
                start_time,
                seed,
                now,
            ),
            ConsensusProtocolName::Zug => Zug::new_boxed(
                instance_id,
                validators.clone(),
                &faulty,
                &inactive,
                self.chainspec.as_ref(),
                &self.config,
                maybe_prev_era.map(|era| &*era.consensus),
                start_time,
                seed,
                now,
                self.unit_file(&instance_id),
            ),
        };

        let era = Era::new(
            consensus,
            start_time,
            start_height,
            faulty,
            inactive,
            validators.clone(),
        );
        let _ = self.open_eras.insert(era_id, era);

        // Activate the era if this node was already running when the era began, it is still
        // ongoing based on its minimum duration, and we are one of the validators.
<<<<<<< HEAD
        let our_id = self.validator_matrix.public_signing_key().clone();
=======
>>>>>>> f96fd1db
        if self
            .current_era()
            .map_or(false, |current_era| current_era > era_id)
        {
            trace!(
                era = era_id.value(),
                current_era = ?self.current_era(),
                "not voting; initializing past era"
            );
            // We're creating an era that's not the current era - which means we're currently
            // initializing consensus and we want to set all the older eras to be evidence only.
            if let Some(era) = self.open_eras.get_mut(&era_id) {
                era.consensus.set_evidence_only();
            }
<<<<<<< HEAD
        } else {
            self.metrics
                .consensus_current_era
                .set(era_id.value() as i64);
            self.next_block_height = self.next_block_height.max(start_height);
            outcomes.extend(self.era_mut(era_id).consensus.handle_is_current(now));
            if !self.era(era_id).validators().contains_key(&our_id) {
                info!(era = era_id.value(), %our_id, "not voting; not a validator");
            } else {
                info!(era = era_id.value(), %our_id, "start voting");
                let secret = Keypair::new(
                    self.validator_matrix.secret_signing_key().clone(),
                    our_id.clone(),
                );
                let unit_hash_file = self.unit_file(&instance_id);
                outcomes.extend(self.era_mut(era_id).consensus.activate_validator(
                    our_id,
                    secret,
                    now,
                    Some(unit_hash_file),
                ))
            };
=======
>>>>>>> f96fd1db
        }

        // Mark validators as faulty for which we have evidence in the previous era.
        for pub_key in validators_with_evidence {
            let proposed_blocks = self
                .era_mut(era_id)
                .resolve_evidence_and_mark_faulty(&pub_key);
            if !proposed_blocks.is_empty() {
                error!(
                    ?proposed_blocks,
                    era = era_id.value(),
                    "unexpected block in new era"
                );
            }
        }

        // Clear the obsolete data from the era before the previous one. We only retain the
        // information necessary to validate evidence that units in the two most recent eras may
        // refer to for cross-era fault tracking.
        if let Some(current_era) = self.current_era() {
            let mut removed_instance_ids = vec![];
            let earliest_open_era = current_era.saturating_sub(PAST_OPEN_ERAS);
            let earliest_active_era = current_era.saturating_sub(PAST_EVIDENCE_ERAS);
            self.open_eras.retain(|era_id, era| {
                if earliest_open_era > *era_id {
                    trace!(era = era_id.value(), "removing obsolete era");
                    removed_instance_ids.push(*era.consensus.instance_id());
                    false
                } else if earliest_active_era > *era_id {
                    trace!(era = era_id.value(), "setting old era to evidence only");
                    era.consensus.set_evidence_only();
                    true
                } else {
                    true
                }
            });
            for instance_id in removed_instance_ids {
                if let Err(err) = fs::remove_file(self.unit_file(&instance_id)) {
                    match err.kind() {
                        io::ErrorKind::NotFound => {}
                        err => warn!(?err, "could not delete unit hash file"),
                    }
                }
            }
        }

        Ok((era_id, outcomes))
    }

    /// Returns the path to the era's unit file.
    fn unit_file(&self, instance_id: &Digest) -> PathBuf {
        self.unit_files_folder.join(format!(
            "unit_{:?}_{}.dat",
            instance_id,
            self.validator_matrix.public_signing_key().to_hex()
        ))
    }

    /// Applies `f` to the consensus protocol of the specified era.
    fn delegate_to_era<REv: ReactorEventT, F>(
        &mut self,
        effect_builder: EffectBuilder<REv>,
        rng: &mut NodeRng,
        era_id: EraId,
        f: F,
    ) -> Effects<Event>
    where
        F: FnOnce(
            &mut dyn ConsensusProtocol<ClContext>,
            &mut NodeRng,
        ) -> Vec<ProtocolOutcome<ClContext>>,
    {
        match self.open_eras.get_mut(&era_id) {
            None => {
                self.log_missing_era(era_id);
                Effects::new()
            }
            Some(era) => {
                let outcomes = f(&mut *era.consensus, rng);
                self.handle_consensus_outcomes(effect_builder, rng, era_id, outcomes)
            }
        }
    }

    fn log_missing_era(&self, era_id: EraId) {
        let era = era_id.value();
        if let Some(current_era_id) = self.current_era() {
            match era_id.cmp(&current_era_id) {
                cmp::Ordering::Greater => info!(era, "received message for future era"),
                cmp::Ordering::Equal => error!(era, "missing current era"),
                cmp::Ordering::Less => info!(era, "received message for obsolete era"),
            }
        } else {
            info!(era, "received message, but no era initialized");
        }
    }

    pub(super) fn handle_timer<REv: ReactorEventT>(
        &mut self,
        effect_builder: EffectBuilder<REv>,
        rng: &mut NodeRng,
        era_id: EraId,
        timestamp: Timestamp,
        timer_id: TimerId,
    ) -> Effects<Event> {
        let now = Timestamp::now();
        let delay = now.saturating_diff(timestamp).millis();
        if delay > TIMER_DELAY_WARNING_MILLIS {
            warn!(
                era = era_id.value(), timer_id = timer_id.0, %delay,
                "timer called with long delay"
            );
        }
        self.delegate_to_era(effect_builder, rng, era_id, move |consensus, rng| {
            consensus.handle_timer(timestamp, now, timer_id, rng)
        })
    }

    pub(super) fn handle_action<REv: ReactorEventT>(
        &mut self,
        effect_builder: EffectBuilder<REv>,
        rng: &mut NodeRng,
        era_id: EraId,
        action_id: ActionId,
    ) -> Effects<Event> {
        self.delegate_to_era(effect_builder, rng, era_id, move |consensus, _| {
            consensus.handle_action(action_id, Timestamp::now())
        })
    }

    pub(super) fn handle_message<REv: ReactorEventT>(
        &mut self,
        effect_builder: EffectBuilder<REv>,
        rng: &mut NodeRng,
        sender: NodeId,
        msg: ConsensusMessage,
    ) -> Effects<Event> {
        match msg {
            ConsensusMessage::Protocol { era_id, payload } => {
                trace!(era = era_id.value(), "received a consensus message");

                self.delegate_to_era(effect_builder, rng, era_id, move |consensus, rng| {
                    consensus.handle_message(rng, sender, payload, Timestamp::now())
                })
            }
            ConsensusMessage::EvidenceRequest { era_id, pub_key } => match self.current_era() {
                None => Effects::new(),
                Some(current_era) => {
                    if era_id.saturating_add(PAST_EVIDENCE_ERAS) < current_era
                        || !self.open_eras.contains_key(&era_id)
                    {
                        trace!(era = era_id.value(), "not handling message; era too old");
                        return Effects::new();
                    }
                    self.iter_past(era_id, PAST_EVIDENCE_ERAS)
                        .flat_map(|e_id| {
                            self.delegate_to_era(effect_builder, rng, e_id, |consensus, _| {
                                consensus.send_evidence(sender, &pub_key)
                            })
                        })
                        .collect()
                }
            },
        }
    }

    pub(super) fn handle_demand<REv: ReactorEventT>(
        &mut self,
        effect_builder: EffectBuilder<REv>,
        rng: &mut NodeRng,
        sender: NodeId,
        request: Box<ConsensusRequestMessage>,
        auto_closing_responder: AutoClosingResponder<protocol::Message>,
    ) -> Effects<Event> {
        let ConsensusRequestMessage { era_id, payload } = *request;

        trace!(era = era_id.value(), "received a consensus request");
        match self.open_eras.get_mut(&era_id) {
            None => {
                self.log_missing_era(era_id);
                auto_closing_responder.respond_none().ignore()
            }
            Some(era) => {
                let (outcomes, response) =
                    era.consensus
                        .handle_request_message(rng, sender, payload, Timestamp::now());
                let mut effects =
                    self.handle_consensus_outcomes(effect_builder, rng, era_id, outcomes);
                if let Some(payload) = response {
                    effects.extend(
                        auto_closing_responder
                            .respond(ConsensusMessage::Protocol { era_id, payload }.into())
                            .ignore(),
                    );
                } else {
                    effects.extend(auto_closing_responder.respond_none().ignore());
                }
                effects
            }
        }
    }

    pub(super) fn handle_new_block_payload<REv: ReactorEventT>(
        &mut self,
        effect_builder: EffectBuilder<REv>,
        rng: &mut NodeRng,
        new_block_payload: NewBlockPayload,
    ) -> Effects<Event> {
        let NewBlockPayload {
            era_id,
            block_payload,
            block_context,
        } = new_block_payload;
        match self.current_era() {
            None => {
                warn!("new block payload but no initialized era");
                Effects::new()
            }
            Some(current_era) => {
                if era_id.saturating_add(PAST_EVIDENCE_ERAS) < current_era
                    || !self.open_eras.contains_key(&era_id)
                {
                    warn!(era = era_id.value(), "new block payload in outdated era");
                    return Effects::new();
                }
                let proposed_block = ProposedBlock::new(block_payload, block_context);
                self.delegate_to_era(effect_builder, rng, era_id, move |consensus, _| {
                    consensus.propose(proposed_block, Timestamp::now())
                })
            }
        }
    }

    pub(super) fn handle_block_added<REv: ReactorEventT>(
        &mut self,
        effect_builder: EffectBuilder<REv>,
        rng: &mut NodeRng,
        block_header: BlockHeader,
    ) -> Effects<Event> {
        self.next_executed_height = self
            .next_executed_height
            .max(block_header.height().saturating_add(1));
        let era_id = block_header.era_id();
        let mut effects = self.update_consensus_pause(effect_builder, rng, era_id);

        if self
            .current_era()
            .map_or(true, |current_era| era_id < current_era)
        {
            trace!(era = era_id.value(), "executed block in old era");
            return effects;
        }
        if block_header.next_era_validator_weights().is_some() {
            if let Some(era) = self.open_eras.get_mut(&era_id) {
                // This was the era's last block. Schedule deactivating this era.
                let delay = Timestamp::now()
                    .saturating_diff(block_header.timestamp())
                    .into();
                let faulty_num = era.consensus.validators_with_evidence().len();
                let deactivate_era = move |_| Event::DeactivateEra {
                    era_id,
                    faulty_num,
                    delay,
                };
                effects.extend(effect_builder.set_timeout(delay).event(deactivate_era));
            }
        }
        effects
    }

    pub(super) fn handle_deactivate_era<REv: ReactorEventT>(
        &mut self,
        effect_builder: EffectBuilder<REv>,
        era_id: EraId,
        old_faulty_num: usize,
        delay: Duration,
    ) -> Effects<Event> {
        let era = if let Some(era) = self.open_eras.get_mut(&era_id) {
            era
        } else {
            warn!(era = era_id.value(), "trying to deactivate obsolete era");
            return Effects::new();
        };
        let faulty_num = era.consensus.validators_with_evidence().len();
        if faulty_num == old_faulty_num {
            info!(era = era_id.value(), "stop voting in era");
            era.consensus.deactivate_validator();
            Effects::new()
        } else {
            let deactivate_era = move |_| Event::DeactivateEra {
                era_id,
                faulty_num,
                delay,
            };
            effect_builder.set_timeout(delay).event(deactivate_era)
        }
    }

    /// Will deactivate voting for the current era.
    /// Does nothing if the current era doesn't exist or is inactive already.
    pub(crate) fn deactivate_current_era(&mut self) -> Result<EraId, String> {
        let which_era = self
            .current_era()
            .ok_or_else(|| "attempt to deactivate an era with no eras instantiated!".to_string())?;
        let era = self.era_mut(which_era);
        if false == era.consensus.is_active() {
            debug!(era_id=%which_era, "attempt to deactivate inactive era");
            return Ok(which_era);
        }
        era.consensus.deactivate_validator();
        Ok(which_era)
    }

    pub(super) fn resolve_validity<REv: ReactorEventT>(
        &mut self,
        effect_builder: EffectBuilder<REv>,
        rng: &mut NodeRng,
        resolve_validity: ResolveValidity,
    ) -> Effects<Event> {
        let ResolveValidity {
            era_id,
            sender,
            proposed_block,
            valid,
        } = resolve_validity;
        self.metrics.proposed_block();
        let mut effects = Effects::new();
        if !valid {
            effects.extend({
                effect_builder
                    .announce_block_peer_with_justification(
                        sender,
                        BlocklistJustification::SentInvalidConsensusValue { era: era_id },
                    )
                    .ignore()
            });
        }
        if self
            .open_eras
            .get_mut(&era_id)
            .map_or(false, |era| era.resolve_validity(&proposed_block, valid))
        {
            effects.extend(
                self.delegate_to_era(effect_builder, rng, era_id, |consensus, _| {
                    consensus.resolve_validity(proposed_block.clone(), valid, Timestamp::now())
                }),
            );
        }
        effects
    }

    pub(crate) fn last_progress(&self) -> Timestamp {
        self.last_progress
    }

    fn handle_consensus_outcomes<REv: ReactorEventT, T>(
        &mut self,
        effect_builder: EffectBuilder<REv>,
        rng: &mut NodeRng,
        era_id: EraId,
        outcomes: T,
    ) -> Effects<Event>
    where
        T: IntoIterator<Item = ProtocolOutcome<ClContext>>,
    {
        outcomes
            .into_iter()
            .flat_map(|result| self.handle_consensus_outcome(effect_builder, rng, era_id, result))
            .collect()
    }

    /// Returns `true` if any of the most recent eras has evidence against the validator with key
    /// `pub_key`.
    fn has_evidence(&self, era_id: EraId, pub_key: PublicKey) -> bool {
        self.iter_past(era_id, PAST_EVIDENCE_ERAS)
            .any(|eid| self.era(eid).consensus.has_evidence(&pub_key))
    }

    /// Returns the era with the specified ID. Panics if it does not exist.
    fn era(&self, era_id: EraId) -> &Era {
        &self.open_eras[&era_id]
    }

    /// Returns the era with the specified ID mutably. Panics if it does not exist.
    fn era_mut(&mut self, era_id: EraId) -> &mut Era {
        self.open_eras.get_mut(&era_id).unwrap()
    }

    #[allow(clippy::integer_arithmetic)] // Block height should never reach u64::MAX.
    fn handle_consensus_outcome<REv: ReactorEventT>(
        &mut self,
        effect_builder: EffectBuilder<REv>,
        rng: &mut NodeRng,
        era_id: EraId,
        consensus_result: ProtocolOutcome<ClContext>,
    ) -> Effects<Event> {
        let current_era = match self.current_era() {
            Some(current_era) => current_era,
            None => {
                error!("no current era");
                return Effects::new();
            }
        };
        match consensus_result {
            ProtocolOutcome::Disconnect(sender) => {
                warn!(
                    %sender,
                    "disconnecting from the sender of invalid data"
                );
                {
                    effect_builder
                        .announce_block_peer_with_justification(
                            sender,
                            BlocklistJustification::BadConsensusBehavior,
                        )
                        .ignore()
                }
            }
            ProtocolOutcome::CreatedGossipMessage(payload) => {
                let message = ConsensusMessage::Protocol { era_id, payload };
                effect_builder
                    .broadcast_message_to_validators(message.into(), era_id)
                    .ignore()
            }
            ProtocolOutcome::CreatedTargetedMessage(payload, to) => {
                let message = ConsensusMessage::Protocol { era_id, payload };
                effect_builder.enqueue_message(to, message.into()).ignore()
            }
            ProtocolOutcome::CreatedMessageToRandomPeer(payload) => {
                let message = ConsensusMessage::Protocol { era_id, payload };

                async move {
                    let peers = effect_builder.get_fully_connected_peers(1).await;
                    if let Some(to) = peers.into_iter().next() {
                        effect_builder.enqueue_message(to, message.into()).await;
                    }
                }
                .ignore()
            }
            ProtocolOutcome::CreatedRequestToRandomPeer(payload) => {
                let message = ConsensusRequestMessage { era_id, payload };

                async move {
                    let peers = effect_builder.get_fully_connected_peers(1).await;
                    if let Some(to) = peers.into_iter().next() {
                        effect_builder.enqueue_message(to, message.into()).await;
                    }
                }
                .ignore()
            }
            ProtocolOutcome::ScheduleTimer(timestamp, timer_id) => {
                let timediff = timestamp.saturating_diff(Timestamp::now());
                effect_builder
                    .set_timeout(timediff.into())
                    .event(move |_| Event::Timer {
                        era_id,
                        timestamp,
                        timer_id,
                    })
            }
            ProtocolOutcome::QueueAction(action_id) => effect_builder
                .immediately()
                .event(move |()| Event::Action { era_id, action_id }),
            ProtocolOutcome::CreateNewBlock(block_context) => {
                let signature_rewards_max_delay =
                    self.chainspec.core_config.signature_rewards_max_delay;
                let initial_era_height = self.era(era_id).start_height;
                let current_block_height =
                    initial_era_height + block_context.ancestor_values().len() as u64;
                let minimum_block_height =
                    current_block_height.saturating_sub(signature_rewards_max_delay);

                let awaitable_appendable_block =
                    effect_builder.request_appendable_block(block_context.timestamp());
                let awaitable_blocks_with_metadata = async move {
                    effect_builder
                        .collect_past_blocks_with_metadata(
                            minimum_block_height..current_block_height,
                            false,
                        )
                        .await
                };
                let accusations = self
                    .iter_past(era_id, PAST_EVIDENCE_ERAS)
                    .flat_map(|e_id| self.era(e_id).consensus.validators_with_evidence())
                    .unique()
                    .filter(|pub_key| !self.era(era_id).faulty.contains(pub_key))
                    .cloned()
                    .collect();
                let random_bit = rng.gen();

                let validator_matrix = self.validator_matrix.clone();

                join_2(awaitable_appendable_block, awaitable_blocks_with_metadata).event(
                    move |(appendable_block, maybe_past_blocks_with_metadata)| {
                        let rewarded_signatures = create_rewarded_signatures(
                            &maybe_past_blocks_with_metadata,
                            validator_matrix,
                            &block_context,
                            signature_rewards_max_delay,
                        );

                        let block_payload = Arc::new(appendable_block.into_block_payload(
                            accusations,
                            rewarded_signatures,
                            random_bit,
                        ));

                        Event::NewBlockPayload(NewBlockPayload {
                            era_id,
                            block_payload,
                            block_context,
                        })
                    },
                )
            }
            ProtocolOutcome::FinalizedBlock(CpFinalizedBlock {
                value,
                timestamp,
                relative_height,
                terminal_block_data,
                equivocators,
                proposer,
            }) => {
                if era_id != current_era {
                    debug!(era = era_id.value(), "finalized block in old era");
                    return Effects::new();
                }
                let era = self.open_eras.get_mut(&era_id).unwrap();
                era.add_accusations(&equivocators);
                era.add_accusations(value.accusations());
                // If this is the era's last block, it contains rewards. Everyone who is accused in
                // the block or seen as equivocating via the consensus protocol gets faulty.

                // TODO - add support for the `compute_rewards` chainspec parameter coming from
                // private chain implementation in the 2.0 rewards scheme.
                let _compute_rewards = self.chainspec.core_config.compute_rewards;
                let report = terminal_block_data.map(|tbd| {
                    // If block rewards are disabled, zero them.
                    // if !compute_rewards {
                    //     for reward in tbd.rewards.values_mut() {
                    //         *reward = 0;
                    //     }
                    // }

                    EraReport::new(era.accusations(), BTreeMap::new(), tbd.inactive_validators)
                });
                let proposed_block = Arc::try_unwrap(value).unwrap_or_else(|arc| (*arc).clone());
                let finalized_approvals: HashMap<_, _> = proposed_block
                    .deploys()
                    .iter()
                    .chain(proposed_block.transfers().iter())
                    .map(|dwa| {
                        (
                            *dwa.deploy_hash(),
                            FinalizedDeployApprovals::new(dwa.approvals().clone()),
                        )
                    })
                    .collect();
                if let Some(era_report) = report.as_ref() {
                    info!(
                        inactive = %DisplayIter::new(era_report.inactive_validators()),
                        faulty = %DisplayIter::new(era_report.equivocators()),
                        era_id = era_id.value(),
                        "era end: inactive and faulty validators"
                    );
                }
                let finalized_block = FinalizedBlock::new(
                    proposed_block,
                    report,
                    timestamp,
                    era_id,
                    era.start_height + relative_height,
                    proposer,
                );
                info!(
                    era_id = finalized_block.era_id.value(),
                    height = finalized_block.height,
                    timestamp = %finalized_block.timestamp,
                    "finalized block"
                );
                self.metrics.finalized_block(&finalized_block);
                // Announce the finalized block.
                let mut effects = effect_builder
                    .announce_finalized_block(finalized_block.clone())
                    .ignore();
                self.next_block_height = self.next_block_height.max(finalized_block.height + 1);
                // Request execution of the finalized block.
                effects.extend(
                    execute_finalized_block(effect_builder, finalized_approvals, finalized_block)
                        .ignore(),
                );
                let effects_from_updating_pause =
                    self.update_consensus_pause(effect_builder, rng, era_id);
                effects.extend(effects_from_updating_pause);
                effects
            }
            ProtocolOutcome::ValidateConsensusValue {
                sender,
                proposed_block,
            } => {
                if era_id.saturating_add(PAST_EVIDENCE_ERAS) < current_era
                    || !self.open_eras.contains_key(&era_id)
                {
                    return Effects::new(); // Outdated era; we don't need the value anymore.
                }
                let missing_evidence: Vec<PublicKey> = proposed_block
                    .value()
                    .accusations()
                    .iter()
                    .filter(|pub_key| !self.has_evidence(era_id, (*pub_key).clone()))
                    .cloned()
                    .collect();
                self.era_mut(era_id)
                    .add_block(proposed_block.clone(), missing_evidence.clone());
                if let Some(deploy_hash) = proposed_block.contains_replay() {
                    info!(%sender, %deploy_hash, "block contains a replayed deploy");
                    return self.resolve_validity(
                        effect_builder,
                        rng,
                        ResolveValidity {
                            era_id,
                            sender,
                            proposed_block,
                            valid: false,
                        },
                    );
                }
                let mut effects = Effects::new();
                for pub_key in missing_evidence {
                    let msg = ConsensusMessage::EvidenceRequest { era_id, pub_key };
                    effects.extend(effect_builder.send_message(sender, msg.into()).ignore());
                }
                effects.extend(
                    async move {
                        check_deploys_for_replay_in_previous_eras_and_validate_block(
                            effect_builder,
                            era_id,
                            sender,
                            proposed_block,
                        )
                        .await
                    }
                    .event(std::convert::identity),
                );
                effects
            }
            ProtocolOutcome::HandledProposedBlock(proposed_block) => effect_builder
                .announce_proposed_block(proposed_block)
                .ignore(),
            ProtocolOutcome::NewEvidence(pub_key) => {
                info!(%pub_key, era = era_id.value(), "validator equivocated");
                let mut effects = effect_builder
                    .announce_fault_event(era_id, pub_key.clone(), Timestamp::now())
                    .ignore();
                for e_id in self.iter_future(era_id, PAST_EVIDENCE_ERAS) {
                    let proposed_blocks = if let Some(era) = self.open_eras.get_mut(&e_id) {
                        era.resolve_evidence_and_mark_faulty(&pub_key)
                    } else {
                        continue;
                    };
                    for proposed_block in proposed_blocks {
                        effects.extend(self.delegate_to_era(
                            effect_builder,
                            rng,
                            e_id,
                            |consensus, _| {
                                consensus.resolve_validity(proposed_block, true, Timestamp::now())
                            },
                        ));
                    }
                }
                effects
            }
            ProtocolOutcome::SendEvidence(sender, pub_key) => self
                .iter_past_other(era_id, PAST_EVIDENCE_ERAS)
                .flat_map(|e_id| {
                    self.delegate_to_era(effect_builder, rng, e_id, |consensus, _| {
                        consensus.send_evidence(sender, &pub_key)
                    })
                })
                .collect(),
            ProtocolOutcome::WeAreFaulty => Default::default(),
            ProtocolOutcome::DoppelgangerDetected => Default::default(),
            ProtocolOutcome::FttExceeded => effect_builder
                .set_timeout(Duration::from_millis(FTT_EXCEEDED_SHUTDOWN_DELAY_MILLIS))
                .then(move |_| fatal!(effect_builder, "too many faulty validators"))
                .ignore(),
        }
    }

    pub(super) fn status(
        &self,
        responder: Responder<Option<(PublicKey, Option<TimeDiff>)>>,
    ) -> Effects<Event> {
        let public_key = self.validator_matrix.public_signing_key().clone();
        let round_length = self
            .open_eras
            .values()
            .last()
            .and_then(|era| era.consensus.next_round_length());
        responder.respond(Some((public_key, round_length))).ignore()
    }

    /// Get a reference to the era supervisor's open eras.
    pub(crate) fn open_eras(&self) -> &BTreeMap<EraId, Era> {
        &self.open_eras
    }

    /// This node's public signing key.
    pub(crate) fn public_key(&self) -> &PublicKey {
        self.validator_matrix.public_signing_key()
    }
}

/// A serialized consensus network message.
///
/// An entirely transparent newtype around raw bytes. Exists solely to avoid accidental
/// double-serialization of network messages, or serialization of unsuitable types.
///
/// Note that this type fixates the encoding for all consensus implementations to one scheme.
#[derive(Clone, DataSize, Debug, Eq, PartialEq, Hash, Serialize, Deserialize)]
#[serde(transparent)]
#[repr(transparent)]
pub(crate) struct SerializedMessage(Vec<u8>);

impl SerializedMessage {
    /// Serialize the given message from a consensus protocol into bytes.
    ///
    /// # Panics
    ///
    /// Will panic if serialization fails (which must never happen -- ensure types are
    /// serializable!).
    pub(crate) fn from_message<T>(msg: &T) -> Self
    where
        T: ConsensusNetworkMessage + Serialize,
    {
        SerializedMessage(bincode::serialize(msg).expect("should serialize message"))
    }

    /// Attempt to deserialize a given type from incoming raw bytes.
    pub(crate) fn deserialize_incoming<T>(&self) -> Result<T, bincode::Error>
    where
        T: ConsensusNetworkMessage + DeserializeOwned,
    {
        bincode::deserialize(&self.0)
    }

    /// Returns the inner raw bytes.
    pub(crate) fn into_raw(self) -> Vec<u8> {
        self.0
    }

    /// Returns a reference to the inner raw bytes.
    pub(crate) fn as_raw(&self) -> &[u8] {
        &self.0
    }
}

#[cfg(test)]
impl SerializedMessage {
    /// Deserializes a message into a the given value.
    ///
    /// # Panics
    ///
    /// Will panic if deserialization fails.
    #[track_caller]
    pub(crate) fn deserialize_expect<T>(&self) -> T
    where
        T: ConsensusNetworkMessage + DeserializeOwned,
    {
        self.deserialize_incoming()
            .expect("could not deserialize valid zug message from serialized message")
    }
}

async fn get_deploys<REv>(
    effect_builder: EffectBuilder<REv>,
    hashes: Vec<DeployHash>,
) -> Option<Vec<Deploy>>
where
    REv: From<StorageRequest>,
{
    effect_builder
        .get_deploys_from_storage(hashes)
        .await
        .into_iter()
        .map(|maybe_deploy| maybe_deploy.map(|deploy| deploy.into_naive()))
        .collect()
}

async fn execute_finalized_block<REv>(
    effect_builder: EffectBuilder<REv>,
    finalized_approvals: HashMap<DeployHash, FinalizedDeployApprovals>,
    finalized_block: FinalizedBlock,
) where
    REv: From<StorageRequest> + From<FatalAnnouncement> + From<ContractRuntimeRequest>,
{
    for (deploy_hash, finalized_approvals) in finalized_approvals {
        effect_builder
            .store_finalized_approvals(deploy_hash.into(), finalized_approvals.into())
            .await;
    }
    // Get all deploys in order they appear in the finalized block.
    let deploys = match get_deploys(
        effect_builder,
        finalized_block
            .deploy_and_transfer_hashes()
            .cloned()
            .collect_vec(),
    )
    .await
    {
        Some(deploys) => deploys,
        None => {
            fatal!(
                effect_builder,
                "Could not fetch deploys and transfers for finalized block: {:?}",
                finalized_block
            )
            .await;
            return;
        }
    };
    effect_builder
        .enqueue_block_for_execution(finalized_block, deploys, MetaBlockState::new())
        .await
}

/// Computes the instance ID for an era, given the era ID and the chainspec hash.
fn instance_id(chainspec_hash: Digest, era_id: EraId, key_block_hash: BlockHash) -> Digest {
    Digest::hash_pair(
        key_block_hash.inner().value(),
        Digest::hash_pair(chainspec_hash, era_id.to_le_bytes()).value(),
    )
}

/// Checks that a [BlockPayload] does not have deploys we have already included in blocks in
/// previous eras. This is done by repeatedly querying storage for deploy metadata. When metadata is
/// found storage is queried again to get the era id for the included deploy. That era id must *not*
/// be less than the current era, otherwise the deploy is a replay attack.
async fn check_deploys_for_replay_in_previous_eras_and_validate_block<REv>(
    effect_builder: EffectBuilder<REv>,
    proposed_block_era_id: EraId,
    sender: NodeId,
    proposed_block: ProposedBlock<ClContext>,
) -> Event
where
    REv: From<BlockValidationRequest> + From<StorageRequest>,
{
    for deploy_hash in proposed_block.value().deploys_and_transfers_iter() {
        let block_header = match effect_builder
            .get_block_header_for_deploy_from_storage(deploy_hash.into())
            .await
        {
            None => continue,
            Some(header) => header,
        };
        // We have found the deploy in the database. If it was from a previous era, it was a
        // replay attack.
        //
        // If not, then it might be this is a deploy for a block we are currently
        // coming to consensus, and we will rely on the immediate ancestors of the
        // block_payload within the current era to determine if we are facing a replay
        // attack.
        if block_header.era_id() < proposed_block_era_id {
            return Event::ResolveValidity(ResolveValidity {
                era_id: proposed_block_era_id,
                sender,
                proposed_block: proposed_block.clone(),
                valid: false,
            });
        }
    }

    let sender_for_validate_block: NodeId = sender;
    let valid = effect_builder
        .validate_block(sender_for_validate_block, proposed_block.clone())
        .await;

    Event::ResolveValidity(ResolveValidity {
        era_id: proposed_block_era_id,
        sender,
        proposed_block,
        valid,
    })
}

impl ProposedBlock<ClContext> {
    /// If this block contains a deploy that's also present in an ancestor, this returns the deploy
    /// hash, otherwise `None`.
    fn contains_replay(&self) -> Option<DeployHash> {
        let block_deploys_set: BTreeSet<DeployOrTransferHash> =
            self.value().deploys_and_transfers_iter().collect();
        self.context()
            .ancestor_values()
            .iter()
            .flat_map(|ancestor| ancestor.deploys_and_transfers_iter())
            .find(|deploy| block_deploys_set.contains(deploy))
            .map(DeployOrTransferHash::into)
    }
}

/// When `async move { join!(…) }` is used inline, it prevents rustfmt
/// to run on the chained `event` block.
async fn join_2<T: Future, U: Future>(
    t: T,
    u: U,
) -> (<T as Future>::Output, <U as Future>::Output) {
    futures::join!(t, u)
}

fn create_rewarded_signatures(
    maybe_past_blocks_with_metadata: &[Option<BlockWithMetadata>],
    validator_matrix: ValidatorMatrix,
    block_context: &BlockContext<ClContext>,
    signature_rewards_max_delay: u64,
) -> RewardedSignatures {
    let num_ancestor_values = block_context.ancestor_values().len();
    let mut rewarded_signatures =
        RewardedSignatures::new(maybe_past_blocks_with_metadata.iter().rev().map(
            |maybe_past_block_with_metadata| {
                maybe_past_block_with_metadata
                    .as_ref()
                    .and_then(|past_block_with_metadata| {
                        create_single_block_rewarded_signatures(
                            &validator_matrix,
                            past_block_with_metadata,
                        )
                    })
                    .unwrap_or_default()
            },
        ));

    // exclude the signatures that were already included in ancestor blocks
    for (past_index, ancestor_rewarded_signatures) in block_context
        .ancestor_values()
        .iter()
        .map(|value| value.rewarded_signatures().clone())
        // the above will only cover the signatures from the same era - chain
        // with signatures from the blocks read from storage
        .chain(
            maybe_past_blocks_with_metadata
                .iter()
                .rev()
                // skip the blocks corresponding to heights covered by
                // ancestor_values
                .skip(num_ancestor_values)
                .map(|maybe_past_block| {
                    maybe_past_block.as_ref().map_or_else(
                        // if we're missing a block, this could cause us to include duplicate
                        // signatures and make our proposal invalid - but this is covered by the
                        // requirement for a validator to have blocks spanning the max deploy TTL
                        // in the past
                        Default::default,
                        |past_block| past_block.block.body().rewarded_signatures().clone(),
                    )
                }),
        )
        .enumerate()
        .take(signature_rewards_max_delay as usize)
    {
        rewarded_signatures = rewarded_signatures
            .difference(&ancestor_rewarded_signatures.left_padded(past_index.saturating_add(1)));
    }

    rewarded_signatures
}<|MERGE_RESOLUTION|>--- conflicted
+++ resolved
@@ -30,15 +30,10 @@
 use serde::{de::DeserializeOwned, Deserialize, Serialize};
 use tracing::{debug, error, info, trace, warn};
 
-<<<<<<< HEAD
-use casper_hashing::Digest;
-use casper_types::{AsymmetricType, EraId, PublicKey, TimeDiff, Timestamp};
-=======
 use casper_types::{
     AsymmetricType, BlockHash, BlockHeader, Chainspec, ConsensusProtocolName, Deploy, DeployHash,
-    Digest, DisplayIter, EraId, EraReport, PublicKey, SecretKey, TimeDiff, Timestamp,
+    Digest, DisplayIter, EraId, PublicKey, RewardedSignatures, TimeDiff, Timestamp,
 };
->>>>>>> f96fd1db
 
 use crate::{
     components::{
@@ -62,14 +57,9 @@
     },
     fatal, protocol,
     types::{
-<<<<<<< HEAD
-        chainspec::ConsensusProtocolName, create_single_block_rewarded_signatures, BlockHash,
-        BlockHeader, BlockWithMetadata, Chainspec, Deploy, DeployHash, DeployOrTransferHash,
-        FinalizedApprovals, FinalizedBlock, MetaBlockState, NodeId, RewardedSignatures,
+        create_single_block_rewarded_signatures, BlockWithMetadata, DeployOrTransferHash,
+        FinalizedBlock, FinalizedDeployApprovals, InternalEraReport, MetaBlockState, NodeId,
         ValidatorMatrix,
-=======
-        DeployOrTransferHash, FinalizedBlock, FinalizedDeployApprovals, MetaBlockState, NodeId,
->>>>>>> f96fd1db
     },
     NodeRng,
 };
@@ -381,13 +371,16 @@
         if self.era(era_id).consensus.is_active() {
             return Effects::new();
         }
-        let our_id = self.public_signing_key.clone();
+        let our_id = self.validator_matrix.public_signing_key().clone();
         let outcomes = if !self.era(era_id).validators().contains_key(&our_id) {
             info!(era = era_id.value(), %our_id, "not voting; not a validator");
             vec![]
         } else {
             info!(era = era_id.value(), %our_id, "start voting");
-            let secret = Keypair::new(self.secret_signing_key.clone(), our_id.clone());
+            let secret = Keypair::new(
+                self.validator_matrix.secret_signing_key().clone(),
+                our_id.clone(),
+            );
             let instance_id = self.era(era_id).consensus.instance_id();
             let unit_hash_file = self.unit_file(instance_id);
             self.era_mut(era_id).consensus.activate_validator(
@@ -421,7 +414,7 @@
             return Ok((era_id, vec![]));
         }
 
-        let era_end = key_block.era_end().ok_or_else(|| {
+        let era_end = key_block.clone_era_end().ok_or_else(|| {
             CreateNewEraError::LastBlockHeaderNotASwitchBlock {
                 era_id,
                 last_block_header: Box::new(key_block.clone()),
@@ -446,7 +439,6 @@
             }
         }
 
-        let report = era_end.era_report();
         let validators = era_end.next_era_validator_weights();
 
         if let Some(current_era) = self.current_era() {
@@ -477,14 +469,15 @@
 
         // Validators that were inactive in the previous era will be excluded from leader selection
         // in the new era.
-        let inactive = report.inactive_validators().iter().cloned().collect();
+        let inactive = era_end.inactive_validators().iter().cloned().collect();
 
         // Validators that were only exposed as faulty after the booking block are still in the new
         // era's validator set but get banned.
         let blocks_after_booking_block = switch_blocks.iter().rev().take(auction_delay);
         let faulty = blocks_after_booking_block
-            .filter_map(|switch_block| switch_block.era_end())
-            .flat_map(|era_end| era_end.era_report().equivocators().iter().cloned())
+            .filter_map(|switch_block| switch_block.maybe_equivocators())
+            .flat_map(|equivocators| equivocators.iter())
+            .cloned()
             .collect();
 
         info!(
@@ -510,7 +503,7 @@
             .collect();
 
         // Create and insert the new era instance.
-        let (consensus, outcomes) = match self.chainspec.core_config.consensus_protocol {
+        let (consensus, mut outcomes) = match self.chainspec.core_config.consensus_protocol {
             ConsensusProtocolName::Highway => HighwayProtocol::new_boxed(
                 instance_id,
                 validators.clone(),
@@ -550,10 +543,7 @@
 
         // Activate the era if this node was already running when the era began, it is still
         // ongoing based on its minimum duration, and we are one of the validators.
-<<<<<<< HEAD
         let our_id = self.validator_matrix.public_signing_key().clone();
-=======
->>>>>>> f96fd1db
         if self
             .current_era()
             .map_or(false, |current_era| current_era > era_id)
@@ -568,7 +558,6 @@
             if let Some(era) = self.open_eras.get_mut(&era_id) {
                 era.consensus.set_evidence_only();
             }
-<<<<<<< HEAD
         } else {
             self.metrics
                 .consensus_current_era
@@ -591,8 +580,6 @@
                     Some(unit_hash_file),
                 ))
             };
-=======
->>>>>>> f96fd1db
         }
 
         // Mark validators as faulty for which we have evidence in the previous era.
@@ -1138,7 +1125,10 @@
                     //     }
                     // }
 
-                    EraReport::new(era.accusations(), BTreeMap::new(), tbd.inactive_validators)
+                    InternalEraReport {
+                        equivocators: era.accusations(),
+                        inactive_validators: tbd.inactive_validators,
+                    }
                 });
                 let proposed_block = Arc::try_unwrap(value).unwrap_or_else(|arc| (*arc).clone());
                 let finalized_approvals: HashMap<_, _> = proposed_block
@@ -1154,8 +1144,8 @@
                     .collect();
                 if let Some(era_report) = report.as_ref() {
                     info!(
-                        inactive = %DisplayIter::new(era_report.inactive_validators()),
-                        faulty = %DisplayIter::new(era_report.equivocators()),
+                        inactive = %DisplayIter::new(&era_report.inactive_validators),
+                        faulty = %DisplayIter::new(&era_report.equivocators),
                         era_id = era_id.value(),
                         "era end: inactive and faulty validators"
                     );
@@ -1548,7 +1538,7 @@
                         // requirement for a validator to have blocks spanning the max deploy TTL
                         // in the past
                         Default::default,
-                        |past_block| past_block.block.body().rewarded_signatures().clone(),
+                        |past_block| past_block.block.rewarded_signatures().clone(),
                     )
                 }),
         )
