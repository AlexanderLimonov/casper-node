//! Consensus service is a component that will be communicating with the reactor.
//! It will receive events (like incoming message event or create new message event)
//! and propagate them to the underlying consensus protocol.
//! It tries to know as little as possible about the underlying consensus. The only thing
//! it assumes is the concept of era/epoch and that each era runs separate consensus instance.
//! Most importantly, it doesn't care about what messages it's forwarding.

pub(super) mod debug;
mod era;

use std::{
    collections::{BTreeMap, BTreeSet, HashMap, HashSet},
    convert::TryInto,
    fmt::{self, Debug, Formatter},
    fs, io,
    path::{Path, PathBuf},
    sync::Arc,
    time::Duration,
};

use anyhow::Error;
use datasize::DataSize;
use futures::FutureExt;
use itertools::Itertools;
use prometheus::Registry;
use rand::Rng;
use tracing::{debug, error, info, trace, warn};

use casper_hashing::Digest;
use casper_types::{AsymmetricType, EraId, PublicKey, SecretKey, U512};

use crate::{
    components::{
        consensus::{
            cl_context::{ClContext, Keypair},
            consensus_protocol::{
                ConsensusProtocol, EraReport, FinalizedBlock as CpFinalizedBlock, ProposedBlock,
                ProtocolOutcome,
            },
            metrics::Metrics,
            traits::NodeIdT,
            validator_change::{ValidatorChange, ValidatorChanges},
            ActionId, ChainspecConsensusExt, Config, ConsensusMessage, Event, NewBlockPayload,
            ReactorEventT, ResolveValidity, TimerId,
        },
        storage::Storage,
    },
    effect::{
        announcements::ControlAnnouncement,
        requests::{BlockValidationRequest, ContractRuntimeRequest, StorageRequest},
        EffectBuilder, EffectExt, Effects, Responder,
    },
    fatal,
    types::{
        ActivationPoint, BlockHash, BlockHeader, Chainspec, Deploy, DeployHash,
        DeployOrTransferHash, FinalitySignature, FinalizedBlock, TimeDiff, Timestamp,
    },
    utils::WithDir,
    NodeRng,
};

pub use self::era::Era;
use crate::components::consensus::error::CreateNewEraError;

/// The delay in milliseconds before we shutdown after the number of faulty validators exceeded the
/// fault tolerance threshold.
const FTT_EXCEEDED_SHUTDOWN_DELAY_MILLIS: u64 = 60 * 1000;

/// The number of eras across which evidence can be cited.
/// If this is 1, you can cite evidence from the previous era, but not the one before that.
/// To be able to detect that evidence, we also keep that number of active past eras in memory.
const PAST_EVIDENCE_ERAS: u64 = 1;
/// The total number of past eras that are kept in memory in addition to the current one.
/// The more recent half of these is active: it contains units and can still accept further units.
/// The older half is in evidence-only state, and only used to validate cited evidence.
pub(super) const PAST_OPEN_ERAS: u64 = 2 * PAST_EVIDENCE_ERAS;

type ConsensusConstructor<I> = dyn Fn(
        Digest,                    // the era's unique instance ID
        BTreeMap<PublicKey, U512>, // validator weights
        &HashSet<PublicKey>,       /* faulty validators that are banned in
                                    * this era */
        &HashSet<PublicKey>, // inactive validators that can't be leaders
        &Chainspec,          // the network's chainspec
        &Config,             // The consensus part of the node config.
        Option<&dyn ConsensusProtocol<I, ClContext>>, // previous era's consensus instance
        Timestamp,           // start time for this era
        u64,                 // random seed
        Timestamp,           // now timestamp
    ) -> (
        Box<dyn ConsensusProtocol<I, ClContext>>,
        Vec<ProtocolOutcome<I, ClContext>>,
    ) + Send;

#[derive(DataSize)]
pub struct EraSupervisor<I> {
    /// A map of consensus protocol instances.
    /// A value is a trait so that we can run different consensus protocols per era.
    ///
    /// This map contains three consecutive entries, with the last one being the current era N. Era
    /// N - 1 is also kept in memory so that we would still detect any equivocations there and use
    /// them in era N to get the equivocator banned. And era N - 2 one is in an "evidence-only"
    /// state: It doesn't accept any new Highway units anymore, but we keep the instance in memory
    /// so we can evaluate evidence that units in era N - 1 might cite.
    ///
    /// Since eras at or before the most recent activation point are never instantiated, shortly
    /// after that there can temporarily be fewer than three entries in the map.
    open_eras: HashMap<EraId, Era<I>>,
    secret_signing_key: Arc<SecretKey>,
    public_signing_key: PublicKey,
    current_era: EraId,
    chainspec: Arc<Chainspec>,
    config: Config,
    #[data_size(skip)] // Negligible for most closures, zero for functions.
    new_consensus: Box<ConsensusConstructor<I>>,
    /// The height of the next block to be finalized.
    /// We keep that in order to be able to signal to the Block Proposer how many blocks have been
    /// finalized when we request a new block. This way the Block Proposer can know whether it's up
    /// to date, or whether it has to wait for more finalized blocks before responding.
    /// This value could be obtained from the consensus instance in a relevant era, but caching it
    /// here is the easiest way of achieving the desired effect.
    next_block_height: u64,
    /// The height of the next block to be executed. If this falls too far behind, we pause.
    next_executed_height: u64,
    #[data_size(skip)]
    metrics: Metrics,
    /// The path to the folder where unit files will be stored.
    unit_files_folder: PathBuf,
    /// The next upgrade activation point. When the era immediately before the activation point is
    /// deactivated, the era supervisor indicates that the node should stop running to allow an
    /// upgrade.
    next_upgrade_activation_point: Option<ActivationPoint>,
    /// The era that was current when this node joined the network.
    era_where_we_joined: EraId,
}

impl<I> Debug for EraSupervisor<I> {
    fn fmt(&self, formatter: &mut Formatter) -> fmt::Result {
        let ae: Vec<_> = self.open_eras.keys().collect();
        write!(formatter, "EraSupervisor {{ open_eras: {:?}, .. }}", ae)
    }
}

impl<I> EraSupervisor<I>
where
    I: NodeIdT,
{
    /// Creates a new `EraSupervisor`, starting in the indicated current era.
    #[allow(clippy::too_many_arguments)]
    pub(crate) fn new<REv: ReactorEventT<I>>(
        current_era: EraId,
        storage_dir: &Path,
        config: WithDir<Config>,
        effect_builder: EffectBuilder<REv>,
        chainspec: Arc<Chainspec>,
        latest_block_header: &BlockHeader,
        next_upgrade_activation_point: Option<ActivationPoint>,
        registry: &Registry,
        new_consensus: Box<ConsensusConstructor<I>>,
        storage: &Storage,
        rng: &mut NodeRng,
    ) -> Result<(Self, Effects<Event<I>>), Error> {
        if current_era <= chainspec.activation_era() {
            panic!(
                "Current era ({:?}) is before the last activation point ({:?}) - no eras would \
                be instantiated!",
                current_era,
                chainspec.activation_era()
            );
        }
        let unit_files_folder = storage_dir.join("unit_files");
        let (root, config) = config.into_parts();
        let (secret_signing_key, public_signing_key) = config.load_keys(root)?;
        info!(our_id = %public_signing_key, "EraSupervisor pubkey",);
        let metrics =
            Metrics::new(registry).expect("failed to set up and register consensus metrics");
        #[allow(clippy::integer_arithmetic)] // Block height should never reach u64::MAX.
        let next_height = latest_block_header.height() + 1;

        let mut era_supervisor = Self {
            open_eras: Default::default(),
            secret_signing_key,
            public_signing_key,
            current_era,
            chainspec,
            config,
            new_consensus,
            next_block_height: next_height,
            metrics,
            unit_files_folder,
            next_upgrade_activation_point,
            next_executed_height: next_height,
            era_where_we_joined: current_era,
        };

        // Collect the information needed to initialize all open eras.
        //
        // We need to initialize current_era, current_era - 1 and (evidence-only) current_era - 2.
        // To initialize an era, all switch blocks between its booking block and its key block are
        // required. The booking block for era N is in N - auction_delay - 1, and the key block in
        // N - 1. So we need all switch blocks between:
        // (including) current_era - 2 - auction_delay - 1 and (excluding) current_era.
        // However, we never use any block from before the last activation point.
        //
        // Example: If auction_delay is 1, to initialize era N we need the switch blocks from era N
        // and N - 1. If current_era is 10, we will initialize eras 10, 9 and 8. So we need the
        // switch blocks from eras 9, 8, 7 and 6.
        let earliest_open_era = era_supervisor.chainspec.earliest_open_era(current_era);
        let earliest_era = era_supervisor
            .chainspec
            .earliest_switch_block_needed(earliest_open_era);
        let mut switch_blocks = Vec::new();
        for era_id in (earliest_era.value()..current_era.value()).map(EraId::from) {
            let switch_block = storage
                .read_switch_block_header_by_era_id(era_id)?
                .ok_or_else(|| anyhow::Error::msg(format!("No such switch block in {}", era_id)))?;
            switch_blocks.push(switch_block);
        }

        // The create_new_era method initializes the era that the slice's last block is the key
        // block for. We want to initialize the three latest eras, so we have to pass in the whole
        // slice for the current era, and omit one or two elements for the other two. We never
        // initialize the activation era or an earlier era, however.
        //
        // In the example above, we would call create_new_era with the switch blocks from eras
        // 8 and 9 (to initialize 10) then 7 and 8 (for era 9), and finally 6 and 7 (for era 8).
        // (We don't truncate the slice at the start since unneeded blocks are ignored.)
        let mut effects = Effects::new();
        let from = switch_blocks
            .len()
            .saturating_sub(PAST_OPEN_ERAS as usize)
            .max(1);
        for i in (from..=switch_blocks.len()).rev() {
            effects.extend(era_supervisor.create_new_era_effects(
                effect_builder,
                rng,
                &switch_blocks[..i],
            ));
        }

        Ok((era_supervisor, effects))
    }

    /// Returns the merkle tree hash activation from the chainspec.
    fn verifiable_chunked_hash_activation(&self) -> EraId {
        self.chainspec
            .protocol_config
            .verifiable_chunked_hash_activation
    }

    /// Returns a list of status changes of active validators.
    pub(super) fn get_validator_changes(
        &self,
    ) -> BTreeMap<PublicKey, Vec<(EraId, ValidatorChange)>> {
        let mut result: BTreeMap<PublicKey, Vec<(EraId, ValidatorChange)>> = BTreeMap::new();
        for ((_, era0), (era_id, era1)) in self.open_eras.iter().tuple_windows() {
            for (pub_key, change) in ValidatorChanges::new(era0, era1).0 {
                result.entry(pub_key).or_default().push((*era_id, change));
            }
        }
        result
    }

    fn era_seed(booking_block_hash: BlockHash, key_block_seed: Digest) -> u64 {
        let result = Digest::hash_pair(booking_block_hash, key_block_seed).value();
        u64::from_le_bytes(result[0..std::mem::size_of::<u64>()].try_into().unwrap())
    }

    /// Returns an iterator over era IDs of `num_eras` past eras, plus the provided one.
    ///
    /// Note: Excludes the activation point era and earlier eras. The activation point era itself
    /// contains only the single switch block we created after the upgrade. There is no consensus
    /// instance for it.
    pub(crate) fn iter_past(&self, era_id: EraId, num_eras: u64) -> impl Iterator<Item = EraId> {
        (self
            .chainspec
            .activation_era()
            .successor()
            .max(era_id.saturating_sub(num_eras))
            .value()..=era_id.value())
            .map(EraId::from)
    }

    /// Returns an iterator over era IDs of `num_eras` past eras, excluding the provided one.
    ///
    /// Note: Excludes the activation point era and earlier eras. The activation point era itself
    /// contains only the single switch block we created after the upgrade. There is no consensus
    /// instance for it.
    pub(crate) fn iter_past_other(
        &self,
        era_id: EraId,
        num_eras: u64,
    ) -> impl Iterator<Item = EraId> {
        (self
            .chainspec
            .activation_era()
            .successor()
            .max(era_id.saturating_sub(num_eras))
            .value()..era_id.value())
            .map(EraId::from)
    }

    /// Returns an iterator over era IDs of `num_eras` future eras, plus the provided one.
    fn iter_future(&self, era_id: EraId, num_eras: u64) -> impl Iterator<Item = EraId> {
        (era_id.value()..=era_id.value().saturating_add(num_eras)).map(EraId::from)
    }

<<<<<<< HEAD
=======
    /// Starts a new era; panics if it already exists.
    #[allow(clippy::too_many_arguments)] // FIXME
    fn new_era(
        &mut self,
        era_id: EraId,
        now: Timestamp,
        key_block_hash: BlockHash,
        validators: BTreeMap<PublicKey, U512>,
        new_faulty: Vec<PublicKey>,
        faulty: HashSet<PublicKey>,
        inactive: HashSet<PublicKey>,
        seed: u64,
        start_time: Timestamp,
        start_height: u64,
    ) -> Vec<ProtocolOutcome<I, ClContext>> {
        if self.open_eras.contains_key(&era_id) {
            panic!("{} already exists", era_id);
        }
        let instance_id = instance_id(&self.protocol_config, era_id, key_block_hash);

        info!(
            ?validators,
            %start_time,
            %now,
            %start_height,
            %instance_id,
            %seed,
            era = era_id.value(),
            "starting era",
        );

        // Activate the era if this node was already running when the era began, it is still
        // ongoing based on its minimum duration, and we are one of the validators.
        let our_id = &self.public_signing_key;
        let should_activate = if self.current_era > era_id {
            trace!(
                era = era_id.value(),
                current_era = self.current_era.value(),
                "not voting; initializing past era"
            );
            false
        } else if !validators.contains_key(our_id) {
            info!(era = era_id.value(), %our_id, "not voting; not a validator");
            false
        } else {
            info!(era = era_id.value(), %our_id, "start voting");
            true
        };
        if era_id >= self.current_era {
            self.current_era = era_id;
            self.metrics.current_era.set(era_id.value() as i64);
        }

        let prev_era = era_id
            .checked_sub(1)
            .and_then(|last_era_id| self.open_eras.get(&last_era_id));

        let (mut consensus, mut outcomes) = (self.new_consensus)(
            instance_id,
            validators.clone(),
            &faulty,
            &inactive,
            &self.protocol_config,
            &self.config,
            prev_era.map(|era| &*era.consensus),
            start_time,
            seed,
            now,
        );

        if should_activate {
            let secret = Keypair::new(self.secret_signing_key.clone(), our_id.clone());
            outcomes.extend(consensus.activate_validator(
                our_id.clone(),
                secret,
                now,
                Some(self.unit_file(&instance_id)),
            ))
        }

        let mut era = Era::new(
            consensus,
            start_time,
            start_height,
            new_faulty,
            faulty,
            inactive,
            validators,
        );

        // Mark validators as faulty for which we have evidence in a recent era.
        for e_id in self.iter_past_other(era_id, self.bonded_eras()) {
            if let Some(old_era) = self.open_eras.get_mut(&e_id) {
                for pub_key in old_era.consensus.validators_with_evidence() {
                    let proposed_blocks = era.resolve_evidence_and_mark_faulty(pub_key);
                    if !proposed_blocks.is_empty() {
                        error!(
                            ?proposed_blocks,
                            era = e_id.value(),
                            "unexpected block in new era"
                        );
                    }
                }
            }
        }

        let _ = self.open_eras.insert(era_id, era);
        let oldest_bonded_era_id = oldest_bonded_era(&self.protocol_config, era_id);
        // Clear the obsolete data from the era whose validators are unbonded now. We only retain
        // the information necessary to validate evidence that units in still-bonded eras may refer
        // to for cross-era fault tracking.
        if let Some(evidence_only_era_id) = oldest_bonded_era_id.checked_sub(1) {
            trace!(era = evidence_only_era_id.value(), "clearing unbonded era");
            if let Some(era) = self.open_eras.get_mut(&evidence_only_era_id) {
                era.consensus.set_evidence_only();
            }
        }
        // Remove the era that has become obsolete now: The oldest bonded era could still receive
        // units that refer to evidence from any era that was bonded when it was the current one.
        let oldest_evidence_era_id = oldest_bonded_era(&self.protocol_config, oldest_bonded_era_id);
        if let Some(obsolete_era_id) = oldest_evidence_era_id.checked_sub(1) {
            if let Some(_era) = self.open_eras.remove(&obsolete_era_id) {
                trace!(era = obsolete_era_id.value(), "removing obsolete era");
            }
        }

        outcomes
    }

    fn prune_unit_files(&self) {
        let valid_unit_files: HashSet<_> = self
            .open_eras
            .iter()
            .map(|(_, era)| self.unit_file(era.consensus.instance_id()))
            .collect();

        let dir_iterator = match fs::read_dir(&self.unit_files_folder) {
            Ok(iter) => iter,
            Err(err) => {
                warn!(?err, path=?self.unit_files_folder, "could not read the unit files folder");
                // if we couldn't clean up the unit files, we just return
                return;
            }
        };

        for entry in dir_iterator {
            let entry = match entry {
                Ok(entry) => entry,
                Err(err) => {
                    warn!(
                        ?err,
                        path=?self.unit_files_folder,
                        "error while reading the unit files folder",
                    );
                    continue;
                }
            };
            let path = entry.path();
            if path.is_dir() {
                // unit files should be stored directly in the folder, not in subdirectories
                continue;
            }
            if valid_unit_files.contains(&path) {
                // don't remove files corresponding to active eras
                continue;
            }
            debug!(?path, "removing unit file");
            if let Err(err) = fs::remove_file(&path) {
                warn!(?err, ?path, "could not delete unit file");
            }
        }
    }

    /// Returns `true` if the specified era is open and bonded.
    fn is_bonded(&self, era_id: EraId) -> bool {
        era_id.saturating_add(self.bonded_eras().into()) >= self.current_era
            && era_id <= self.current_era
    }

>>>>>>> a8177352
    /// Returns whether the validator with the given public key is bonded in that era.
    fn is_validator_in(&self, pub_key: &PublicKey, era_id: EraId) -> bool {
        let has_validator = |era: &Era<I>| era.validators().contains_key(pub_key);
        self.open_eras.get(&era_id).map_or(false, has_validator)
    }

    /// Updates `next_executed_height` based on the given block header, and unpauses consensus if
    /// block execution has caught up with finalization.
    #[allow(clippy::integer_arithmetic)] // Block height should never reach u64::MAX.
    fn executed_block(&mut self, block_header: &BlockHeader) {
        self.next_executed_height = self.next_executed_height.max(block_header.height() + 1);
        self.update_consensus_pause();
    }

    /// Pauses or unpauses consensus: Whenever the last executed block is too far behind the last
    /// finalized block, we suspend consensus.
    fn update_consensus_pause(&mut self) {
        let paused = self
            .next_block_height
            .saturating_sub(self.next_executed_height)
            > self.config.highway.max_execution_delay;
        match self.open_eras.get_mut(&self.current_era) {
            Some(era) => era.set_paused(paused),
            None => error!(
                era = self.current_era.value(),
                "current era not initialized"
            ),
        }
    }

    /// Initializes a new era. The switch blocks must contain the most recent `auction_delay + 1`
    /// ones, in order, but at most as far back as to the last activation point.
    pub(super) fn create_new_era_effects<REv: ReactorEventT<I>>(
        &mut self,
        effect_builder: EffectBuilder<REv>,
        rng: &mut NodeRng,
        switch_blocks: &[BlockHeader],
    ) -> Effects<Event<I>> {
        match self.create_new_era(switch_blocks) {
            Ok((era_id, outcomes)) => {
                self.handle_consensus_outcomes(effect_builder, rng, era_id, outcomes)
            }
            Err(err) => fatal!(
                effect_builder,
                "failed to create era; this is a bug: {:?}",
                err,
            )
            .ignore(),
        }
    }

<<<<<<< HEAD
    /// Initializes a new era. The switch blocks must contain the most recent `auction_delay + 1`
    /// ones, in order, but at most as far back as to the last activation point.
    fn create_new_era(
        &mut self,
        switch_blocks: &[BlockHeader],
    ) -> Result<(EraId, Vec<ProtocolOutcome<I, ClContext>>), CreateNewEraError> {
        let key_block = switch_blocks
            .last()
            .ok_or(CreateNewEraError::AttemptedToCreateEraWithNoSwitchBlocks)?;
        let era_id = key_block.era_id().successor();
        let era_end = key_block.era_end().ok_or_else(|| {
            CreateNewEraError::LastBlockHeaderNotASwitchBlock {
                era_id,
                last_block_header: Box::new(key_block.clone()),
            }
        })?;

        let earliest_era = self.chainspec.earliest_switch_block_needed(era_id);
        let switch_blocks_needed = era_id.value().saturating_sub(earliest_era.value()) as usize;
        let first_idx = switch_blocks
            .len()
            .checked_sub(switch_blocks_needed)
            .ok_or_else(|| CreateNewEraError::InsufficientSwitchBlocks {
                era_id,
                switch_blocks: switch_blocks.to_vec(),
            })?;
        for (i, switch_block) in switch_blocks[first_idx..].iter().enumerate() {
            if switch_block.era_id() != earliest_era.saturating_add(i as u64) {
                return Err(CreateNewEraError::WrongSwitchBlockEra {
                    era_id,
                    switch_blocks: switch_blocks.to_vec(),
                });
=======
        for era_id in self.iter_past(self.current_era, self.bonded_eras().saturating_mul(2)) {
            let new_faulty;
            let validators;
            let start_height;
            let era_start_time;
            let seed;
            let key_block_hash;

            let booking_block_hash = booking_blocks
                .get(&era_id)
                .expect("should have booking block");

            #[allow(clippy::integer_arithmetic)] // Block height should never reach u64::MAX.
            if era_id.is_genesis() {
                new_faulty = vec![];
                // The validator set was read from the global state: there's no key block for era 0.
                validators = activation_era_validators.clone();
                start_height = 0;
                era_start_time = self
                    .protocol_config
                    .genesis_timestamp
                    .expect("must have genesis start time if era ID is 0");
                seed = 0;
                key_block_hash = BlockHash::default();
            } else {
                // If this is not era 0, there must be a key block for it.
                let key_block = key_blocks.get(&era_id).expect("missing key block");
                key_block_hash = key_block.hash();
                start_height = key_block.height() + 1;
                era_start_time = key_block.timestamp();
                seed = Self::era_seed(*booking_block_hash, key_block.accumulated_seed());
                if era_id == self.protocol_config.last_activation_point {
                    // After an upgrade or emergency restart, we don't track faults cross-era.
                    new_faulty = vec![];
                    // And we read the validator sets from the global state, because the key block
                    // might have been overwritten by the upgrade/restart.
                    validators = activation_era_validators.clone();
                } else {
                    // If it's neither genesis nor upgrade nor restart, we use the validators from
                    // the key block and ban validators that were faulty in previous eras.
                    new_faulty = key_block
                        .era_end()
                        .expect("key block must be a switch block")
                        .era_report()
                        .equivocators
                        .clone();
                    validators = key_block
                        .next_era_validator_weights()
                        .expect("missing validators from key block")
                        .clone();
                }
>>>>>>> a8177352
            }
        }

        let report = era_end.era_report();
        let validators = era_end.next_era_validator_weights();

<<<<<<< HEAD
        if self.open_eras.contains_key(&era_id) {
            warn!(era = era_id.value(), "era already exists");
            return Ok((era_id, vec![]));
        }
        if self.current_era > era_id.saturating_add(PAST_OPEN_ERAS) {
            warn!(era = era_id.value(), "trying to create obsolete era");
            return Ok((era_id, vec![]));
=======
            let results = self.new_era(
                era_id,
                now,
                key_block_hash,
                validators,
                new_faulty,
                faulty,
                key_blocks
                    .get(&era_id)
                    .and_then(|bhdr| bhdr.era_end())
                    .into_iter()
                    .flat_map(|era_end| &era_end.era_report().inactive_validators)
                    .cloned()
                    .collect(),
                seed,
                era_start_time,
                start_height,
            );
            effects.extend(self.handle_consensus_outcomes(effect_builder, rng, era_id, results));
>>>>>>> a8177352
        }

        // Compute the seed for the PRNG from the booking block hash and the accumulated seed.
        let auction_delay = self.chainspec.core_config.auction_delay as usize;
        let booking_block_hash =
            if let Some(booking_block) = switch_blocks.iter().rev().nth(auction_delay) {
                booking_block.hash(self.verifiable_chunked_hash_activation())
            } else {
                // If there's no booking block for the `era_id`
                // (b/c it would have been from before Genesis, upgrade or emergency restart),
                // use a "zero" block hash. This should not hurt the security of the leader
                // selection algorithm.
                BlockHash::default()
            };
        let seed = Self::era_seed(booking_block_hash, key_block.accumulated_seed());

        // The beginning of the new era is marked by the key block.
        #[allow(clippy::integer_arithmetic)] // Block height should never reach u64::MAX.
        let start_height = key_block.height() + 1;
        let start_time = key_block.timestamp();

        // Validators that were inactive in the previous era will be excluded from leader selection
        // in the new era.
        let inactive = report.inactive_validators.iter().cloned().collect();

        // Validators that were only exposed as faulty after the booking block are still in the new
        // era's validator set but get banned.
        let blocks_after_booking_block = switch_blocks.iter().rev().take(auction_delay);
        let faulty = blocks_after_booking_block
            .filter_map(|switch_block| switch_block.era_end())
            .flat_map(|era_end| era_end.era_report().equivocators.clone())
            .collect();

        let instance_id = instance_id(self.chainspec.hash(), era_id);
        let now = Timestamp::now();

        info!(
            ?validators,
            %start_time,
            %now,
            %start_height,
            %instance_id,
            %seed,
            era = era_id.value(),
            "starting era",
        );

        let maybe_prev_era = era_id
            .checked_sub(1)
            .and_then(|last_era_id| self.open_eras.get(&last_era_id));
        let validators_with_evidence: Vec<PublicKey> = maybe_prev_era
            .into_iter()
            .flat_map(|prev_era| prev_era.consensus.validators_with_evidence())
            .cloned()
            .collect();

        // Create and insert the new era instance.
        let (consensus, mut outcomes) = (self.new_consensus)(
            instance_id,
            validators.clone(),
            &faulty,
            &inactive,
            self.chainspec.as_ref(),
            &self.config,
            maybe_prev_era.map(|prev_era| &*prev_era.consensus),
            start_time,
            seed,
            now,
        );
        let era = Era::new(
            consensus,
            start_time,
            start_height,
            faulty,
            inactive,
            validators.clone(),
        );
        let _ = self.open_eras.insert(era_id, era);

        // Activate the era if this node was already running when the era began, it is still
        // ongoing based on its minimum duration, and we are one of the validators.
        let our_id = self.public_signing_key.clone();
        if self.current_era > era_id {
            trace!(
                era = era_id.value(),
                current_era = self.current_era.value(),
                "not voting; initializing past era"
            );
        } else {
            self.current_era = era_id;
            self.metrics.current_era.set(era_id.value() as i64);
            self.next_block_height = self.next_block_height.max(start_height);
            outcomes.extend(self.era_mut(era_id).consensus.handle_is_current(now));
            if !self.era(era_id).validators().contains_key(&our_id) {
                info!(era = era_id.value(), %our_id, "not voting; not a validator");
            } else {
                info!(era = era_id.value(), %our_id, "start voting");
                let secret = Keypair::new(self.secret_signing_key.clone(), our_id.clone());
                let unit_hash_file = self.unit_file(&instance_id);
                outcomes.extend(self.era_mut(era_id).consensus.activate_validator(
                    our_id,
                    secret,
                    now,
                    Some(unit_hash_file),
                ))
            };
        }

        // Mark validators as faulty for which we have evidence in the previous era.
        for pub_key in validators_with_evidence {
            let proposed_blocks = self
                .era_mut(era_id)
                .resolve_evidence_and_mark_faulty(&pub_key);
            if !proposed_blocks.is_empty() {
                error!(
                    ?proposed_blocks,
                    era = era_id.value(),
                    "unexpected block in new era"
                );
            }
        }

        // Clear the obsolete data from the era before the previous one. We only retain the
        // information necessary to validate evidence that units in the two most recent eras may
        // refer to for cross-era fault tracking.
        if let Some(evidence_only_era_id) = self.current_era.checked_sub(PAST_OPEN_ERAS) {
            if let Some(era) = self.open_eras.get_mut(&evidence_only_era_id) {
                trace!(era = evidence_only_era_id.value(), "clearing unbonded era");
                era.consensus.set_evidence_only();
            }

            // Remove the era that has become obsolete now: We keep only three in memory.
            if let Some(obsolete_era_id) = evidence_only_era_id.checked_sub(1) {
                if let Some(era) = self.open_eras.remove(&obsolete_era_id) {
                    trace!(era = obsolete_era_id.value(), "removing obsolete era");
                    match fs::remove_file(self.unit_file(era.consensus.instance_id())) {
                        Ok(_) => {}
                        Err(err) => match err.kind() {
                            io::ErrorKind::NotFound => {}
                            err => warn!(?err, "could not delete unit hash file"),
                        },
                    }
                }
            }
        }

        Ok((era_id, outcomes))
    }

    /// Returns the path to the era's unit file.
    fn unit_file(&self, instance_id: &Digest) -> PathBuf {
        self.unit_files_folder.join(format!(
            "unit_{:?}_{}.dat",
            instance_id,
            self.public_signing_key.to_hex()
        ))
    }

    /// Applies `f` to the consensus protocol of the specified era.
    fn delegate_to_era<REv: ReactorEventT<I>, F>(
        &mut self,
        effect_builder: EffectBuilder<REv>,
        rng: &mut NodeRng,
        era_id: EraId,
        f: F,
    ) -> Effects<Event<I>>
    where
        F: FnOnce(
            &mut dyn ConsensusProtocol<I, ClContext>,
            &mut NodeRng,
        ) -> Vec<ProtocolOutcome<I, ClContext>>,
    {
        match self.open_eras.get_mut(&era_id) {
            None => {
                if era_id > self.current_era {
                    info!(era = era_id.value(), "received message for future era");
                } else {
                    info!(era = era_id.value(), "received message for obsolete era");
                }
                Effects::new()
            }
            Some(era) => {
                let outcomes = f(&mut *era.consensus, rng);
                self.handle_consensus_outcomes(effect_builder, rng, era_id, outcomes)
            }
        }
    }

    pub(super) fn handle_timer<REv: ReactorEventT<I>>(
        &mut self,
        effect_builder: EffectBuilder<REv>,
        rng: &mut NodeRng,
        era_id: EraId,
        timestamp: Timestamp,
        timer_id: TimerId,
    ) -> Effects<Event<I>> {
        self.delegate_to_era(effect_builder, rng, era_id, move |consensus, _| {
            consensus.handle_timer(timestamp, timer_id)
        })
    }

    pub(super) fn handle_action<REv: ReactorEventT<I>>(
        &mut self,
        effect_builder: EffectBuilder<REv>,
        rng: &mut NodeRng,
        era_id: EraId,
        action_id: ActionId,
    ) -> Effects<Event<I>> {
        self.delegate_to_era(effect_builder, rng, era_id, move |consensus, _| {
            consensus.handle_action(action_id, Timestamp::now())
        })
    }

    pub(super) fn handle_message<REv: ReactorEventT<I>>(
        &mut self,
        effect_builder: EffectBuilder<REv>,
        rng: &mut NodeRng,
        sender: I,
        msg: ConsensusMessage,
    ) -> Effects<Event<I>> {
        match msg {
            ConsensusMessage::Protocol { era_id, payload } => {
                // If the era is already unbonded, only accept new evidence, because still-bonded
                // eras could depend on that.
                trace!(era = era_id.value(), "received a consensus message");
                self.delegate_to_era(effect_builder, rng, era_id, move |consensus, rng| {
                    consensus.handle_message(rng, sender, payload, Timestamp::now())
                })
            }
            ConsensusMessage::EvidenceRequest { era_id, pub_key } => {
                if era_id.saturating_add(PAST_EVIDENCE_ERAS) < self.current_era
                    || !self.open_eras.contains_key(&era_id)
                {
                    trace!(era = era_id.value(), "not handling message; era too old");
                    return Effects::new();
                }
                self.iter_past(era_id, PAST_EVIDENCE_ERAS)
                    .flat_map(|e_id| {
                        self.delegate_to_era(effect_builder, rng, e_id, |consensus, _| {
                            consensus.request_evidence(sender.clone(), &pub_key)
                        })
                    })
                    .collect()
            }
        }
    }

    pub(super) fn handle_new_block_payload<REv: ReactorEventT<I>>(
        &mut self,
        effect_builder: EffectBuilder<REv>,
        rng: &mut NodeRng,
        new_block_payload: NewBlockPayload,
    ) -> Effects<Event<I>> {
        let NewBlockPayload {
            era_id,
            block_payload,
            block_context,
        } = new_block_payload;
        if era_id.saturating_add(PAST_EVIDENCE_ERAS) < self.current_era
            || !self.open_eras.contains_key(&era_id)
        {
            warn!(era = era_id.value(), "new block payload in outdated era");
            return Effects::new();
        }
        let proposed_block = ProposedBlock::new(block_payload, block_context);
        self.delegate_to_era(effect_builder, rng, era_id, move |consensus, _| {
            consensus.propose(proposed_block, Timestamp::now())
        })
    }

    pub(super) fn handle_block_added<REv: ReactorEventT<I>>(
        &mut self,
        effect_builder: EffectBuilder<REv>,
        block_header: BlockHeader,
    ) -> Effects<Event<I>> {
        let our_pk = self.public_signing_key.clone();
        let our_sk = self.secret_signing_key.clone();
        let era_id = block_header.era_id();
        self.executed_block(&block_header);
        let mut effects = if self.is_validator_in(&our_pk, era_id) {
            effect_builder
                .announce_created_finality_signature(FinalitySignature::new(
                    block_header.hash(self.verifiable_chunked_hash_activation()),
                    era_id,
                    &our_sk,
                    our_pk,
                ))
                .ignore()
        } else {
            Effects::new()
        };
        if era_id < self.current_era {
            trace!(era = era_id.value(), "executed block in old era");
            return effects;
        }
        if block_header.is_switch_block() {
            if let Some(era) = self.open_eras.get_mut(&era_id) {
                // This was the era's last block. Schedule deactivating this era.
                let delay = Timestamp::now()
                    .saturating_diff(block_header.timestamp())
                    .into();
                let faulty_num = era.consensus.validators_with_evidence().len();
                let deactivate_era = move |_| Event::DeactivateEra {
                    era_id,
                    faulty_num,
                    delay,
                };
                effects.extend(effect_builder.set_timeout(delay).event(deactivate_era));
            } else {
                error!(era = era_id.value(), %block_header, "executed block in uninitialized era");
            }
            // If it's not the last block before an upgrade, initialize the next era.
            if !self.should_upgrade_after(&era_id) {
                let new_era_id = era_id.successor();
                let effect = get_switch_blocks(self.chainspec.clone(), effect_builder, new_era_id)
                    .event(move |switch_blocks| Event::CreateNewEra { switch_blocks });
                effects.extend(effect);
            }
        }
        effects
    }

    pub(super) fn handle_deactivate_era<REv: ReactorEventT<I>>(
        &mut self,
        effect_builder: EffectBuilder<REv>,
        era_id: EraId,
        old_faulty_num: usize,
        delay: Duration,
    ) -> Effects<Event<I>> {
        let era = if let Some(era) = self.open_eras.get_mut(&era_id) {
            era
        } else {
            warn!(era = era_id.value(), "trying to deactivate obsolete era");
            return Effects::new();
        };
        let faulty_num = era.consensus.validators_with_evidence().len();
        if faulty_num == old_faulty_num {
            info!(era = era_id.value(), "stop voting in era");
            era.consensus.deactivate_validator();
            Effects::new()
        } else {
            let deactivate_era = move |_| Event::DeactivateEra {
                era_id,
                faulty_num,
                delay,
            };
            effect_builder.set_timeout(delay).event(deactivate_era)
        }
    }

<<<<<<< HEAD
=======
    /// Creates a new era.
    pub(super) fn handle_create_new_era<REv: ReactorEventT<I>>(
        &mut self,
        effect_builder: EffectBuilder<REv>,
        rng: &mut NodeRng,
        switch_block_header: BlockHeader,
        booking_block_hash: BlockHash,
    ) -> Effects<Event<I>> {
        let (era_report, next_era_validators_weights) = match (
            switch_block_header.era_end(),
            switch_block_header.next_era_validator_weights(),
        ) {
            (Some(era_end), Some(next_era_validator_weights)) => {
                (era_end.era_report(), next_era_validator_weights)
            }
            _ => {
                return fatal!(
                    effect_builder,
                    "attempted to create a new era with a non-switch block: {}",
                    switch_block_header
                )
                .ignore()
            }
        };
        let new_faulty = era_report.equivocators.clone();
        let era_id = switch_block_header.era_id().successor();
        info!(era = era_id.value(), "era created");
        let seed = EraSupervisor::<I>::era_seed(
            booking_block_hash,
            switch_block_header.accumulated_seed(),
        );
        trace!(%seed, "the seed for {}: {}", era_id, seed);
        let faulty = self
            .iter_past_other(era_id, self.banning_period())
            .flat_map(|e_id| &self.open_eras[&e_id].new_faulty)
            .chain(&new_faulty)
            .cloned()
            .collect();
        let now = Timestamp::now(); // TODO: This should be passed in.
        #[allow(clippy::integer_arithmetic)] // Block height should never reach u64::MAX.
        let mut outcomes = self.new_era(
            era_id,
            now,
            switch_block_header.hash(),
            next_era_validators_weights.clone(),
            new_faulty,
            faulty,
            era_report.inactive_validators.iter().cloned().collect(),
            seed,
            switch_block_header.timestamp(),
            switch_block_header.height() + 1,
        );
        self.prune_unit_files();
        outcomes.extend(self.open_eras[&era_id].consensus.handle_is_current(now));
        self.handle_consensus_outcomes(effect_builder, rng, era_id, outcomes)
    }

>>>>>>> a8177352
    pub(super) fn resolve_validity<REv: ReactorEventT<I>>(
        &mut self,
        effect_builder: EffectBuilder<REv>,
        rng: &mut NodeRng,
        resolve_validity: ResolveValidity<I>,
    ) -> Effects<Event<I>> {
        let ResolveValidity {
            era_id,
            sender,
            proposed_block,
            valid,
        } = resolve_validity;
        self.metrics.proposed_block();
        let mut effects = Effects::new();
        if !valid {
            warn!(
                peer_id = %sender,
                era = %era_id.value(),
                "invalid consensus value; disconnecting from the sender"
            );
            effects.extend(self.disconnect(effect_builder, sender));
        }
        if self
            .open_eras
            .get_mut(&era_id)
            .map_or(false, |era| era.resolve_validity(&proposed_block, valid))
        {
            effects.extend(
                self.delegate_to_era(effect_builder, rng, era_id, |consensus, _| {
                    consensus.resolve_validity(proposed_block, valid, Timestamp::now())
                }),
            );
        }
        effects
    }

    fn handle_consensus_outcomes<REv: ReactorEventT<I>, T>(
        &mut self,
        effect_builder: EffectBuilder<REv>,
        rng: &mut NodeRng,
        era_id: EraId,
        outcomes: T,
    ) -> Effects<Event<I>>
    where
        T: IntoIterator<Item = ProtocolOutcome<I, ClContext>>,
    {
        outcomes
            .into_iter()
            .flat_map(|result| self.handle_consensus_outcome(effect_builder, rng, era_id, result))
            .collect()
    }

    /// Returns `true` if any of the most recent eras has evidence against the validator with key
    /// `pub_key`.
    fn has_evidence(&self, era_id: EraId, pub_key: PublicKey) -> bool {
        self.iter_past(era_id, PAST_EVIDENCE_ERAS)
            .any(|eid| self.era(eid).consensus.has_evidence(&pub_key))
    }

    /// Returns the era with the specified ID. Panics if it does not exist.
    fn era(&self, era_id: EraId) -> &Era<I> {
        &self.open_eras[&era_id]
    }

    /// Returns the era with the specified ID mutably. Panics if it does not exist.
    fn era_mut(&mut self, era_id: EraId) -> &mut Era<I> {
        self.open_eras.get_mut(&era_id).unwrap()
    }

    #[allow(clippy::integer_arithmetic)] // Block height should never reach u64::MAX.
    fn handle_consensus_outcome<REv: ReactorEventT<I>>(
        &mut self,
        effect_builder: EffectBuilder<REv>,
        rng: &mut NodeRng,
        era_id: EraId,
        consensus_result: ProtocolOutcome<I, ClContext>,
    ) -> Effects<Event<I>> {
        match consensus_result {
            ProtocolOutcome::InvalidIncomingMessage(_, sender, error) => {
                warn!(
                    %sender,
                    %error,
                    "invalid incoming message to consensus instance; disconnecting from the sender"
                );
                self.disconnect(effect_builder, sender)
            }
            ProtocolOutcome::Disconnect(sender) => {
                warn!(
                    %sender,
                    "disconnecting from the sender of invalid data"
                );
                self.disconnect(effect_builder, sender)
            }
            ProtocolOutcome::CreatedGossipMessage(payload) => {
                let message = ConsensusMessage::Protocol { era_id, payload };
                // TODO: we'll want to gossip instead of broadcast here
                effect_builder.broadcast_message(message.into()).ignore()
            }
            ProtocolOutcome::CreatedTargetedMessage(payload, to) => {
                let message = ConsensusMessage::Protocol { era_id, payload };
                effect_builder.send_message(to, message.into()).ignore()
            }
            ProtocolOutcome::CreatedMessageToRandomPeer(payload) => {
                let message = ConsensusMessage::Protocol { era_id, payload };

                async move {
                    let peers = effect_builder.get_fully_connected_peers().await;
                    if let Some(to) = peers.into_iter().next() {
                        effect_builder.send_message(to, message.into()).await;
                    }
                }
                .ignore()
            }
            ProtocolOutcome::ScheduleTimer(timestamp, timer_id) => {
                let timediff = timestamp.saturating_diff(Timestamp::now());
                effect_builder
                    .set_timeout(timediff.into())
                    .event(move |_| Event::Timer {
                        era_id,
                        timestamp,
                        timer_id,
                    })
            }
            ProtocolOutcome::QueueAction(action_id) => effect_builder
                .immediately()
                .event(move |()| Event::Action { era_id, action_id }),
            ProtocolOutcome::CreateNewBlock(block_context) => {
                let accusations = self
                    .iter_past(era_id, PAST_EVIDENCE_ERAS)
                    .flat_map(|e_id| self.era(e_id).consensus.validators_with_evidence())
                    .unique()
                    .filter(|pub_key| !self.era(era_id).faulty.contains(pub_key))
                    .cloned()
                    .collect();
                effect_builder
                    .request_block_payload(
                        block_context.clone(),
                        self.next_block_height,
                        accusations,
                        rng.gen(),
                    )
                    .event(move |block_payload| {
                        Event::NewBlockPayload(NewBlockPayload {
                            era_id,
                            block_payload,
                            block_context,
                        })
                    })
            }
            ProtocolOutcome::FinalizedBlock(CpFinalizedBlock {
                value,
                timestamp,
                relative_height,
                terminal_block_data,
                equivocators,
                proposer,
            }) => {
                if era_id != self.current_era {
                    debug!(era = era_id.value(), "finalized block in old era");
                    return Effects::new();
                }
                let era = self.open_eras.get_mut(&era_id).unwrap();
                era.add_accusations(&equivocators);
                era.add_accusations(value.accusations());
                // If this is the era's last block, it contains rewards. Everyone who is accused in
                // the block or seen as equivocating via the consensus protocol gets faulty.
                let report = terminal_block_data.map(|tbd| EraReport {
                    rewards: tbd.rewards,
                    equivocators: era.accusations(),
                    inactive_validators: tbd.inactive_validators,
                });
                let finalized_block = FinalizedBlock::new(
                    Arc::try_unwrap(value).unwrap_or_else(|arc| (*arc).clone()),
                    report,
                    timestamp,
                    era_id,
                    era.start_height + relative_height,
                    proposer,
                );
                info!(
                    era_id = ?finalized_block.era_id(),
                    height = ?finalized_block.height(),
                    timestamp = ?finalized_block.timestamp(),
                    "finalized block"
                );
                self.metrics.finalized_block(&finalized_block);
                // Announce the finalized block.
                let mut effects = effect_builder
                    .announce_finalized_block(finalized_block.clone())
                    .ignore();
                self.next_block_height = self.next_block_height.max(finalized_block.height() + 1);
                // Request execution of the finalized block.
                effects.extend(execute_finalized_block(effect_builder, finalized_block).ignore());
                self.update_consensus_pause();
                effects
            }
            ProtocolOutcome::ValidateConsensusValue {
                sender,
                proposed_block,
            } => {
                if era_id.saturating_add(PAST_EVIDENCE_ERAS) < self.current_era
                    || !self.open_eras.contains_key(&era_id)
                {
                    return Effects::new(); // Outdated era; we don't need the value anymore.
                }
                let missing_evidence: Vec<PublicKey> = proposed_block
                    .value()
                    .accusations()
                    .iter()
                    .filter(|pub_key| !self.has_evidence(era_id, (*pub_key).clone()))
                    .cloned()
                    .collect();
                self.era_mut(era_id)
                    .add_block(proposed_block.clone(), missing_evidence.clone());
                if let Some(deploy_hash) = proposed_block.contains_replay() {
                    info!(%sender, %deploy_hash, "block contains a replayed deploy");
                    return self.resolve_validity(
                        effect_builder,
                        rng,
                        ResolveValidity {
                            era_id,
                            sender,
                            proposed_block,
                            valid: false,
                        },
                    );
                }
                let mut effects = Effects::new();
                for pub_key in missing_evidence {
                    let msg = ConsensusMessage::EvidenceRequest { era_id, pub_key };
                    effects.extend(
                        effect_builder
                            .send_message(sender.clone(), msg.into())
                            .ignore(),
                    );
                }
                effects.extend(
                    async move {
                        check_deploys_for_replay_in_previous_eras_and_validate_block(
                            effect_builder,
                            era_id,
                            sender,
                            proposed_block,
                        )
                        .await
                    }
                    .event(std::convert::identity),
                );
                effects
            }
            ProtocolOutcome::NewEvidence(pub_key) => {
                info!(%pub_key, era = era_id.value(), "validator equivocated");
                let mut effects = effect_builder
                    .announce_fault_event(era_id, pub_key.clone(), Timestamp::now())
                    .ignore();
                for e_id in self.iter_future(era_id, PAST_EVIDENCE_ERAS) {
                    let proposed_blocks = if let Some(era) = self.open_eras.get_mut(&e_id) {
                        era.resolve_evidence_and_mark_faulty(&pub_key)
                    } else {
                        continue;
                    };
                    for proposed_block in proposed_blocks {
                        effects.extend(self.delegate_to_era(
                            effect_builder,
                            rng,
                            e_id,
                            |consensus, _| {
                                consensus.resolve_validity(proposed_block, true, Timestamp::now())
                            },
                        ));
                    }
                }
                effects
            }
            ProtocolOutcome::SendEvidence(sender, pub_key) => self
                .iter_past_other(era_id, PAST_EVIDENCE_ERAS)
                .flat_map(|e_id| {
                    self.delegate_to_era(effect_builder, rng, e_id, |consensus, _| {
                        consensus.request_evidence(sender.clone(), &pub_key)
                    })
                })
                .collect(),
            ProtocolOutcome::WeAreFaulty => Default::default(),
            ProtocolOutcome::DoppelgangerDetected => Default::default(),
            ProtocolOutcome::FttExceeded => effect_builder
                .set_timeout(Duration::from_millis(FTT_EXCEEDED_SHUTDOWN_DELAY_MILLIS))
                .then(move |_| fatal!(effect_builder, "too many faulty validators"))
                .ignore(),
            ProtocolOutcome::StandstillAlert => {
                if era_id == self.current_era && era_id == self.era_where_we_joined {
                    warn!(era = %era_id.value(), "current era is stalled; shutting down");
                    fatal!(effect_builder, "current era is stalled; please retry").ignore()
                } else {
                    if era_id == self.current_era {
                        warn!(era = %era_id.value(), "current era is stalled");
                    }
                    Effects::new()
                }
            }
        }
    }

    /// Handles registering an upgrade activation point.
    pub(super) fn got_upgrade_activation_point(
        &mut self,
        activation_point: ActivationPoint,
    ) -> Effects<Event<I>> {
        debug!("got {}", activation_point);
        self.next_upgrade_activation_point = Some(activation_point);
        Effects::new()
    }

    pub(super) fn status(
        &self,
        responder: Responder<Option<(PublicKey, Option<TimeDiff>)>>,
    ) -> Effects<Event<I>> {
        let public_key = self.public_signing_key.clone();
        let round_length = self
            .open_eras
            .get(&self.current_era)
            .and_then(|era| era.consensus.next_round_length());
        responder.respond(Some((public_key, round_length))).ignore()
    }

    fn disconnect<REv: ReactorEventT<I>>(
        &self,
        effect_builder: EffectBuilder<REv>,
        sender: I,
    ) -> Effects<Event<I>> {
        effect_builder
            .announce_disconnect_from_peer(sender)
            .ignore()
    }

    pub(super) fn should_upgrade_after(&self, era_id: &EraId) -> bool {
        match self.next_upgrade_activation_point {
            None => false,
            Some(upgrade_point) => upgrade_point.should_upgrade(era_id),
        }
    }

    /// Get a reference to the era supervisor's open eras.
    pub(crate) fn open_eras(&self) -> &HashMap<EraId, Era<I>> {
        &self.open_eras
    }

    /// Returns the most recent era.
    pub(crate) fn current_era(&self) -> EraId {
        self.current_era
    }
}

#[cfg(test)]
impl<I> EraSupervisor<I>
where
    I: NodeIdT,
{
    /// Returns this node's validator key.
    pub(crate) fn public_key(&self) -> &PublicKey {
        &self.public_signing_key
    }
}

/// Returns all switch blocks needed to initialize `era_id`.
///
/// Those are the booking block, i.e. the switch block in `era_id - auction_delay - 1`,
/// the key block, i.e. the switch block in `era_id - 1`, and all switch blocks in between.
async fn get_switch_blocks<REv>(
    chainspec: Arc<Chainspec>,
    effect_builder: EffectBuilder<REv>,
    era_id: EraId,
) -> Vec<BlockHeader>
where
    REv: From<StorageRequest>,
{
    let mut switch_blocks = Vec::new();
    let from = chainspec.earliest_switch_block_needed(era_id);
    for switch_block_era_id in (from.value()..era_id.value()).map(EraId::from) {
        match effect_builder
            .get_switch_block_header_at_era_id_from_storage(switch_block_era_id)
            .await
        {
            Some(switch_block) => switch_blocks.push(switch_block),
            None => {
                error!(
                    ?era_id,
                    ?switch_block_era_id,
                    "switch block header era must exist to initialize era"
                );
                panic!("switch block header not found in storage");
            }
        }
    }
    switch_blocks
}

async fn get_deploys_or_transfers<REv>(
    effect_builder: EffectBuilder<REv>,
    hashes: Vec<DeployHash>,
) -> Option<Vec<Deploy>>
where
    REv: From<StorageRequest>,
{
    let mut deploys_or_transfer: Vec<Deploy> = Vec::with_capacity(hashes.len());
    for maybe_deploy_or_transfer in effect_builder.get_deploys_from_storage(hashes).await {
        if let Some(deploy_or_transfer) = maybe_deploy_or_transfer {
            deploys_or_transfer.push(deploy_or_transfer)
        } else {
            return None;
        }
    }
    Some(deploys_or_transfer)
}

async fn execute_finalized_block<REv>(
    effect_builder: EffectBuilder<REv>,
    finalized_block: FinalizedBlock,
) where
    REv: From<StorageRequest> + From<ControlAnnouncement> + From<ContractRuntimeRequest>,
{
    // Get all deploys in order they appear in the finalized block.
    let deploys =
        match get_deploys_or_transfers(effect_builder, finalized_block.deploy_hashes().to_owned())
            .await
        {
            Some(deploys) => deploys,
            None => {
                fatal!(
                    effect_builder,
                    "Could not fetch deploys for finalized block: {:?}",
                    finalized_block
                )
                .await;
                return;
            }
        };

    // Get all transfers in order they appear in the finalized block.
    let transfers = match get_deploys_or_transfers(
        effect_builder,
        finalized_block.transfer_hashes().to_owned(),
    )
    .await
    {
        Some(transfers) => transfers,
        None => {
            fatal!(
                effect_builder,
                "Could not fetch transfers for finalized block: {:?}",
                finalized_block
            )
            .await;
            return;
        }
    };

    effect_builder
        .enqueue_block_for_execution(finalized_block, deploys, transfers)
        .await
}

<<<<<<< HEAD
/// Computes the instance ID for an era, given the era ID and the chainspec hash.
fn instance_id(chainspec_hash: Digest, era_id: EraId) -> Digest {
    Digest::hash_pair(chainspec_hash, era_id.to_le_bytes())
        .value()
        .into()
=======
/// Computes the instance ID for an era, given the chainspec hash, era ID and the key block hash.
fn instance_id(
    protocol_config: &ProtocolConfig,
    era_id: EraId,
    key_block_hash: BlockHash,
) -> Digest {
    Digest::hash_pair(
        key_block_hash.inner().value(),
        Digest::hash_pair(protocol_config.chainspec_hash, era_id.to_le_bytes()).value(),
    )
>>>>>>> a8177352
}

/// Checks that a [BlockPayload] does not have deploys we have already included in blocks in
/// previous eras. This is done by repeatedly querying storage for deploy metadata. When metadata is
/// found storage is queried again to get the era id for the included deploy. That era id must *not*
/// be less than the current era, otherwise the deploy is a replay attack.
async fn check_deploys_for_replay_in_previous_eras_and_validate_block<REv, I>(
    effect_builder: EffectBuilder<REv>,
    proposed_block_era_id: EraId,
    sender: I,
    proposed_block: ProposedBlock<ClContext>,
) -> Event<I>
where
    REv: From<BlockValidationRequest<I>> + From<StorageRequest>,
    I: Clone + Send + 'static,
{
    for deploy_hash in proposed_block.value().deploys_and_transfers_iter() {
        let block_header = match effect_builder
            .get_block_header_for_deploy_from_storage(deploy_hash.into())
            .await
        {
            None => continue,
            Some(header) => header,
        };
        // We have found the deploy in the database. If it was from a previous era, it was a
        // replay attack.
        //
        // If not, then it might be this is a deploy for a block we are currently
        // coming to consensus, and we will rely on the immediate ancestors of the
        // block_payload within the current era to determine if we are facing a replay
        // attack.
        if block_header.era_id() < proposed_block_era_id {
            return Event::ResolveValidity(ResolveValidity {
                era_id: proposed_block_era_id,
                sender: sender.clone(),
                proposed_block: proposed_block.clone(),
                valid: false,
            });
        }
    }

    let sender_for_validate_block: I = sender.clone();
    let valid = effect_builder
        .validate_block(sender_for_validate_block, proposed_block.clone())
        .await;

    Event::ResolveValidity(ResolveValidity {
        era_id: proposed_block_era_id,
        sender,
        proposed_block,
        valid,
    })
}

impl ProposedBlock<ClContext> {
    /// If this block contains a deploy that's also present in an ancestor, this returns the deploy
    /// hash, otherwise `None`.
    fn contains_replay(&self) -> Option<DeployHash> {
        let block_deploys_set: BTreeSet<DeployOrTransferHash> =
            self.value().deploys_and_transfers_iter().collect();
        self.context()
            .ancestor_values()
            .iter()
            .flat_map(|ancestor| ancestor.deploys_and_transfers_iter())
            .find(|deploy| block_deploys_set.contains(deploy))
            .map(DeployOrTransferHash::into)
    }
}<|MERGE_RESOLUTION|>--- conflicted
+++ resolved
@@ -305,188 +305,6 @@
         (era_id.value()..=era_id.value().saturating_add(num_eras)).map(EraId::from)
     }
 
-<<<<<<< HEAD
-=======
-    /// Starts a new era; panics if it already exists.
-    #[allow(clippy::too_many_arguments)] // FIXME
-    fn new_era(
-        &mut self,
-        era_id: EraId,
-        now: Timestamp,
-        key_block_hash: BlockHash,
-        validators: BTreeMap<PublicKey, U512>,
-        new_faulty: Vec<PublicKey>,
-        faulty: HashSet<PublicKey>,
-        inactive: HashSet<PublicKey>,
-        seed: u64,
-        start_time: Timestamp,
-        start_height: u64,
-    ) -> Vec<ProtocolOutcome<I, ClContext>> {
-        if self.open_eras.contains_key(&era_id) {
-            panic!("{} already exists", era_id);
-        }
-        let instance_id = instance_id(&self.protocol_config, era_id, key_block_hash);
-
-        info!(
-            ?validators,
-            %start_time,
-            %now,
-            %start_height,
-            %instance_id,
-            %seed,
-            era = era_id.value(),
-            "starting era",
-        );
-
-        // Activate the era if this node was already running when the era began, it is still
-        // ongoing based on its minimum duration, and we are one of the validators.
-        let our_id = &self.public_signing_key;
-        let should_activate = if self.current_era > era_id {
-            trace!(
-                era = era_id.value(),
-                current_era = self.current_era.value(),
-                "not voting; initializing past era"
-            );
-            false
-        } else if !validators.contains_key(our_id) {
-            info!(era = era_id.value(), %our_id, "not voting; not a validator");
-            false
-        } else {
-            info!(era = era_id.value(), %our_id, "start voting");
-            true
-        };
-        if era_id >= self.current_era {
-            self.current_era = era_id;
-            self.metrics.current_era.set(era_id.value() as i64);
-        }
-
-        let prev_era = era_id
-            .checked_sub(1)
-            .and_then(|last_era_id| self.open_eras.get(&last_era_id));
-
-        let (mut consensus, mut outcomes) = (self.new_consensus)(
-            instance_id,
-            validators.clone(),
-            &faulty,
-            &inactive,
-            &self.protocol_config,
-            &self.config,
-            prev_era.map(|era| &*era.consensus),
-            start_time,
-            seed,
-            now,
-        );
-
-        if should_activate {
-            let secret = Keypair::new(self.secret_signing_key.clone(), our_id.clone());
-            outcomes.extend(consensus.activate_validator(
-                our_id.clone(),
-                secret,
-                now,
-                Some(self.unit_file(&instance_id)),
-            ))
-        }
-
-        let mut era = Era::new(
-            consensus,
-            start_time,
-            start_height,
-            new_faulty,
-            faulty,
-            inactive,
-            validators,
-        );
-
-        // Mark validators as faulty for which we have evidence in a recent era.
-        for e_id in self.iter_past_other(era_id, self.bonded_eras()) {
-            if let Some(old_era) = self.open_eras.get_mut(&e_id) {
-                for pub_key in old_era.consensus.validators_with_evidence() {
-                    let proposed_blocks = era.resolve_evidence_and_mark_faulty(pub_key);
-                    if !proposed_blocks.is_empty() {
-                        error!(
-                            ?proposed_blocks,
-                            era = e_id.value(),
-                            "unexpected block in new era"
-                        );
-                    }
-                }
-            }
-        }
-
-        let _ = self.open_eras.insert(era_id, era);
-        let oldest_bonded_era_id = oldest_bonded_era(&self.protocol_config, era_id);
-        // Clear the obsolete data from the era whose validators are unbonded now. We only retain
-        // the information necessary to validate evidence that units in still-bonded eras may refer
-        // to for cross-era fault tracking.
-        if let Some(evidence_only_era_id) = oldest_bonded_era_id.checked_sub(1) {
-            trace!(era = evidence_only_era_id.value(), "clearing unbonded era");
-            if let Some(era) = self.open_eras.get_mut(&evidence_only_era_id) {
-                era.consensus.set_evidence_only();
-            }
-        }
-        // Remove the era that has become obsolete now: The oldest bonded era could still receive
-        // units that refer to evidence from any era that was bonded when it was the current one.
-        let oldest_evidence_era_id = oldest_bonded_era(&self.protocol_config, oldest_bonded_era_id);
-        if let Some(obsolete_era_id) = oldest_evidence_era_id.checked_sub(1) {
-            if let Some(_era) = self.open_eras.remove(&obsolete_era_id) {
-                trace!(era = obsolete_era_id.value(), "removing obsolete era");
-            }
-        }
-
-        outcomes
-    }
-
-    fn prune_unit_files(&self) {
-        let valid_unit_files: HashSet<_> = self
-            .open_eras
-            .iter()
-            .map(|(_, era)| self.unit_file(era.consensus.instance_id()))
-            .collect();
-
-        let dir_iterator = match fs::read_dir(&self.unit_files_folder) {
-            Ok(iter) => iter,
-            Err(err) => {
-                warn!(?err, path=?self.unit_files_folder, "could not read the unit files folder");
-                // if we couldn't clean up the unit files, we just return
-                return;
-            }
-        };
-
-        for entry in dir_iterator {
-            let entry = match entry {
-                Ok(entry) => entry,
-                Err(err) => {
-                    warn!(
-                        ?err,
-                        path=?self.unit_files_folder,
-                        "error while reading the unit files folder",
-                    );
-                    continue;
-                }
-            };
-            let path = entry.path();
-            if path.is_dir() {
-                // unit files should be stored directly in the folder, not in subdirectories
-                continue;
-            }
-            if valid_unit_files.contains(&path) {
-                // don't remove files corresponding to active eras
-                continue;
-            }
-            debug!(?path, "removing unit file");
-            if let Err(err) = fs::remove_file(&path) {
-                warn!(?err, ?path, "could not delete unit file");
-            }
-        }
-    }
-
-    /// Returns `true` if the specified era is open and bonded.
-    fn is_bonded(&self, era_id: EraId) -> bool {
-        era_id.saturating_add(self.bonded_eras().into()) >= self.current_era
-            && era_id <= self.current_era
-    }
-
->>>>>>> a8177352
     /// Returns whether the validator with the given public key is bonded in that era.
     fn is_validator_in(&self, pub_key: &PublicKey, era_id: EraId) -> bool {
         let has_validator = |era: &Era<I>| era.validators().contains_key(pub_key);
@@ -538,7 +356,6 @@
         }
     }
 
-<<<<<<< HEAD
     /// Initializes a new era. The switch blocks must contain the most recent `auction_delay + 1`
     /// ones, in order, but at most as far back as to the last activation point.
     fn create_new_era(
@@ -571,66 +388,12 @@
                     era_id,
                     switch_blocks: switch_blocks.to_vec(),
                 });
-=======
-        for era_id in self.iter_past(self.current_era, self.bonded_eras().saturating_mul(2)) {
-            let new_faulty;
-            let validators;
-            let start_height;
-            let era_start_time;
-            let seed;
-            let key_block_hash;
-
-            let booking_block_hash = booking_blocks
-                .get(&era_id)
-                .expect("should have booking block");
-
-            #[allow(clippy::integer_arithmetic)] // Block height should never reach u64::MAX.
-            if era_id.is_genesis() {
-                new_faulty = vec![];
-                // The validator set was read from the global state: there's no key block for era 0.
-                validators = activation_era_validators.clone();
-                start_height = 0;
-                era_start_time = self
-                    .protocol_config
-                    .genesis_timestamp
-                    .expect("must have genesis start time if era ID is 0");
-                seed = 0;
-                key_block_hash = BlockHash::default();
-            } else {
-                // If this is not era 0, there must be a key block for it.
-                let key_block = key_blocks.get(&era_id).expect("missing key block");
-                key_block_hash = key_block.hash();
-                start_height = key_block.height() + 1;
-                era_start_time = key_block.timestamp();
-                seed = Self::era_seed(*booking_block_hash, key_block.accumulated_seed());
-                if era_id == self.protocol_config.last_activation_point {
-                    // After an upgrade or emergency restart, we don't track faults cross-era.
-                    new_faulty = vec![];
-                    // And we read the validator sets from the global state, because the key block
-                    // might have been overwritten by the upgrade/restart.
-                    validators = activation_era_validators.clone();
-                } else {
-                    // If it's neither genesis nor upgrade nor restart, we use the validators from
-                    // the key block and ban validators that were faulty in previous eras.
-                    new_faulty = key_block
-                        .era_end()
-                        .expect("key block must be a switch block")
-                        .era_report()
-                        .equivocators
-                        .clone();
-                    validators = key_block
-                        .next_era_validator_weights()
-                        .expect("missing validators from key block")
-                        .clone();
-                }
->>>>>>> a8177352
             }
         }
 
         let report = era_end.era_report();
         let validators = era_end.next_era_validator_weights();
 
-<<<<<<< HEAD
         if self.open_eras.contains_key(&era_id) {
             warn!(era = era_id.value(), "era already exists");
             return Ok((era_id, vec![]));
@@ -638,27 +401,6 @@
         if self.current_era > era_id.saturating_add(PAST_OPEN_ERAS) {
             warn!(era = era_id.value(), "trying to create obsolete era");
             return Ok((era_id, vec![]));
-=======
-            let results = self.new_era(
-                era_id,
-                now,
-                key_block_hash,
-                validators,
-                new_faulty,
-                faulty,
-                key_blocks
-                    .get(&era_id)
-                    .and_then(|bhdr| bhdr.era_end())
-                    .into_iter()
-                    .flat_map(|era_end| &era_end.era_report().inactive_validators)
-                    .cloned()
-                    .collect(),
-                seed,
-                era_start_time,
-                start_height,
-            );
-            effects.extend(self.handle_consensus_outcomes(effect_builder, rng, era_id, results));
->>>>>>> a8177352
         }
 
         // Compute the seed for the PRNG from the booking block hash and the accumulated seed.
@@ -692,7 +434,11 @@
             .flat_map(|era_end| era_end.era_report().equivocators.clone())
             .collect();
 
-        let instance_id = instance_id(self.chainspec.hash(), era_id);
+        let instance_id = instance_id(
+            self.chainspec.hash(),
+            era_id,
+            key_block.hash(self.verifiable_chunked_hash_activation()),
+        );
         let now = Timestamp::now();
 
         info!(
@@ -1009,66 +755,6 @@
         }
     }
 
-<<<<<<< HEAD
-=======
-    /// Creates a new era.
-    pub(super) fn handle_create_new_era<REv: ReactorEventT<I>>(
-        &mut self,
-        effect_builder: EffectBuilder<REv>,
-        rng: &mut NodeRng,
-        switch_block_header: BlockHeader,
-        booking_block_hash: BlockHash,
-    ) -> Effects<Event<I>> {
-        let (era_report, next_era_validators_weights) = match (
-            switch_block_header.era_end(),
-            switch_block_header.next_era_validator_weights(),
-        ) {
-            (Some(era_end), Some(next_era_validator_weights)) => {
-                (era_end.era_report(), next_era_validator_weights)
-            }
-            _ => {
-                return fatal!(
-                    effect_builder,
-                    "attempted to create a new era with a non-switch block: {}",
-                    switch_block_header
-                )
-                .ignore()
-            }
-        };
-        let new_faulty = era_report.equivocators.clone();
-        let era_id = switch_block_header.era_id().successor();
-        info!(era = era_id.value(), "era created");
-        let seed = EraSupervisor::<I>::era_seed(
-            booking_block_hash,
-            switch_block_header.accumulated_seed(),
-        );
-        trace!(%seed, "the seed for {}: {}", era_id, seed);
-        let faulty = self
-            .iter_past_other(era_id, self.banning_period())
-            .flat_map(|e_id| &self.open_eras[&e_id].new_faulty)
-            .chain(&new_faulty)
-            .cloned()
-            .collect();
-        let now = Timestamp::now(); // TODO: This should be passed in.
-        #[allow(clippy::integer_arithmetic)] // Block height should never reach u64::MAX.
-        let mut outcomes = self.new_era(
-            era_id,
-            now,
-            switch_block_header.hash(),
-            next_era_validators_weights.clone(),
-            new_faulty,
-            faulty,
-            era_report.inactive_validators.iter().cloned().collect(),
-            seed,
-            switch_block_header.timestamp(),
-            switch_block_header.height() + 1,
-        );
-        self.prune_unit_files();
-        outcomes.extend(self.open_eras[&era_id].consensus.handle_is_current(now));
-        self.handle_consensus_outcomes(effect_builder, rng, era_id, outcomes)
-    }
-
->>>>>>> a8177352
     pub(super) fn resolve_validity<REv: ReactorEventT<I>>(
         &mut self,
         effect_builder: EffectBuilder<REv>,
@@ -1530,24 +1216,12 @@
         .await
 }
 
-<<<<<<< HEAD
 /// Computes the instance ID for an era, given the era ID and the chainspec hash.
-fn instance_id(chainspec_hash: Digest, era_id: EraId) -> Digest {
-    Digest::hash_pair(chainspec_hash, era_id.to_le_bytes())
-        .value()
-        .into()
-=======
-/// Computes the instance ID for an era, given the chainspec hash, era ID and the key block hash.
-fn instance_id(
-    protocol_config: &ProtocolConfig,
-    era_id: EraId,
-    key_block_hash: BlockHash,
-) -> Digest {
+fn instance_id(chainspec_hash: Digest, era_id: EraId, key_block_hash: BlockHash) -> Digest {
     Digest::hash_pair(
         key_block_hash.inner().value(),
-        Digest::hash_pair(protocol_config.chainspec_hash, era_id.to_le_bytes()).value(),
+        Digest::hash_pair(chainspec_hash, era_id.to_le_bytes()).value(),
     )
->>>>>>> a8177352
 }
 
 /// Checks that a [BlockPayload] does not have deploys we have already included in blocks in
