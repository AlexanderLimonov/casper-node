--- conflicted
+++ resolved
@@ -38,12 +38,8 @@
     testing::{ComponentHarness, UnitTestEvent},
     types::{
         sync_leap_validation_metadata::SyncLeapValidationMetaData, AvailableBlockRange,
-<<<<<<< HEAD
         DeployExecutionInfo, DeployWithFinalizedApprovals, LegacyDeploy, SyncLeapIdentifier,
-=======
-        DeployMetadata, DeployMetadataExt, DeployWithFinalizedApprovals, LegacyDeploy,
-        SyncLeapIdentifier, TestBlockBuilder,
->>>>>>> 5386d130
+        TestBlockBuilder,
     },
     utils::{Loadable, WithDir},
 };
@@ -1037,26 +1033,11 @@
     let mut harness = ComponentHarness::default();
     let mut storage = storage_fixture(&harness);
 
-<<<<<<< HEAD
-=======
     let block = TestBlockBuilder::new().build(&mut harness.rng);
     let block_height = block.height();
 
->>>>>>> 5386d130
     // Create some sample data.
     let deploy = Deploy::random(&mut harness.rng);
-    let era_id = EraId::random(&mut harness.rng);
-    let height = harness.rng.gen();
-    let is_switch = harness.rng.gen();
-    let block = Block::random_with_specifics(
-        &mut harness.rng,
-        era_id,
-        height,
-        ProtocolVersion::V1_0_0,
-        is_switch,
-        iter::once(*deploy.hash()),
-    );
-    let block_height = block.height();
     let execution_result = ExecutionResult::from(ExecutionResultV2::random(&mut harness.rng));
     put_deploy(&mut harness, &mut storage, Arc::new(deploy.clone()));
     put_complete_block(&mut harness, &mut storage, Arc::new(block.clone()));
