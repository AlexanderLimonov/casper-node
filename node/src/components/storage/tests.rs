//! Unit tests for the storage component.

use std::{
    collections::{BTreeMap, HashMap, HashSet},
    convert::TryFrom,
    fs::{self, File},
    thread,
};

use lmdb::{Cursor, Transaction};
use num_rational::Ratio;
use rand::{prelude::SliceRandom, Rng};
use serde::{Deserialize, Serialize};
use smallvec::smallvec;

use casper_hashing::Digest;
use casper_types::{EraId, ExecutionResult, ProtocolVersion, PublicKey, SecretKey, U512};

use super::{
    construct_block_body_to_block_header_reverse_lookup, disjoint_sequences::Sequence,
    garbage_collect_block_body_v2_db, move_storage_files_to_network_subdir,
    should_move_storage_files_to_network_subdir, Config, Storage,
};
use crate::{
    components::{
        consensus::EraReport,
        storage::lmdb_ext::{TransactionExt, WriteTransactionExt},
    },
    crypto::AsymmetricKeyExt,
    effect::{requests::StorageRequest, Multiple},
    testing::{ComponentHarness, TestRng, UnitTestEvent},
    types::{
<<<<<<< HEAD
        Block, BlockHash, BlockHeader, BlockPayload, BlockSignatures, Deploy, DeployHash,
        DeployMetadata, FinalitySignature, FinalizedBlock,
=======
        Block, BlockHash, BlockHeader, BlockSignatures, Deploy, DeployHash, DeployMetadata,
        DeployWithFinalizedApprovals, FinalitySignature, HashingAlgorithmVersion,
>>>>>>> a7f6a648
    },
    utils::WithDir,
};

type BlockGenerators = Vec<fn(&mut TestRng) -> (Block, EraId)>;

impl Storage {
    fn disjoint_sequences(&self) -> &Vec<Sequence> {
        self.disjoint_block_height_sequences.sequences()
    }

    fn add_missing_block_body(&mut self, block_header: &BlockHeader) {
        self.missing_block_bodies
            .entry(*block_header.body_hash())
            .or_default()
            .push(block_header.height());
    }
}

fn new_config(harness: &ComponentHarness<UnitTestEvent>) -> Config {
    const MIB: usize = 1024 * 1024;

    // Restrict all stores to 50 mibibytes, to catch issues before filling up the entire disk.
    Config {
        path: harness.tmp.path().join("storage"),
        max_block_store_size: 50 * MIB,
        max_deploy_store_size: 50 * MIB,
        max_deploy_metadata_store_size: 50 * MIB,
        max_state_store_size: 50 * MIB,
        enable_mem_deduplication: true,
        mem_pool_prune_interval: 4,
    }
}

/// Storage component test fixture.
///
/// Creates a storage component in a temporary directory.
///
/// # Panics
///
/// Panics if setting up the storage fixture fails.
fn storage_fixture(
    harness: &ComponentHarness<UnitTestEvent>,
    verifiable_chunked_hash_activation: EraId,
) -> Storage {
    let cfg = new_config(harness);
    Storage::new(
        &WithDir::new(harness.tmp.path(), cfg),
        None,
        ProtocolVersion::from_parts(1, 0, 0),
        "test",
        Ratio::new(1, 3),
        None,
        verifiable_chunked_hash_activation,
    )
    .expect("could not create storage component fixture")
}

/// Storage component test fixture.
///
/// Creates a storage component in a temporary directory, but with a hard reset to a specified era.
///
/// # Panics
///
/// Panics if setting up the storage fixture fails.
fn storage_fixture_with_hard_reset(
    harness: &ComponentHarness<UnitTestEvent>,
    reset_era_id: EraId,
    verifiable_chunked_hash_activation: EraId,
) -> Storage {
    let cfg = new_config(harness);
    Storage::new(
        &WithDir::new(harness.tmp.path(), cfg),
        Some(reset_era_id),
        ProtocolVersion::from_parts(1, 1, 0),
        "test",
        Ratio::new(1, 3),
        None,
        verifiable_chunked_hash_activation,
    )
    .expect("could not create storage component fixture")
}

/// Storage component test fixture.
///
/// Creates a storage component in a temporary directory, but with a hard reset to a specified era.
///
/// # Panics
///
/// Panics if setting up the storage fixture fails.
fn storage_fixture_with_hard_reset_and_protocol_version(
    harness: &ComponentHarness<UnitTestEvent>,
    reset_era_id: EraId,
    protocol_version: ProtocolVersion,
    verifiable_chunked_hash_activation: EraId,
) -> Storage {
    let cfg = new_config(harness);
    Storage::new(
        &WithDir::new(harness.tmp.path(), cfg),
        Some(reset_era_id),
        protocol_version,
        "test",
        Ratio::new(1, 3),
        None,
        verifiable_chunked_hash_activation,
    )
    .expect("could not create storage component fixture")
}

/// Creates 3 random signatures for the given block.
fn random_signatures(rng: &mut TestRng, block: &Block) -> BlockSignatures {
    let block_hash = *block.hash();
    let era_id = block.header().era_id();
    let mut block_signatures = BlockSignatures::new(block_hash, era_id);
    for _ in 0..3 {
        let secret_key = SecretKey::random(rng);
        let signature = FinalitySignature::new(
            block_hash,
            era_id,
            &secret_key,
            PublicKey::from(&secret_key),
        );
        block_signatures.insert_proof(signature.public_key, signature.signature);
    }
    block_signatures
}

// TODO: This is deprecated (we will never make this request in the actual reactors!)
/// Requests block header at a specific height from a storage component.
fn get_block_header_at_height(storage: &mut Storage, height: u64) -> Option<BlockHeader> {
    storage
        .read_block_header_by_height(height)
        .expect("should get block")
}

/// Requests block at a specific height from a storage component.
fn get_block_at_height(storage: &mut Storage, height: u64) -> Option<Block> {
    storage
        .get_block_by_height(
            &mut storage
                .env()
                .begin_ro_txn()
                .expect("could not get transaction"),
            height,
        )
        .expect("could not get block by height")
}

/// Loads a block from a storage component.
fn get_block(
    harness: &mut ComponentHarness<UnitTestEvent>,
    storage: &mut Storage,
    block_hash: BlockHash,
) -> Option<Block> {
    let response = harness.send_request(storage, move |responder| {
        StorageRequest::GetBlock {
            block_hash,
            responder,
        }
        .into()
    });
    assert!(harness.is_idle());
    response
}

/// Loads a block's signatures from a storage component.
fn get_block_signatures(
    harness: &mut ComponentHarness<UnitTestEvent>,
    storage: &mut Storage,
    block_hash: BlockHash,
) -> Option<BlockSignatures> {
    let response = harness.send_request(storage, move |responder| {
        StorageRequest::GetBlockSignatures {
            block_hash,
            responder,
        }
        .into()
    });
    assert!(harness.is_idle());
    response
}

/// Loads a set of deploys from a storage component.
///
/// Applies `into_naive` to all loaded deploys.
fn get_naive_deploys(
    harness: &mut ComponentHarness<UnitTestEvent>,
    storage: &mut Storage,
    deploy_hashes: Multiple<DeployHash>,
) -> Vec<Option<Deploy>> {
    let response = harness.send_request(storage, move |responder| {
        StorageRequest::GetDeploys {
            deploy_hashes: deploy_hashes.to_vec(),
            responder,
        }
        .into()
    });
    assert!(harness.is_idle());
    response
        .into_iter()
        .map(|opt_dfa| opt_dfa.map(DeployWithFinalizedApprovals::into_naive))
        .collect()
}

/// Loads a deploy with associated metadata from the storage component.
///
/// Any potential finalized approvals are discarded.
fn get_naive_deploy_and_metadata(
    harness: &mut ComponentHarness<UnitTestEvent>,
    storage: &mut Storage,
    deploy_hash: DeployHash,
) -> Option<(Deploy, DeployMetadata)> {
    let response = harness.send_request(storage, |responder| {
        StorageRequest::GetDeployAndMetadata {
            deploy_hash,
            responder,
        }
        .into()
    });
    assert!(harness.is_idle());
    response.map(|(deploy_with_finalized_approvals, metadata)| {
        (deploy_with_finalized_approvals.into_naive(), metadata)
    })
}

/// Requests the highest block from a storage component.
fn get_highest_block(
    harness: &mut ComponentHarness<UnitTestEvent>,
    storage: &mut Storage,
) -> Option<Block> {
    let response = harness.send_request(storage, |responder| {
        StorageRequest::GetHighestBlock { responder }.into()
    });
    assert!(harness.is_idle());
    response
}

/// Requests the highest block header from a storage component.
fn get_highest_block_header(
    harness: &mut ComponentHarness<UnitTestEvent>,
    storage: &mut Storage,
) -> Option<BlockHeader> {
    let response = harness.send_request(storage, |responder| {
        StorageRequest::GetHighestBlockHeader { responder }.into()
    });
    assert!(harness.is_idle());
    response
}

/// Stores a block in a storage component.
fn put_block(
    harness: &mut ComponentHarness<UnitTestEvent>,
    storage: &mut Storage,
    block: Box<Block>,
) -> bool {
    let response = harness.send_request(storage, move |responder| {
        StorageRequest::PutBlock { block, responder }.into()
    });
    assert!(harness.is_idle());
    response
}

/// Stores a block's signatures in a storage component.
fn put_block_signatures(
    harness: &mut ComponentHarness<UnitTestEvent>,
    storage: &mut Storage,
    signatures: BlockSignatures,
) -> bool {
    let response = harness.send_request(storage, move |responder| {
        StorageRequest::PutBlockSignatures {
            signatures,
            responder,
        }
        .into()
    });
    assert!(harness.is_idle());
    response
}

/// Stores a deploy in a storage component.
fn put_deploy(
    harness: &mut ComponentHarness<UnitTestEvent>,
    storage: &mut Storage,
    deploy: Box<Deploy>,
) -> bool {
    let response = harness.send_request(storage, move |responder| {
        StorageRequest::PutDeploy { deploy, responder }.into()
    });
    assert!(harness.is_idle());
    response
}

/// Stores execution results in a storage component.
fn put_execution_results(
    harness: &mut ComponentHarness<UnitTestEvent>,
    storage: &mut Storage,
    block_hash: BlockHash,
    execution_results: HashMap<DeployHash, ExecutionResult>,
) {
    let response = harness.send_request(storage, move |responder| {
        StorageRequest::PutExecutionResults {
            block_hash: Box::new(block_hash),
            execution_results,
            responder,
        }
        .into()
    });
    assert!(harness.is_idle());
    response
}

#[test]
fn get_block_of_non_existing_block_returns_none() {
    let mut harness = ComponentHarness::default();

    // `verifiable_chunked_hash_activation` can be chosen arbitrarily
    let verifiable_chunked_hash_activation = EraId::from(harness.rng.gen_range(0..=10));

    let mut storage = storage_fixture(&harness, verifiable_chunked_hash_activation);

    let block_hash = BlockHash::random(&mut harness.rng);
    let response = get_block(&mut harness, &mut storage, block_hash);

    assert!(response.is_none());
    assert!(harness.is_idle());
}

/// Creates a switch block immediately before block header.
fn switch_block_for_block_header(
    block_header: &BlockHeader,
    validator_weights: BTreeMap<PublicKey, U512>,
    verifiable_chunked_hash_activation: EraId,
) -> Block {
    let finalized_block = FinalizedBlock::new(
        BlockPayload::new(vec![], vec![], vec![], false),
        Some(EraReport {
            equivocators: vec![],
            rewards: BTreeMap::default(),
            inactive_validators: vec![],
        }),
        block_header
            .timestamp()
            .checked_sub(1.into())
            .expect("Time must not be epoch"),
        block_header
            .era_id()
            .checked_sub(1)
            .expect("EraId must not be 0"),
        block_header
            .height()
            .checked_sub(1)
            .expect("Height must not be 0"),
        PublicKey::System,
    );
    Block::new(
        Default::default(),
        Default::default(),
        Default::default(),
        finalized_block,
        Some(validator_weights),
        block_header.protocol_version(),
        verifiable_chunked_hash_activation,
    )
    .expect("Could not create block")
}

#[test]
fn test_get_block_header_and_sufficient_finality_signatures_by_height() {
    const MAX_ERA: u64 = 6;

    // Test both legacy and merkle based hashing schemes.
    let verifiable_chunked_hash_activations = vec![EraId::from(0), EraId::from(MAX_ERA + 1)];

    for verifiable_chunked_hash_activation in verifiable_chunked_hash_activations {
        thread::spawn(move || {
            let mut harness = ComponentHarness::default();

            let mut storage = storage_fixture(&harness, verifiable_chunked_hash_activation);

            // Create a random block, store and load it.
            //
            // We need the block to be of an era > 0.
            let block = {
                let era_id = EraId::from(harness.rng.gen_range(1..MAX_ERA));

                // Height must be at least 1, otherwise it'll be rejected in
                // `switch_block_for_block_header()`
                let height = harness.rng.gen_range(1..10);

                let is_switch = harness.rng.gen_bool(0.1);
                Block::random_with_specifics(
                    &mut harness.rng,
                    era_id,
                    height,
                    ProtocolVersion::V1_0_0,
                    is_switch,
                    verifiable_chunked_hash_activation,
                )
            };

            let mut block_signatures = BlockSignatures::new(
                block.header().hash(verifiable_chunked_hash_activation),
                block.header().era_id(),
            );

            // Secret and Public Keys
            let alice_secret_key =
                SecretKey::ed25519_from_bytes([1; SecretKey::ED25519_LENGTH]).unwrap();
            let alice_public_key = PublicKey::from(&alice_secret_key);
            let bob_secret_key =
                SecretKey::ed25519_from_bytes([2; SecretKey::ED25519_LENGTH]).unwrap();
            let bob_public_key = PublicKey::from(&bob_secret_key);
            {
                let FinalitySignature {
                    public_key,
                    signature,
                    ..
                } = FinalitySignature::new(
                    block.header().hash(verifiable_chunked_hash_activation),
                    block.header().era_id(),
                    &alice_secret_key,
                    alice_public_key.clone(),
                );
                block_signatures.insert_proof(public_key, signature);
            }

            {
                let FinalitySignature {
                    public_key,
                    signature,
                    ..
                } = FinalitySignature::new(
                    block.header().hash(verifiable_chunked_hash_activation),
                    block.header().era_id(),
                    &bob_secret_key,
                    bob_public_key.clone(),
                );
                block_signatures.insert_proof(public_key, signature);
            }

            let was_new = put_block(&mut harness, &mut storage, Box::new(block.clone()));
            assert!(was_new, "putting block should have returned `true`");

            let mut txn = storage
                .env
                .begin_rw_txn()
                .expect("Could not start transaction");
            let was_new = txn
                .put_value(
                    storage.block_metadata_db,
                    &block.hash(),
                    &block_signatures,
                    true,
                )
                .expect("should put value into LMDB");
            assert!(
                was_new,
                "putting block signatures should have returned `true`"
            );
            txn.commit().expect("Could not commit transaction");

            {
                let block_header = storage
                    .read_block_header_by_hash(block.hash())
                    .expect("should not throw exception")
                    .expect("should not be None");
                assert_eq!(
                    block_header,
                    block.header().clone(),
                    "Should have retrieved expected block header"
                );
            }

            let genesis_validator_weights: BTreeMap<PublicKey, U512> =
                vec![(alice_public_key, 123.into()), (bob_public_key, 123.into())]
                    .into_iter()
                    .collect();
            let switch_block = switch_block_for_block_header(
                block.header(),
                genesis_validator_weights,
                verifiable_chunked_hash_activation,
            );
            let was_new = put_block(&mut harness, &mut storage, Box::new(switch_block));
            assert!(was_new, "putting switch block should have returned `true`");
            {
                let block_header_with_metadata = storage
                    .read_block_header_and_sufficient_finality_signatures_by_height(
                        block.header().height(),
                    )
                    .expect("should not throw exception")
                    .expect("should not be None");
                assert_eq!(
                    block_header_with_metadata.block_header,
                    block.header().clone(),
                    "Should have retrieved expected block header"
                );
                assert_eq!(
                    block_header_with_metadata.block_signatures, block_signatures,
                    "Should have retrieved expected block signatures"
                );
                let block_with_metadata = storage
                    .read_block_and_sufficient_finality_signatures_by_height(
                        block.header().height(),
                    )
                    .expect("should not throw exception")
                    .expect("should not be None");
                assert_eq!(
                    block_with_metadata.block.header(),
                    block.header(),
                    "Should have retrieved expected block header"
                );
                assert_eq!(
                    block_with_metadata.finality_signatures, block_signatures,
                    "Should have retrieved expected block signatures"
                );
            }
        });
    }
}

#[test]
fn can_retrieve_block_by_height() {
    struct BlockData {
        era_id: EraId,
        verifiable_chunked_hash_activation: EraId,
    }

    let block_specs = vec![
        // Generates v1 blocks
        BlockData {
            era_id: EraId::from(1),
            verifiable_chunked_hash_activation: EraId::from(5),
        },
        // Generates v2 blocks
        BlockData {
            era_id: EraId::from(1),
            verifiable_chunked_hash_activation: EraId::from(0),
        },
    ];

    for block_spec in block_specs {
        thread::spawn(move || {
            let mut harness = ComponentHarness::default();

            // Create a random blocks, load and store them.
            let block_33 = Box::new(Block::random_with_specifics(
                &mut harness.rng,
                block_spec.era_id,
                33,
                ProtocolVersion::from_parts(1, 5, 0),
                true,
                block_spec.verifiable_chunked_hash_activation,
            ));
            let block_14 = Box::new(Block::random_with_specifics(
                &mut harness.rng,
                block_spec.era_id,
                14,
                ProtocolVersion::from_parts(1, 5, 0),
                false,
                block_spec.verifiable_chunked_hash_activation,
            ));
            let block_99 = Box::new(Block::random_with_specifics(
                &mut harness.rng,
                block_spec.era_id.successor(),
                99,
                ProtocolVersion::from_parts(1, 5, 0),
                true,
                block_spec.verifiable_chunked_hash_activation,
            ));

            let mut storage =
                storage_fixture(&harness, block_spec.verifiable_chunked_hash_activation);

            // Both block at ID and highest block should return `None` initially.
            assert!(get_block_at_height(&mut storage, 0).is_none());
            assert!(get_block_header_at_height(&mut storage, 0).is_none());
            assert!(get_highest_block(&mut harness, &mut storage).is_none());
            assert!(get_highest_block_header(&mut harness, &mut storage).is_none());
            assert!(get_block_at_height(&mut storage, 14).is_none());
            assert!(get_block_header_at_height(&mut storage, 14).is_none());
            assert!(get_block_at_height(&mut storage, 33).is_none());
            assert!(get_block_header_at_height(&mut storage, 33).is_none());
            assert!(get_block_at_height(&mut storage, 99).is_none());
            assert!(get_block_header_at_height(&mut storage, 99).is_none());

            // Inserting 33 changes this.
            let was_new = put_block(&mut harness, &mut storage, block_33.clone());
            assert!(was_new);

            assert_eq!(
                get_highest_block(&mut harness, &mut storage).as_ref(),
                Some(&*block_33)
            );
            assert_eq!(
                get_highest_block_header(&mut harness, &mut storage).as_ref(),
                Some(block_33.header())
            );
            assert!(get_block_at_height(&mut storage, 0).is_none());
            assert!(get_block_header_at_height(&mut storage, 0).is_none());
            assert!(get_block_at_height(&mut storage, 14).is_none());
            assert!(get_block_header_at_height(&mut storage, 14).is_none());
            assert_eq!(
                get_block_at_height(&mut storage, 33).as_ref(),
                Some(&*block_33)
            );
            assert_eq!(
                get_block_header_at_height(&mut storage, 33).as_ref(),
                Some(block_33.header())
            );
            assert!(get_block_at_height(&mut storage, 99).is_none());
            assert!(get_block_header_at_height(&mut storage, 99).is_none());

            // Inserting block with height 14, no change in highest.
            let was_new = put_block(&mut harness, &mut storage, block_14.clone());
            assert!(was_new);

            assert_eq!(
                get_highest_block(&mut harness, &mut storage).as_ref(),
                Some(&*block_33)
            );
            assert_eq!(
                get_highest_block_header(&mut harness, &mut storage).as_ref(),
                Some(block_33.header())
            );
            assert!(get_block_at_height(&mut storage, 0).is_none());
            assert!(get_block_header_at_height(&mut storage, 0).is_none());
            assert_eq!(
                get_block_at_height(&mut storage, 14).as_ref(),
                Some(&*block_14)
            );
            assert_eq!(
                get_block_header_at_height(&mut storage, 14).as_ref(),
                Some(block_14.header())
            );
            assert_eq!(
                get_block_at_height(&mut storage, 33).as_ref(),
                Some(&*block_33)
            );
            assert_eq!(
                get_block_header_at_height(&mut storage, 33).as_ref(),
                Some(block_33.header())
            );
            assert!(get_block_at_height(&mut storage, 99).is_none());
            assert!(get_block_header_at_height(&mut storage, 99).is_none());

            // Inserting block with height 99, changes highest.
            let was_new = put_block(&mut harness, &mut storage, block_99.clone());
            assert!(was_new);

            assert_eq!(
                get_highest_block(&mut harness, &mut storage).as_ref(),
                Some(&*block_99)
            );
            assert_eq!(
                get_highest_block_header(&mut harness, &mut storage).as_ref(),
                Some(block_99.header())
            );
            assert!(get_block_at_height(&mut storage, 0).is_none());
            assert!(get_block_header_at_height(&mut storage, 0).is_none());
            assert_eq!(
                get_block_at_height(&mut storage, 14).as_ref(),
                Some(&*block_14)
            );
            assert_eq!(
                get_block_header_at_height(&mut storage, 14).as_ref(),
                Some(block_14.header())
            );
            assert_eq!(
                get_block_at_height(&mut storage, 33).as_ref(),
                Some(&*block_33)
            );
            assert_eq!(
                get_block_header_at_height(&mut storage, 33).as_ref(),
                Some(block_33.header())
            );
            assert_eq!(
                get_block_at_height(&mut storage, 99).as_ref(),
                Some(&*block_99)
            );
            assert_eq!(
                get_block_header_at_height(&mut storage, 99).as_ref(),
                Some(block_99.header())
            );
        });
    }
}

#[test]
#[should_panic(expected = "duplicate entries")]
fn different_block_at_height_is_fatal() {
    let mut harness = ComponentHarness::default();

    // `verifiable_chunked_hash_activation` can be chosen arbitrarily
    let verifiable_chunked_hash_activation = EraId::from(harness.rng.gen_range(0..=10));

    let mut storage = storage_fixture(&harness, verifiable_chunked_hash_activation);

    // Create two different blocks at the same height.
    let block_44_a = Box::new(Block::random_with_specifics(
        &mut harness.rng,
        EraId::new(1),
        44,
        ProtocolVersion::V1_0_0,
        false,
        verifiable_chunked_hash_activation,
    ));
    let block_44_b = Box::new(Block::random_with_specifics(
        &mut harness.rng,
        EraId::new(1),
        44,
        ProtocolVersion::V1_0_0,
        false,
        verifiable_chunked_hash_activation,
    ));

    let was_new = put_block(&mut harness, &mut storage, block_44_a.clone());
    assert!(was_new);

    let was_new = put_block(&mut harness, &mut storage, block_44_a);
    assert!(was_new);

    // Putting a different block with the same height should now crash.
    put_block(&mut harness, &mut storage, block_44_b);
}

#[test]
fn get_vec_of_non_existing_deploy_returns_nones() {
    let mut harness = ComponentHarness::default();

    // `verifiable_chunked_hash_activation` can be chosen arbitrarily
    let verifiable_chunked_hash_activation = EraId::from(harness.rng.gen_range(0..=10));

    let mut storage = storage_fixture(&harness, verifiable_chunked_hash_activation);

    let deploy_id = DeployHash::random(&mut harness.rng);
    let response = get_naive_deploys(&mut harness, &mut storage, smallvec![deploy_id]);
    assert_eq!(response, vec![None]);

    // Also verify that we can retrieve using an empty set of deploy hashes.
    let response = get_naive_deploys(&mut harness, &mut storage, smallvec![]);
    assert!(response.is_empty());
}

#[test]
fn can_retrieve_store_and_load_deploys() {
    let mut harness = ComponentHarness::default();

    // `verifiable_chunked_hash_activation` can be chosen arbitrarily
    let verifiable_chunked_hash_activation = EraId::from(harness.rng.gen_range(0..=10));

    let mut storage = storage_fixture(&harness, verifiable_chunked_hash_activation);

    // Create a random deploy, store and load it.
    let deploy = Box::new(Deploy::random(&mut harness.rng));

    let was_new = put_deploy(&mut harness, &mut storage, deploy.clone());
    assert!(was_new, "putting deploy should have returned `true`");

    // Storing the same deploy again should work, but yield a result of `false`.
    let was_new_second_time = put_deploy(&mut harness, &mut storage, deploy.clone());
    assert!(
        !was_new_second_time,
        "storing deploy the second time should have returned `false`"
    );

    // Retrieve the stored deploy.
    let response = get_naive_deploys(&mut harness, &mut storage, smallvec![*deploy.id()]);
    assert_eq!(response, vec![Some(deploy.as_ref().clone())]);

    // Finally try to get the metadata as well. Since we did not store any, we expect empty default
    // metadata to present.
    let (deploy_response, metadata_response) = harness
        .send_request(&mut storage, |responder| {
            StorageRequest::GetDeployAndMetadata {
                deploy_hash: *deploy.id(),
                responder,
            }
            .into()
        })
        .expect("no deploy with metadata returned");

    assert_eq!(deploy_response.into_naive(), *deploy);
    assert_eq!(metadata_response, DeployMetadata::default());
}

#[test]
fn storing_and_loading_a_lot_of_deploys_does_not_exhaust_handles() {
    let mut harness = ComponentHarness::default();

    // `verifiable_chunked_hash_activation` can be chosen arbitrarily
    let verifiable_chunked_hash_activation = EraId::from(harness.rng.gen_range(0..=10));

    let mut storage = storage_fixture(&harness, verifiable_chunked_hash_activation);

    let total = 1000;
    let batch_size = 25;

    let mut deploy_hashes = Vec::new();

    for _ in 0..total {
        let deploy = Box::new(Deploy::random(&mut harness.rng));
        deploy_hashes.push(*deploy.id());
        put_deploy(&mut harness, &mut storage, deploy);
    }

    // Shuffle deploy hashes around to get a random order.
    deploy_hashes.as_mut_slice().shuffle(&mut harness.rng);

    // Retrieve all from storage, ensuring they are found.
    for chunk in deploy_hashes.chunks(batch_size) {
        let result = get_naive_deploys(&mut harness, &mut storage, chunk.iter().cloned().collect());
        assert!(result.iter().all(Option::is_some));
    }
}

#[test]
fn store_execution_results_for_two_blocks() {
    let mut harness = ComponentHarness::default();

    // `verifiable_chunked_hash_activation` can be chosen arbitrarily
    let verifiable_chunked_hash_activation = EraId::from(harness.rng.gen_range(0..=10));

    let mut storage = storage_fixture(&harness, verifiable_chunked_hash_activation);

    let deploy = Deploy::random(&mut harness.rng);

    let block_hash_a = BlockHash::random(&mut harness.rng);
    let block_hash_b = BlockHash::random(&mut harness.rng);

    // Store the deploy.
    put_deploy(&mut harness, &mut storage, Box::new(deploy.clone()));

    // Ensure deploy exists.
    assert_eq!(
        get_naive_deploys(&mut harness, &mut storage, smallvec![*deploy.id()]),
        vec![Some(deploy.clone())]
    );

    // Put first execution result.
    let first_result: ExecutionResult = harness.rng.gen();
    let mut first_results = HashMap::new();
    first_results.insert(*deploy.id(), first_result.clone());
    put_execution_results(&mut harness, &mut storage, block_hash_a, first_results);

    // Retrieve and check if correct.
    let (first_deploy, first_metadata) =
        get_naive_deploy_and_metadata(&mut harness, &mut storage, *deploy.id())
            .expect("missing on first attempt");
    assert_eq!(first_deploy, deploy);
    let mut expected_per_block_results = HashMap::new();
    expected_per_block_results.insert(block_hash_a, first_result);
    assert_eq!(first_metadata.execution_results, expected_per_block_results);

    // Add second result for the same deploy, different block.
    let second_result: ExecutionResult = harness.rng.gen();
    let mut second_results = HashMap::new();
    second_results.insert(*deploy.id(), second_result.clone());
    put_execution_results(&mut harness, &mut storage, block_hash_b, second_results);

    // Retrieve the deploy again, should now contain both.
    let (second_deploy, second_metadata) =
        get_naive_deploy_and_metadata(&mut harness, &mut storage, *deploy.id())
            .expect("missing on second attempt");
    assert_eq!(second_deploy, deploy);
    expected_per_block_results.insert(block_hash_b, second_result);
    assert_eq!(
        second_metadata.execution_results,
        expected_per_block_results
    );
}

#[test]
fn store_random_execution_results() {
    let mut harness = ComponentHarness::default();

    // `verifiable_chunked_hash_activation` can be chosen arbitrarily
    let verifiable_chunked_hash_activation = EraId::from(harness.rng.gen_range(0..=10));

    let mut storage = storage_fixture(&harness, verifiable_chunked_hash_activation);

    // We store results for two different blocks. Each block will have five deploys executed in it,
    // with two of these deploys being shared by both blocks, while the remaining three are unique
    // per block.
    let block_hash_a = BlockHash::random(&mut harness.rng);
    let block_hash_b = BlockHash::random(&mut harness.rng);

    // Create the shared deploys.
    let shared_deploys = vec![
        Deploy::random(&mut harness.rng),
        Deploy::random(&mut harness.rng),
    ];

    // Store shared deploys.
    for deploy in &shared_deploys {
        put_deploy(&mut harness, &mut storage, Box::new(deploy.clone()));
    }

    // We collect the expected result per deploy in parallel to adding them.
    let mut expected_outcome = HashMap::new();

    fn setup_block(
        harness: &mut ComponentHarness<UnitTestEvent>,
        storage: &mut Storage,
        expected_outcome: &mut HashMap<DeployHash, HashMap<BlockHash, ExecutionResult>>,
        block_hash: &BlockHash,
        shared_deploys: &[Deploy],
    ) {
        let unique_count = 3;

        // Results for a single block.
        let mut block_results = HashMap::new();

        // Add three unique deploys to block.
        for _ in 0..unique_count {
            let deploy = Deploy::random(&mut harness.rng);

            // Store unique deploy.
            put_deploy(harness, storage, Box::new(deploy.clone()));

            let execution_result: ExecutionResult = harness.rng.gen();

            // Insert deploy results for the unique block-deploy combination.
            let mut map = HashMap::new();
            map.insert(*block_hash, execution_result.clone());
            expected_outcome.insert(*deploy.id(), map);

            // Add to our expected outcome.
            block_results.insert(*deploy.id(), execution_result);
        }

        // Insert the shared deploys as well.
        for shared_deploy in shared_deploys {
            let execution_result: ExecutionResult = harness.rng.gen();

            // Insert the new result and ensure it is not present yet.
            let result = block_results.insert(*shared_deploy.id(), execution_result.clone());
            assert!(result.is_none());

            // Insert into expected outcome.
            let deploy_expected = expected_outcome.entry(*shared_deploy.id()).or_default();
            let prev = deploy_expected.insert(*block_hash, execution_result.clone());
            // Ensure we are not replacing something.
            assert!(prev.is_none());
        }

        // We should have all results for our block collected for the input.
        assert_eq!(block_results.len(), unique_count + shared_deploys.len());

        // Now we can submit the block's execution results.
        put_execution_results(harness, storage, *block_hash, block_results);
    }

    setup_block(
        &mut harness,
        &mut storage,
        &mut expected_outcome,
        &block_hash_a,
        &shared_deploys,
    );

    setup_block(
        &mut harness,
        &mut storage,
        &mut expected_outcome,
        &block_hash_b,
        &shared_deploys,
    );

    // At this point, we are all set up and ready to receive results. Iterate over every deploy and
    // see if its execution-data-per-block matches our expectations.
    for (deploy_hash, raw_meta) in expected_outcome.iter() {
        let (deploy, metadata) =
            get_naive_deploy_and_metadata(&mut harness, &mut storage, *deploy_hash)
                .expect("missing deploy");

        assert_eq!(deploy_hash, deploy.id());

        assert_eq!(raw_meta, &metadata.execution_results);
    }
}

#[test]
fn store_execution_results_twice_for_same_block_deploy_pair() {
    let mut harness = ComponentHarness::default();

    // `verifiable_chunked_hash_activation` can be chosen arbitrarily
    let verifiable_chunked_hash_activation = EraId::from(harness.rng.gen_range(0..=10));

    let mut storage = storage_fixture(&harness, verifiable_chunked_hash_activation);

    let block_hash = BlockHash::random(&mut harness.rng);
    let deploy_hash = DeployHash::random(&mut harness.rng);

    let mut exec_result_1 = HashMap::new();
    exec_result_1.insert(deploy_hash, harness.rng.gen());

    let mut exec_result_2 = HashMap::new();
    exec_result_2.insert(deploy_hash, harness.rng.gen());

    put_execution_results(&mut harness, &mut storage, block_hash, exec_result_1);

    // Storing a second execution result for the same deploy on the same block should panic.
    put_execution_results(&mut harness, &mut storage, block_hash, exec_result_2);
}

#[test]
fn store_identical_execution_results() {
    let mut harness = ComponentHarness::default();

    // `verifiable_chunked_hash_activation` can be chosen arbitrarily
    let verifiable_chunked_hash_activation = EraId::from(harness.rng.gen_range(0..=10));

    let mut storage = storage_fixture(&harness, verifiable_chunked_hash_activation);

    let block_hash = BlockHash::random(&mut harness.rng);
    let deploy_hash = DeployHash::random(&mut harness.rng);

    let mut exec_result = HashMap::new();
    exec_result.insert(deploy_hash, harness.rng.gen());

    put_execution_results(&mut harness, &mut storage, block_hash, exec_result.clone());

    // We should be fine storing the exact same result twice.
    put_execution_results(&mut harness, &mut storage, block_hash, exec_result);
}

/// Example state used in storage.
#[derive(Clone, Debug, Deserialize, Eq, PartialEq, Serialize)]
struct StateData {
    a: Vec<u32>,
    b: i32,
}

#[test]
fn test_legacy_interface() {
    let mut harness = ComponentHarness::default();

    // `verifiable_chunked_hash_activation` can be chosen arbitrarily
    let verifiable_chunked_hash_activation = EraId::from(harness.rng.gen_range(0..=10));

    let mut storage = storage_fixture(&harness, verifiable_chunked_hash_activation);

    let deploy = Box::new(Deploy::random(&mut harness.rng));
    let was_new = put_deploy(&mut harness, &mut storage, deploy.clone());
    assert!(was_new);

    // Ensure we get the deploy we expect.
    let result = storage.get_deploy(*deploy.id()).expect("should get deploy");
    assert_eq!(result, Some(*deploy));

    // A non-existent deploy should simply return `None`.
    assert!(storage
        .get_deploy(DeployHash::random(&mut harness.rng))
        .expect("should get deploy")
        .is_none())
}

/// Creates a random block with a specific block height.
fn random_block_at_height(
    rng: &mut TestRng,
    height: u64,
    block_generator: fn(&mut TestRng) -> (Block, EraId),
) -> (Box<Block>, EraId) {
    let (mut block, verifiable_chunked_hash_activation) = (block_generator)(rng);
    block.set_height(height, verifiable_chunked_hash_activation);
    (Box::new(block), verifiable_chunked_hash_activation)
}

#[test]
fn persist_blocks_deploys_and_deploy_metadata_across_instantiations() {
    let block_generators: BlockGenerators = vec![Block::random_v1, Block::random_v2];

    for block_generator in block_generators {
        thread::spawn(move || {
            let mut harness = ComponentHarness::default();

            let (block, verifiable_chunked_hash_activation) =
                random_block_at_height(&mut harness.rng, 42, block_generator);

            let mut storage = storage_fixture(&harness, verifiable_chunked_hash_activation);

            // Create some sample data.
            let deploy = Deploy::random(&mut harness.rng);
            let execution_result: ExecutionResult = harness.rng.gen();
            put_deploy(&mut harness, &mut storage, Box::new(deploy.clone()));
            put_block(&mut harness, &mut storage, block.clone());
            let mut execution_results = HashMap::new();
            execution_results.insert(*deploy.id(), execution_result.clone());
            put_execution_results(&mut harness, &mut storage, *block.hash(), execution_results);
            assert_eq!(
                get_block_at_height(&mut storage, 42).expect("block not indexed properly"),
                *block
            );

            // After storing everything, destroy the harness and component, then rebuild using the
            // same directory as backing.
            let (on_disk, rng) = harness.into_parts();
            let mut harness = ComponentHarness::builder()
                .on_disk(on_disk)
                .rng(rng)
                .build();
            let mut storage = storage_fixture(&harness, verifiable_chunked_hash_activation);

            let actual_block = get_block(&mut harness, &mut storage, *block.hash())
                .expect("missing block we stored earlier");
            assert_eq!(actual_block, *block);

<<<<<<< HEAD
            let actual_deploys = get_deploys(&mut harness, &mut storage, smallvec![*deploy.id()]);
            assert_eq!(actual_deploys, vec![Some(deploy.clone())]);

            let (_, deploy_metadata) =
                get_deploy_and_metadata(&mut harness, &mut storage, *deploy.id())
                    .expect("missing deploy we stored earlier");
=======
    let actual_deploys = get_naive_deploys(&mut harness, &mut storage, smallvec![*deploy.id()]);
    assert_eq!(actual_deploys, vec![Some(deploy.clone())]);

    let (_, deploy_metadata) =
        get_naive_deploy_and_metadata(&mut harness, &mut storage, *deploy.id())
            .expect("missing deploy we stored earlier");
>>>>>>> a7f6a648

            let execution_results = deploy_metadata.execution_results;
            assert_eq!(execution_results.len(), 1);
            assert_eq!(execution_results[block.hash()], execution_result);

            assert_eq!(
                get_block_at_height(&mut storage, 42).expect("block index was not restored"),
                *block
            );
        });
    }
}

#[test]
fn should_hard_reset() {
    let blocks_count = 8_usize;
    let blocks_per_era = 3;
    let mut harness = ComponentHarness::default();

    // `verifiable_chunked_hash_activation` can be chosen arbitrarily
    let verifiable_chunked_hash_activation = EraId::from(harness.rng.gen_range(0..=10));

    let mut storage = storage_fixture(&harness, verifiable_chunked_hash_activation);

    // Create and store 8 blocks, 0-2 in era 0, 3-5 in era 1, and 6,7 in era 2.
    let blocks: Vec<Block> = (0..blocks_count)
        .map(|height| {
            let is_switch = height % blocks_per_era == blocks_per_era - 1;
            Block::random_with_specifics(
                &mut harness.rng,
                EraId::from(height as u64 / 3),
                height as u64,
                ProtocolVersion::V1_0_0,
                is_switch,
                verifiable_chunked_hash_activation,
            )
        })
        .collect();

    for block in &blocks {
        assert!(put_block(
            &mut harness,
            &mut storage,
            Box::new(block.clone())
        ));
    }

    // Create and store signatures for these blocks.
    for block in &blocks {
        let block_signatures = random_signatures(&mut harness.rng, block);
        assert!(put_block_signatures(
            &mut harness,
            &mut storage,
            block_signatures
        ));
    }

    // Add execution results to deploys; deploy 0 will be executed in block 0, deploy 1 in block 1,
    // and so on.
    let mut deploys = vec![];
    let mut execution_results = vec![];
    for block_hash in blocks.iter().map(|block| block.hash()) {
        let deploy = Deploy::random(&mut harness.rng);
        let execution_result: ExecutionResult = harness.rng.gen();
        let mut exec_results = HashMap::new();
        exec_results.insert(*deploy.id(), execution_result);
        put_deploy(&mut harness, &mut storage, Box::new(deploy.clone()));
        put_execution_results(
            &mut harness,
            &mut storage,
            *block_hash,
            exec_results.clone(),
        );
        deploys.push(deploy);
        execution_results.push(exec_results);
    }

    // Check the highest block is #7.
    assert_eq!(
        Some(blocks[blocks_count - 1].clone()),
        get_highest_block(&mut harness, &mut storage)
    );

    // The closure doing the actual checks.
    let mut check = |reset_era: usize| {
        // Initialize a new storage with a hard reset to the given era, deleting blocks from that
        // era onwards.
        let mut storage = storage_fixture_with_hard_reset(
            &harness,
            EraId::from(reset_era as u64),
            verifiable_chunked_hash_activation,
        );

        // Check highest block is the last from the previous era, or `None` if resetting to era 0.
        let highest_block = get_highest_block(&mut harness, &mut storage);
        if reset_era > 0 {
            assert_eq!(
                blocks[blocks_per_era * reset_era - 1],
                highest_block.unwrap()
            );
        } else {
            assert!(highest_block.is_none());
        }

        // Check deleted blocks can't be retrieved.
        for (index, block) in blocks.iter().enumerate() {
            let result = get_block(&mut harness, &mut storage, *block.hash());
            let should_get_block = index < blocks_per_era * reset_era;
            assert_eq!(should_get_block, result.is_some());
        }

        // Check signatures of deleted blocks can't be retrieved.
        for (index, block) in blocks.iter().enumerate() {
            let result = get_block_signatures(&mut harness, &mut storage, *block.hash());
            let should_get_sigs = index < blocks_per_era * reset_era;
            assert_eq!(should_get_sigs, result.is_some());
        }

        // Check execution results in deleted blocks have been removed.
        for (index, deploy) in deploys.iter().enumerate() {
            let (_deploy, metadata) =
                get_naive_deploy_and_metadata(&mut harness, &mut storage, *deploy.id()).unwrap();
            let should_have_exec_results = index < blocks_per_era * reset_era;
            assert_eq!(
                should_have_exec_results,
                !metadata.execution_results.is_empty()
            );
        }
    };

    // Test with a hard reset to era 2, deleting blocks (and associated data) 6 and 7.
    check(2);
    // Test with a hard reset to era 1, further deleting blocks (and associated data) 3, 4 and 5.
    check(1);
    // Test with a hard reset to era 0, deleting all blocks and associated data.
    check(0);
}

#[test]
fn should_create_subdir_named_after_network() {
    let harness = ComponentHarness::default();
    let cfg = new_config(&harness);

    let network_name = "test";
    let storage = Storage::new(
        &WithDir::new(harness.tmp.path(), cfg.clone()),
        None,
        ProtocolVersion::from_parts(1, 0, 0),
        network_name,
        Ratio::new(1, 3),
        None,
        EraId::from(0),
    )
    .unwrap();

    let expected_path = cfg.path.join(network_name);

    assert!(expected_path.exists());
    assert_eq!(expected_path, storage.root_path());
}

#[test]
fn should_not_try_to_move_nonexistent_files() {
    let harness = ComponentHarness::default();
    let cfg = new_config(&harness);
    let file_names = ["temp.txt"];

    let expected = should_move_storage_files_to_network_subdir(&cfg.path, &file_names).unwrap();

    assert!(!expected);
}

#[test]
fn should_move_files_if_they_exist() {
    let harness = ComponentHarness::default();
    let cfg = new_config(&harness);
    let file_names = ["temp1.txt", "temp2.txt", "temp3.txt"];

    // Storage will create this in the constructor,
    // doing this manually since we're not calling the constructor in this test.
    fs::create_dir(cfg.path.clone()).unwrap();

    // create empty files for testing.
    File::create(cfg.path.join(file_names[0])).unwrap();
    File::create(cfg.path.join(file_names[1])).unwrap();
    File::create(cfg.path.join(file_names[2])).unwrap();

    let expected = should_move_storage_files_to_network_subdir(&cfg.path, &file_names).unwrap();

    assert!(expected);
}

#[test]
fn should_return_error_if_files_missing() {
    let harness = ComponentHarness::default();
    let cfg = new_config(&harness);
    let file_names = ["temp1.txt", "temp2.txt", "temp3.txt"];

    // Storage will create this in the constructor,
    // doing this manually since we're not calling the constructor in this test.
    fs::create_dir(cfg.path.clone()).unwrap();

    // create empty files for testing, but not all of the files.
    File::create(cfg.path.join(file_names[1])).unwrap();
    File::create(cfg.path.join(file_names[2])).unwrap();

    let actual = should_move_storage_files_to_network_subdir(&cfg.path, &file_names);

    assert!(actual.is_err());
}

#[test]
fn should_actually_move_specified_files() {
    let harness = ComponentHarness::default();
    let cfg = new_config(&harness);
    let file_names = ["temp1.txt", "temp2.txt", "temp3.txt"];
    let root = cfg.path;
    let subdir = root.join("test");
    let src_path1 = root.join(file_names[0]);
    let src_path2 = root.join(file_names[1]);
    let src_path3 = root.join(file_names[2]);
    let dest_path1 = subdir.join(file_names[0]);
    let dest_path2 = subdir.join(file_names[1]);
    let dest_path3 = subdir.join(file_names[2]);

    // Storage will create this in the constructor,
    // doing this manually since we're not calling the constructor in this test.
    fs::create_dir_all(subdir.clone()).unwrap();

    // create empty files for testing.
    File::create(src_path1.clone()).unwrap();
    File::create(src_path2.clone()).unwrap();
    File::create(src_path3.clone()).unwrap();

    assert!(src_path1.exists());
    assert!(src_path2.exists());
    assert!(src_path3.exists());

    let result = move_storage_files_to_network_subdir(&root, &subdir, &file_names);

    assert!(result.is_ok());
    assert!(!src_path1.exists());
    assert!(!src_path2.exists());
    assert!(!src_path3.exists());
    assert!(dest_path1.exists());
    assert!(dest_path2.exists());
    assert!(dest_path3.exists());
}

#[derive(Debug, Clone, PartialEq)]
struct DatabaseEntriesSnapshot {
    block_body_keys: HashSet<Digest>,
    deploy_hashes_keys: HashSet<Digest>,
    transfer_hashes_keys: HashSet<Digest>,
    proposer_keys: HashSet<Digest>,
}

impl DatabaseEntriesSnapshot {
    fn from_storage(storage: &Storage) -> DatabaseEntriesSnapshot {
        let txn = storage.env.begin_ro_txn().unwrap();

        let mut cursor = txn.open_ro_cursor(storage.block_body_v2_db).unwrap();
        let block_body_keys = cursor
            .iter()
            .map(|(raw_key, _)| Digest::try_from(raw_key).unwrap())
            .collect();
        drop(cursor); // borrow checker complains without this

        let mut cursor = txn.open_ro_cursor(storage.deploy_hashes_db).unwrap();
        let deploy_hashes_keys = cursor
            .iter()
            .map(|(raw_key, _)| Digest::try_from(raw_key).unwrap())
            .collect();
        drop(cursor); // borrow checker complains without this

        let mut cursor = txn.open_ro_cursor(storage.transfer_hashes_db).unwrap();
        let transfer_hashes_keys = cursor
            .iter()
            .map(|(raw_key, _)| Digest::try_from(raw_key).unwrap())
            .collect();
        drop(cursor); // borrow checker complains without this

        let mut cursor = txn.open_ro_cursor(storage.proposer_db).unwrap();
        let proposer_keys = cursor
            .iter()
            .map(|(raw_key, _)| Digest::try_from(raw_key).unwrap())
            .collect();
        drop(cursor); // borrow checker complains without this

        txn.commit().unwrap();

        DatabaseEntriesSnapshot {
            block_body_keys,
            deploy_hashes_keys,
            transfer_hashes_keys,
            proposer_keys,
        }
    }
}

#[test]
fn should_garbage_collect() {
    let blocks_count = 9_usize;
    let blocks_per_era = 3;

    // Ensure blocks are created with the Merkle hashing scheme
    let verifiable_chunked_hash_activation = EraId::from(0);

    let mut harness = ComponentHarness::default();
    let mut storage = storage_fixture(&harness, verifiable_chunked_hash_activation);

    // Create and store 9 blocks, 0-2 in era 0, 3-5 in era 1, and 6-8 in era 2.
    let blocks: Vec<Block> = (0..blocks_count)
        .map(|height| {
            let is_switch = height % blocks_per_era == blocks_per_era - 1;

            Block::random_with_specifics(
                &mut harness.rng,
                EraId::from((height / blocks_per_era) as u64),
                height as u64,
                ProtocolVersion::from_parts(1, 4, 0),
                is_switch,
                verifiable_chunked_hash_activation,
            )
        })
        .collect();

    let mut snapshots = vec![];

    for block in &blocks {
        assert!(put_block(
            &mut harness,
            &mut storage,
            Box::new(block.clone())
        ));
        // store the storage state after a switch block for later comparison
        if block.header().is_switch_block() {
            snapshots.push(DatabaseEntriesSnapshot::from_storage(&storage));
        }
    }

    let check = |reset_era: usize| {
        // Initialize a new storage with a hard reset to the given era, deleting blocks from that
        // era onwards.
        let storage = storage_fixture_with_hard_reset_and_protocol_version(
            &harness,
            EraId::from(reset_era as u64),
            ProtocolVersion::from_parts(1, 5, 0), /* this is needed because blocks with later
                                                   * versions aren't removed on hard resets */
            verifiable_chunked_hash_activation,
        );

        // Hard reset should remove headers, but not block bodies
        let snapshot = DatabaseEntriesSnapshot::from_storage(&storage);
        assert_eq!(snapshot, snapshots[reset_era]);

        // Run garbage collection
        let txn = storage.env.begin_ro_txn().unwrap();

        let block_header_map =
            construct_block_body_to_block_header_reverse_lookup(&txn, &storage.block_header_db)
                .unwrap();
        txn.commit().unwrap();

        let mut txn = storage.env.begin_rw_txn().unwrap();
        garbage_collect_block_body_v2_db(
            &mut txn,
            &storage.block_body_v2_db,
            &storage.deploy_hashes_db,
            &storage.transfer_hashes_db,
            &storage.proposer_db,
            &block_header_map,
            verifiable_chunked_hash_activation,
        )
        .unwrap();
        txn.commit().unwrap();

        // Garbage collection after removal of blocks from reset_era should revert the state of
        // block bodies to what it was after reset_era - 1.
        let snapshot = DatabaseEntriesSnapshot::from_storage(&storage);
        assert_eq!(snapshot, snapshots[reset_era - 1]);
    };

    check(2);
    check(1);
}

#[test]
fn can_put_and_get_block() {
    let mut harness = ComponentHarness::default();

    // Create a random block using the legacy hashing scheme, store and load it.
    let (block, verifiable_chunked_hash_activation) = Block::random_v1(&mut harness.rng);
    let block = Box::new(block);

    let mut storage = storage_fixture(&harness, verifiable_chunked_hash_activation);

    let was_new = put_block(&mut harness, &mut storage, block.clone());
    assert!(was_new, "putting block should have returned `true`");

    // Storing the same block again should work, but yield a result of `true`.
    let was_new_second_time = put_block(&mut harness, &mut storage, block.clone());
    assert!(
        was_new_second_time,
        "storing block the second time should have returned `true`"
    );

    let response = get_block(&mut harness, &mut storage, *block.hash());
    assert_eq!(response.as_ref(), Some(&*block));

    // Also ensure we can retrieve just the header.
    let response = harness.send_request(&mut storage, |responder| {
        StorageRequest::GetBlockHeader {
            block_hash: *block.hash(),
            responder,
        }
        .into()
    });

    assert_eq!(response.as_ref(), Some(block.header()));
}

#[test]
fn can_put_and_get_blocks_v2() {
    let num_blocks = 10;
    let mut harness = ComponentHarness::default();

    let era_id = harness.rng.gen_range(0..10).into();

    // Ensure the Merkle hashing algorithm is used.
    let verifiable_chunked_hash_activation = era_id;

    let mut storage = storage_fixture(&harness, verifiable_chunked_hash_activation);
    let protocol_version = ProtocolVersion::from_parts(1, 5, 0);

    let height = harness.rng.gen_range(0..100);

    let mut blocks = vec![];

    for i in 0..num_blocks {
        let block = Block::random_with_specifics(
            &mut harness.rng,
            era_id,
            height + i,
            protocol_version,
            i == num_blocks - 1,
            verifiable_chunked_hash_activation,
        );

        blocks.push(block.clone());

        assert!(put_block(
            &mut harness,
            &mut storage,
            Box::new(block.clone())
        ));

        let mut txn = storage.env.begin_ro_txn().unwrap();
        let block_body_merkle = block.body().merklize();

        for (node_hash, value_hash, proof_of_rest) in
            block_body_merkle.clone().take_hashes_and_proofs()
        {
            assert_eq!(
                txn.get_value_bytesrepr::<_, (Digest, Digest)>(
                    storage.block_body_v2_db,
                    &node_hash
                )
                .unwrap()
                .unwrap(),
                (value_hash, proof_of_rest)
            );
        }

        assert_eq!(
            txn.get_value_bytesrepr::<_, Vec<DeployHash>>(
                storage.deploy_hashes_db,
                block_body_merkle.deploy_hashes.value_hash()
            )
            .unwrap()
            .unwrap(),
            block.body().deploy_hashes().clone()
        );

        assert_eq!(
            txn.get_value_bytesrepr::<_, Vec<DeployHash>>(
                storage.transfer_hashes_db,
                block_body_merkle.transfer_hashes.value_hash()
            )
            .unwrap()
            .unwrap(),
            block.body().transfer_hashes().clone()
        );

        assert_eq!(
            txn.get_value_bytesrepr::<_, PublicKey>(
                storage.proposer_db,
                block_body_merkle.proposer.value_hash()
            )
            .unwrap()
            .unwrap(),
            *block.body().proposer()
        );

        txn.commit().unwrap();
    }

    for (i, expected_block) in blocks.into_iter().enumerate() {
        assert_eq!(
            get_block_at_height(&mut storage, height + i as u64),
            Some(expected_block)
        );
    }
}

#[test]
fn update_disjoint_height_sequences() {
    let mut harness = ComponentHarness::default();
    let verifiable_chunked_hash_activation = EraId::from(1);

    let mut storage = storage_fixture(&harness, verifiable_chunked_hash_activation);

    // Put single block, it should unconditionally be available in
    // `disjoint_block_height_sequences`.
    let (block_1, _) = random_block_at_height(&mut harness.rng, 1, Block::random_v1);
    storage.update_disjoint_height_sequences(block_1.header());
    assert_eq!(
        storage.disjoint_sequences(),
        &vec![Sequence::new_with_bounds(1, 1)]
    );

    // Indicate that there are two block headers with missing bodies.
    let (block_2, _) = random_block_at_height(&mut harness.rng, 2, Block::random_v1);
    let body_hash = block_2.header().body_hash();
    storage.add_missing_block_body(block_2.header());

    let mut block_3 = block_2.clone();
    block_3.set_height(3, verifiable_chunked_hash_activation);
    storage.add_missing_block_body(block_3.header());

    let mut expected_missing_block_bodies = HashMap::new();
    expected_missing_block_bodies.insert(*body_hash, vec![2, 3]);

    assert_eq!(expected_missing_block_bodies, storage.missing_block_bodies);
    assert_eq!(
        storage.disjoint_sequences(),
        &vec![Sequence::new_with_bounds(1, 1)],
        "disjoint sequences should stay intact"
    );

    // Write another random block.
    // Disjoint sequences should now contain two separate sequences, one for block 1
    // and the other for block 4.
    let (block_4, _) = random_block_at_height(&mut harness.rng, 4, Block::random_v1);
    storage.update_disjoint_height_sequences(block_4.header());
    let mut sequences = storage.disjoint_sequences().clone();
    sequences.sort();
    assert_eq!(
        sequences,
        vec![
            Sequence::new_with_bounds(1, 1),
            Sequence::new_with_bounds(4, 4),
        ]
    );

    // Write full block with the same block body as the two missing ones.
    // All 5 blocks should now be considered available and missing bodies
    // map should be empty.
    let mut block_5 = block_3.clone();
    block_5.set_height(5, verifiable_chunked_hash_activation);
    storage.update_disjoint_height_sequences(block_5.header());

    assert_eq!(HashMap::new(), storage.missing_block_bodies);
    assert_eq!(
        storage.disjoint_sequences(),
        &vec![Sequence::new_with_bounds(1, 5)]
    );
}<|MERGE_RESOLUTION|>--- conflicted
+++ resolved
@@ -30,13 +30,8 @@
     effect::{requests::StorageRequest, Multiple},
     testing::{ComponentHarness, TestRng, UnitTestEvent},
     types::{
-<<<<<<< HEAD
-        Block, BlockHash, BlockHeader, BlockPayload, BlockSignatures, Deploy, DeployHash,
-        DeployMetadata, FinalitySignature, FinalizedBlock,
-=======
         Block, BlockHash, BlockHeader, BlockSignatures, Deploy, DeployHash, DeployMetadata,
         DeployWithFinalizedApprovals, FinalitySignature, HashingAlgorithmVersion,
->>>>>>> a7f6a648
     },
     utils::WithDir,
 };
@@ -1143,22 +1138,13 @@
             let actual_block = get_block(&mut harness, &mut storage, *block.hash())
                 .expect("missing block we stored earlier");
             assert_eq!(actual_block, *block);
-
-<<<<<<< HEAD
-            let actual_deploys = get_deploys(&mut harness, &mut storage, smallvec![*deploy.id()]);
+            let actual_deploys =
+                get_naive_deploys(&mut harness, &mut storage, smallvec![*deploy.id()]);
             assert_eq!(actual_deploys, vec![Some(deploy.clone())]);
 
             let (_, deploy_metadata) =
-                get_deploy_and_metadata(&mut harness, &mut storage, *deploy.id())
+                get_naive_deploy_and_metadata(&mut harness, &mut storage, *deploy.id())
                     .expect("missing deploy we stored earlier");
-=======
-    let actual_deploys = get_naive_deploys(&mut harness, &mut storage, smallvec![*deploy.id()]);
-    assert_eq!(actual_deploys, vec![Some(deploy.clone())]);
-
-    let (_, deploy_metadata) =
-        get_naive_deploy_and_metadata(&mut harness, &mut storage, *deploy.id())
-            .expect("missing deploy we stored earlier");
->>>>>>> a7f6a648
 
             let execution_results = deploy_metadata.execution_results;
             assert_eq!(execution_results.len(), 1);
