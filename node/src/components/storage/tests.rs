--- conflicted
+++ resolved
@@ -23,21 +23,12 @@
     execution::{Effects, ExecutionResult, ExecutionResultV2, TransformKindV2, TransformV2},
     generate_ed25519_keypair,
     testing::TestRng,
-<<<<<<< HEAD
-    AvailableBlockRange, Block, BlockHash, BlockHeader, BlockSignatures, BlockSignaturesV2,
-    BlockV2, ChainNameDigest, Chainspec, ChainspecRawBytes, Deploy, DeployApprovalsHash,
-    DeployHash, Digest, EraId, ExecutionInfo, FinalitySignature, FinalitySignatureV2, Gas,
-    InitiatorAddr, Key, ProtocolVersion, PublicKey, SecretKey, SignedBlockHeader, StoredValue,
-    TestBlockBuilder, TestBlockV1Builder, TimeDiff, Transaction, TransactionApprovalsHash,
-    TransactionHash, TransactionV1Hash, TransactionWithFinalizedApprovals, Transfer, TransferV2,
-    U512,
-=======
     ApprovalsHash, AvailableBlockRange, Block, BlockHash, BlockHeader, BlockSignatures,
     BlockSignaturesV2, BlockV2, ChainNameDigest, Chainspec, ChainspecRawBytes, Deploy, DeployHash,
-    Digest, EraId, ExecutionInfo, FinalitySignature, FinalitySignatureV2, Key, ProtocolVersion,
-    PublicKey, SecretKey, SignedBlockHeader, TestBlockBuilder, TestBlockV1Builder, TimeDiff,
-    Transaction, TransactionHash, TransactionV1Hash, Transfer, U512,
->>>>>>> 36eec71c
+    Digest, EraId, ExecutionInfo, FinalitySignature, FinalitySignatureV2, Gas, InitiatorAddr, Key,
+    ProtocolVersion, PublicKey, SecretKey, SignedBlockHeader, StoredValue, TestBlockBuilder,
+    TestBlockV1Builder, TimeDiff, Transaction, TransactionHash, TransactionV1Hash, Transfer,
+    TransferV2, U512,
 };
 use tempfile::tempdir;
 
