use std::{collections::BTreeMap, convert::TryInto, sync::Arc, time::Instant};

use itertools::Itertools;
use tracing::{debug, error, info, trace, warn};

use casper_execution_engine::engine_state::{ExecutionEngineV1, WasmV1Request, WasmV1Result};
use casper_storage::{
    block_store::types::ApprovalsHashes,
    data_access_layer::{
        balance::BalanceHandling, AuctionMethod, BalanceHoldRequest, BalanceIdentifier,
        BalanceRequest, BiddingRequest, BlockRewardsRequest, BlockRewardsResult, DataAccessLayer,
        EraValidatorsRequest, EraValidatorsResult, EvictItem, FeeRequest, FeeResult, FlushRequest,
        HandlePaymentMode, HandlePaymentRequest, InsufficientBalanceHandling, PruneRequest,
        PruneResult, StepRequest, StepResult, TransferRequest,
    },
    global_state::state::{
        lmdb::LmdbGlobalState, scratch::ScratchGlobalState, CommitProvider, ScratchProvider,
        StateProvider, StateReader,
    },
    system::runtime_native::Config as NativeRuntimeConfig,
};

use casper_types::{
    bytesrepr::{self, ToBytes, U32_SERIALIZED_LENGTH},
    execution::{Effects, ExecutionResult, TransformKindV2, TransformV2},
    system::mint::BalanceHoldAddrTag,
    BlockHeader, BlockTime, BlockV2, CLValue, CategorizedTransaction, Chainspec, ChecksumRegistry,
    Digest, EraEndV2, EraId, FeeHandling, Gas, GasLimited, Key, ProtocolVersion, PublicKey,
    Transaction, TransactionCategory, U512,
};

use super::{
    types::{SpeculativeExecutionResult, StepOutcome},
    utils::{self, calculate_prune_eras},
    BlockAndExecutionArtifacts, BlockExecutionError, ExecutionPreState, Metrics,
    APPROVALS_CHECKSUM_NAME, EXECUTION_RESULTS_CHECKSUM_NAME,
};
use crate::{
    components::fetcher::FetchItem,
    contract_runtime::types::ExecutionArtifactBuilder,
    types::{self, Chunkable, ExecutableBlock, InternalEraReport},
};

const ACCOUNT_SESSION: bool = true;
const DIRECT_CONTRACT: bool = !ACCOUNT_SESSION;
const STANDARD_PAYMENT: bool = true;
const CUSTOM_PAYMENT: bool = !STANDARD_PAYMENT;

/// Executes a finalized block.
#[allow(clippy::too_many_arguments)]
pub fn execute_finalized_block(
    data_access_layer: &DataAccessLayer<LmdbGlobalState>,
    execution_engine_v1: &ExecutionEngineV1,
    chainspec: &Chainspec,
    metrics: Option<Arc<Metrics>>,
    execution_pre_state: ExecutionPreState,
    executable_block: ExecutableBlock,
    key_block_height_for_activation_point: u64,
<<<<<<< HEAD
) -> Result<BlockAndExecutionArtifacts, BlockExecutionError> {
=======
    current_gas_price: u8,
    next_era_gas_price: Option<u8>,
) -> Result<BlockAndExecutionResults, BlockExecutionError> {
>>>>>>> 873c0275
    if executable_block.height != execution_pre_state.next_block_height() {
        return Err(BlockExecutionError::WrongBlockHeight {
            executable_block: Box::new(executable_block),
            execution_pre_state: Box::new(execution_pre_state),
        });
    }

    if executable_block.era_report.is_some() && next_era_gas_price.is_none() {
        return Err(BlockExecutionError::FailedToGetNewEraGasPrice {
            era_id: executable_block.era_id.successor(),
        });
    }

    let protocol_version = chainspec.protocol_version();
    let activation_point_era_id = chainspec.protocol_config.activation_point.era_id();
    let prune_batch_size = chainspec.core_config.prune_batch_size;
    let native_runtime_config = NativeRuntimeConfig::from_chainspec(chainspec);

    let pre_state_root_hash = execution_pre_state.pre_state_root_hash();
    let parent_hash = execution_pre_state.parent_hash();
    let parent_seed = execution_pre_state.parent_seed();

    let mut state_root_hash = pre_state_root_hash;
    let mut artifacts = Vec::with_capacity(executable_block.transactions.len());
    let block_time = BlockTime::new(executable_block.timestamp.millis());
    let balance_handling = BalanceHandling::Available {
        block_time: executable_block.timestamp.millis(),
        hold_interval: chainspec.core_config.balance_hold_interval.millis(),
    };
    let holds_epoch = Some(chainspec.balance_holds_epoch(executable_block.timestamp));
    let proposer = executable_block.proposer.clone();

    let start = Instant::now();

    let scratch_state = data_access_layer.get_scratch_global_state();

    let transaction_ids = executable_block
        .transactions
        .iter()
        .map(Transaction::fetch_id)
        .collect_vec();
    let system_costs = chainspec.system_costs_config;
    let insufficient_balance_handling = InsufficientBalanceHandling::HoldRemaining;
    let gas_price = Some(1); // < --TODO: this is where Karan's calculated gas price needs to be used

    for transaction in executable_block.transactions {
        let mut artifact_builder = ExecutionArtifactBuilder::new(&transaction);

        let initiator_addr = transaction.initiator_addr();
        let transaction_hash = transaction.hash();
        let runtime_args = transaction.session_args().clone();
        let entry_point = transaction.entry_point();
        let authorization_keys = transaction.authorization_keys();

        // there are three separate mote / gas / token values and it is important to not mix them up
        // we solve for halting state using a `gas limit` which is the maximum amount of
        // computation we will allow a given transaction to consume. the transaction itself
        // provides a function to determine this if provided with the current cost tables
        //
        // next there is the actual cost, i.e. how much we charge for that computation
        // this is calculated by multiplying the gas limit by the current `gas_price`
        // gas price has a floor of 1, and the ceiling is configured in the chainspec
        // NOTE: when the gas price is 1, the gas limit and the cost are coincidentally equal
        // because x == x * 1; thus it is recommended to run tests with gas price >1 to
        // avoid being confused by this
        //
        // the third important value is the amount of computation consumed by executing a
        // transaction  for native transactions there is no wasm and the consumed always
        // equals the limit  for bytecode / wasm based transactions the consumed is based on
        // what opcodes were executed      in such cases, consumed can range from >0 to
        // <=gas_limit. consumed is determined after execution and is important for payment
        // post processing

        // NOTE: this is the allowed computation limit   (gas limit)
        let gas_limit = match transaction.gas_limit(&system_costs, None) {
            Ok(gas) => gas,
            Err(ite) => {
                debug!(%ite, "invalid transaction (gas limit)");
                artifact_builder.with_invalid_transaction(&ite);
                artifacts.push(artifact_builder.build());
                continue;
            }
        };
        artifact_builder.with_gas_limit(gas_limit);

        // NOTE: this is the actual adjusted cost that we charge for (gas limit * gas price)
        let cost = match transaction.gas_limit(&system_costs, gas_price) {
            Ok(gas) => gas.value(),
            Err(ite) => {
                debug!(%ite, "invalid transaction (cost)");
                artifact_builder.with_invalid_transaction(&ite);
                artifacts.push(artifact_builder.build());
                continue;
            }
        };
        artifact_builder.with_added_cost(cost);

        let balance_identifier = {
            let is_account_session = transaction.is_account_session();
            let is_standard_payment = transaction.is_standard_payment();
            //  if standard payment & is session based...use account main purse
            //  if standard payment & is targeting a contract
            //      load contract & check entry point, if it pays use contract main purse
            //  if custom payment, attempt execute custom payment
            //      if custom payment fails, take remaining balance up to amount
            //      currently contracts cannot provide custom payment, but possible future use
            match (is_account_session, is_standard_payment) {
                (ACCOUNT_SESSION, STANDARD_PAYMENT) => {
                    // this is the typical scenario; the initiating account pays using its main
                    // purse
                    trace!(%transaction_hash, "account session with standard payment");
                    initiator_addr.clone().into()
                }
                (ACCOUNT_SESSION, CUSTOM_PAYMENT) => {
                    // the initiating account will pay, but wants to do so with a different purse or
                    // in a custom way. If anything goes wrong, penalize the sender, do not execute
                    let custom_payment_gas_limit = Gas::new(
                        // TODO: this should have it's own chainspec value; in the meantime
                        // using a multiple of a small value.
                        chainspec.transaction_config.native_transfer_minimum_motes * 5,
                    );
                    let pay_result = match WasmV1Request::new_custom_payment(
                        state_root_hash,
                        block_time,
                        custom_payment_gas_limit,
                        &transaction,
                    ) {
                        Ok(pay_request) => execution_engine_v1.execute(&scratch_state, pay_request),
                        Err(error) => {
                            WasmV1Result::invalid_executable_item(custom_payment_gas_limit, error)
                        }
                    };
                    let balance_identifier = {
                        if pay_result.error().is_some() {
                            BalanceIdentifier::PenalizedAccount(initiator_addr.account_hash())
                        } else {
                            BalanceIdentifier::Payment
                        }
                    };
                    artifact_builder
                        .with_wasm_v1_result(pay_result)
                        .map_err(|_| BlockExecutionError::RootNotFound(state_root_hash))?;
                    trace!(%transaction_hash, ?balance_identifier, "account session with custom payment");
                    balance_identifier
                }
                (DIRECT_CONTRACT, STANDARD_PAYMENT) => {
                    // TODO: get the contract, check the entry point indicated in the transaction
                    //      if the contract pays for itself, use its main purse
                    // <-- contracts paying for things wire up goes here -->
                    // use scratch_state to read the contract & check it here
                    // if the contract does not exist, the entrypoint does not exist,
                    //      the entrypoint does not pay for itself, and every other sad path
                    // outcome...      penalize the sender, do not execute
                    debug!("direct contract invocation is currently unsupported; penalize the account that sent it.");
                    BalanceIdentifier::PenalizedAccount(initiator_addr.account_hash())
                }
                (DIRECT_CONTRACT, CUSTOM_PAYMENT) => {
                    // currently not supported. penalize the sender, do not execute.
                    warn!("direct contract invocation is currently unsupported; penalize the account that sent it.");
                    BalanceIdentifier::PenalizedAccount(initiator_addr.account_hash())
                }
            }
        };

        let initial_balance_result = scratch_state.balance(BalanceRequest::new(
            state_root_hash,
            protocol_version,
            balance_identifier.clone(),
            balance_handling,
        ));

        let allow_execution = {
            let is_not_penalized = !balance_identifier.is_penalty();
            let sufficient_balance = initial_balance_result.is_sufficient(cost);
            trace!(%transaction_hash, ?sufficient_balance, ?is_not_penalized, "payment preprocessing");
            is_not_penalized && sufficient_balance
        };

        if allow_execution {
            let category = transaction.category();
            trace!(%transaction_hash, ?category, "eligible for execution");
            match category {
                TransactionCategory::Mint => {
                    let transfer_result =
                        scratch_state.transfer(TransferRequest::with_runtime_args(
                            native_runtime_config.clone(),
                            state_root_hash,
                            holds_epoch,
                            protocol_version,
                            transaction_hash,
                            initiator_addr,
                            authorization_keys,
                            runtime_args,
                        ));
                    let consumed = gas_limit;
                    artifact_builder
                        .with_added_consumed(consumed)
                        .with_transfer_result(transfer_result)
                        .map_err(|_| BlockExecutionError::RootNotFound(state_root_hash))?;
                }
                TransactionCategory::Auction => {
                    match AuctionMethod::from_parts(
                        entry_point,
                        &runtime_args,
                        holds_epoch,
                        chainspec,
                    ) {
                        Ok(auction_method) => {
                            let bidding_result = scratch_state.bidding(BiddingRequest::new(
                                native_runtime_config.clone(),
                                state_root_hash,
                                protocol_version,
                                transaction_hash,
                                initiator_addr,
                                authorization_keys,
                                auction_method,
                            ));
                            let consumed = gas_limit;
                            artifact_builder
                                .with_added_consumed(consumed)
                                .with_bidding_result(bidding_result)
                                .map_err(|_| BlockExecutionError::RootNotFound(state_root_hash))?;
                        }
                        Err(ame) => {
                            error!(
                                %transaction_hash,
                                ?ame,
                                "failed to determine auction method"
                            );
                            artifact_builder.with_auction_method_error(&ame);
                        }
                    };
                }
                TransactionCategory::Standard | TransactionCategory::InstallUpgrade => {
                    match WasmV1Request::new_session(
                        state_root_hash,
                        block_time,
                        gas_limit,
                        &transaction,
                    ) {
                        Ok(wasm_v1_request) => {
                            trace!(%transaction_hash, ?category, ?wasm_v1_request, "able to get wasm v1 request");
                            let wasm_v1_result =
                                execution_engine_v1.execute(&scratch_state, wasm_v1_request);
                            trace!(%transaction_hash, ?category, ?wasm_v1_result, "able to get wasm v1 result");
                            // note: consumed is scraped from wasm_v1_result along w/ other fields
                            artifact_builder
                                .with_wasm_v1_result(wasm_v1_result)
                                .map_err(|_| BlockExecutionError::RootNotFound(state_root_hash))?;
                        }
                        Err(ire) => {
                            debug!(%transaction_hash, ?category, ?ire, "unable to get wasm v1  request");
                            artifact_builder.with_invalid_wasm_v1_request(&ire);
                        }
                    };
                }
            }
        } else {
            debug!(%transaction_hash, "not eligible for execution");
        }

        let fee_handling = chainspec.core_config.fee_handling;
        // handle payment per the chainspec determined fee setting
        match fee_handling {
            FeeHandling::NoFee => {
                // in this mode, a hold for full cost is placed on the payer's purse.
                let hold_result = scratch_state.balance_hold(BalanceHoldRequest::new(
                    state_root_hash,
                    protocol_version,
                    balance_identifier,
                    BalanceHoldAddrTag::Gas,
                    cost,
                    block_time,
                    chainspec.core_config.balance_hold_interval,
                    insufficient_balance_handling,
                ));
                artifact_builder
                    .with_balance_hold_result(&hold_result)
                    .map_err(|_| BlockExecutionError::RootNotFound(state_root_hash))?;
            }
            FeeHandling::PayToProposer => {
                // in this mode, the consumed gas is paid as a fee to the block proposer
                let consumed = Gas::new(artifact_builder.consumed());
                let handle_payment_request = HandlePaymentRequest::new(
                    native_runtime_config.clone(),
                    state_root_hash,
                    protocol_version,
                    transaction_hash,
                    HandlePaymentMode::finalize(
                        gas_limit,
                        gas_price,
                        cost,
                        consumed,
                        balance_identifier,
                        BalanceIdentifier::Public(*(proposer.clone())),
                        holds_epoch,
                    ),
                );
                let handle_payment_result = scratch_state.handle_payment(handle_payment_request);
                artifact_builder
                    .with_handle_payment_result(&handle_payment_result)
                    .map_err(|_| BlockExecutionError::RootNotFound(state_root_hash))?;
            }
            FeeHandling::Accumulate => {
                // in this mode, consumed gas is accumulated into a single purse for later
                // distribution
                let consumed = Gas::new(artifact_builder.consumed());
                let handle_payment_request = HandlePaymentRequest::new(
                    native_runtime_config.clone(),
                    state_root_hash,
                    protocol_version,
                    transaction_hash,
                    HandlePaymentMode::distribute_accumulated(
                        BalanceIdentifier::Accumulate,
                        Some(consumed),
                    ),
                );
                let handle_payment_result = scratch_state.handle_payment(handle_payment_request);
                artifact_builder
                    .with_handle_payment_result(&handle_payment_result)
                    .map_err(|_| BlockExecutionError::RootNotFound(state_root_hash))?;
            }
            FeeHandling::Burn => {
                let consumed = artifact_builder.consumed();
                let handle_payment_request = HandlePaymentRequest::new(
                    native_runtime_config.clone(),
                    state_root_hash,
                    protocol_version,
                    transaction_hash,
                    HandlePaymentMode::burn(balance_identifier, Some(consumed)),
                );
                let handle_payment_result = scratch_state.handle_payment(handle_payment_request);
                artifact_builder
                    .with_handle_payment_result(&handle_payment_result)
                    .map_err(|_| BlockExecutionError::RootNotFound(state_root_hash))?;
            }
        }

        scratch_state.commit(state_root_hash, artifact_builder.effects())?;
        if let Some(metrics) = metrics.as_ref() {
            metrics
                .commit_effects
                .observe(start.elapsed().as_secs_f64());
        }
        artifacts.push(artifact_builder.build());
    }

    // calculate and store checksums for approvals and execution effects across the transactions in
    // the block we do this so that the full set of approvals and the full set of effect meta
    // data can be verified if necessary for a given block. the block synchronizer in particular
    // depends on the existence of such checksums.
    let txns_approvals_hashes = {
        let approvals_checksum = types::compute_approvals_checksum(transaction_ids.clone())
            .map_err(BlockExecutionError::FailedToComputeApprovalsChecksum)?;
        let execution_results_checksum = compute_execution_results_checksum(
            artifacts.iter().map(|artifact| &artifact.execution_result),
        )?;
        let mut checksum_registry = ChecksumRegistry::new();
        checksum_registry.insert(APPROVALS_CHECKSUM_NAME, approvals_checksum);
        checksum_registry.insert(EXECUTION_RESULTS_CHECKSUM_NAME, execution_results_checksum);

        let mut effects = Effects::new();
        effects.push(TransformV2::new(
            Key::ChecksumRegistry,
            TransformKindV2::Write(
                CLValue::from_t(checksum_registry)
                    .map_err(BlockExecutionError::ChecksumRegistryToCLValue)?
                    .into(),
            ),
        ));
        scratch_state.commit(state_root_hash, effects)?;
        transaction_ids
            .into_iter()
            .map(|id| id.approvals_hash())
            .collect()
    };

    // Pay out block fees, if relevant. This auto-commits
    {
        let fee_req = FeeRequest::new(
            native_runtime_config.clone(),
            state_root_hash,
            protocol_version,
            holds_epoch,
        );
        match scratch_state.distribute_fees(fee_req) {
            FeeResult::RootNotFound => {
                return Err(BlockExecutionError::RootNotFound(state_root_hash))
            }
            FeeResult::Failure(fer) => return Err(BlockExecutionError::DistributeFees(fer)),
            FeeResult::Success {
                post_state_hash, ..
            } => {
                state_root_hash = post_state_hash;
            }
        }
    }

    // Update exec_block metric BEFORE determining per era things such as era rewards and step.
    // the commit_step function handles the metrics for step
    if let Some(metrics) = metrics.as_ref() {
        metrics.exec_block.observe(start.elapsed().as_secs_f64());
    }

    // Pay out  ̶b̶l̶o̶c̶k̶ e͇r͇a͇ rewards
    // NOTE: despite the name, these rewards are currently paid out per ERA not per BLOCK
    // at one point, they were going to be paid out per block (and might be in the future)
    // but it ended up settling on per era. the behavior is driven by Some / None
    // thus if in future the calling logic passes rewards per block it should just work as is.
    // This auto-commits.
    if let Some(rewards) = &executable_block.rewards {
        let rewards_req = BlockRewardsRequest::new(
            native_runtime_config.clone(),
            state_root_hash,
            protocol_version,
            block_time,
            rewards.clone(),
        );
        match scratch_state.distribute_block_rewards(rewards_req) {
            BlockRewardsResult::RootNotFound => {
                return Err(BlockExecutionError::RootNotFound(state_root_hash))
            }
            BlockRewardsResult::Failure(bre) => {
                return Err(BlockExecutionError::DistributeBlockRewards(bre))
            }
            BlockRewardsResult::Success {
                post_state_hash, ..
            } => {
                state_root_hash = post_state_hash;
            }
        }
    }

<<<<<<< HEAD
    // if era report is some, this is a switch block. a series of end-of-era extra processing must
    // transpire before this block is entirely finished.
    let step_outcome = if let Some(era_report) = &executable_block.era_report {
=======
    for transaction in executable_block.transactions {
        /*
        In the go forward, see deploy and transactions, the new transactions specify
        the target lane in the block, currently there are 4, staking, transfer, install
        and everything else. Legacy deploy is either a native transfer which is one of the lanes
        and everything else is not specified and get the default older behavior. The price
        for all native transfer is set in chainspec.

        What price does it go in, what slot, what is the multiplier, and thats the price
        Then we check the balance for the payer, and put a hold for that amount.
        And if we can't put the hold we can't engage the virtual machine
        Record the error and move on, and charge the penalty payment if any

        This happens here before any engagement of the virtual machine.
        */
        let transaction_hash = transaction.hash();
        if transaction.is_native_mint() {
            // native transfers are routed to the data provider
            let authorization_keys = transaction.authorization_keys();
            let transfer_req = TransferRequest::with_runtime_args(
                native_runtime_config.clone(),
                state_root_hash,
                block_time,
                protocol_version,
                transaction_hash,
                transaction.initiator_addr().account_hash(),
                authorization_keys,
                transaction.session_args().clone(),
                U512::zero(), /* <-- this should be from chainspec cost table */
            );
            //NOTE: native mint interactions auto-commit
            let transfer_result = scratch_state.transfer(transfer_req);
            trace!(
                ?transaction_hash,
                ?transfer_result,
                "native transfer result"
            );
            match transfer_result {
                TransferResult::RootNotFound => {
                    return Err(BlockExecutionError::RootNotFound(state_root_hash));
                }
                TransferResult::Failure(transfer_error) => {
                    let artifact = ExecutionArtifact::new(
                        transaction_hash,
                        transaction.header(),
                        ExecutionResult::V2(ExecutionResultV2::Failure {
                            effects: Effects::new(),
                            cost: U512::zero(),
                            transfers: vec![],
                            error_message: format!("{:?}", transfer_error),
                        }),
                        Messages::default(),
                    );
                    execution_artifacts.push(artifact);
                    debug!(%transfer_error);
                    // a failure does not auto commit
                    continue;
                }
                TransferResult::Success {
                    effects: transfer_effects,
                    transfers,
                    ..
                } => {
                    effects.append(transfer_effects.clone());
                    let artifact = ExecutionArtifact::new(
                        transaction_hash,
                        transaction.header(),
                        ExecutionResult::V2(ExecutionResultV2::Success {
                            effects: transfer_effects,
                            cost: U512::zero(),
                            transfers,
                        }),
                        Messages::default(),
                    );
                    execution_artifacts.push(artifact);
                }
            }
            continue;
        }
        if transaction.is_native_auction() {
            let args = transaction.session_args();
            let entry_point = transaction.entry_point();
            let auction_method = match AuctionMethod::from_parts(entry_point, args, chainspec) {
                Ok(auction_method) => auction_method,
                Err(_) => {
                    error!(%transaction_hash, "failed to resolve auction method");
                    continue; // skip to next record
                }
            };
            let authorization_keys = transaction.authorization_keys();
            let bidding_req = BiddingRequest::new(
                native_runtime_config.clone(),
                state_root_hash,
                block_time,
                protocol_version,
                transaction_hash,
                transaction.initiator_addr().account_hash(),
                authorization_keys,
                auction_method,
            );

            //NOTE: native mint interactions auto-commit
            let bidding_result = scratch_state.bidding(bidding_req);
            trace!(?transaction_hash, ?bidding_result, "native auction result");
            match bidding_result {
                BiddingResult::RootNotFound => {
                    return Err(BlockExecutionError::RootNotFound(state_root_hash))
                }
                BiddingResult::Success {
                    post_state_hash, ..
                } => {
                    // we need a way to capture the effects from this without double committing
                    state_root_hash = post_state_hash;
                }
                BiddingResult::Failure(tce) => {
                    debug!(%tce);
                    continue;
                }
            }
        }

        let (deploy_hash, deploy) = match transaction {
            Transaction::Deploy(deploy) => {
                let deploy_hash = *deploy.hash();
                (deploy_hash, deploy)
            }
            Transaction::V1(_) => continue,
        };

        let deploy_header = deploy.header().clone();
        let execute_request = ExecuteRequest::new(
            state_root_hash,
            block_time,
            vec![DeployItem::from(deploy)],
            protocol_version,
            PublicKey::clone(&executable_block.proposer),
        );

        let exec_result = execute(
            &scratch_state,
            execution_engine_v1,
            metrics.clone(),
            execute_request,
        )?;

        trace!(?deploy_hash, ?exec_result, "transaction execution result");
        // As for now a given state is expected to exist.
        let (state_hash, execution_result, messages) = commit_execution_results(
            &scratch_state,
            metrics.clone(),
            state_root_hash,
            deploy_hash,
            exec_result,
        )?;
        execution_artifacts.push(ExecutionArtifact::deploy(
            deploy_hash,
            deploy_header,
            execution_result,
            messages,
        ));
        state_root_hash = state_hash;
    }

    // handle checksum registry
    let approvals_hashes = {
        let mut checksum_registry = ChecksumRegistry::new();

        checksum_registry.insert(APPROVALS_CHECKSUM_NAME, approvals_checksum);

        // Write the deploy approvals' and execution results' checksums to global state.
        let execution_results_checksum = compute_execution_results_checksum(
            execution_artifacts
                .iter()
                .map(|artifact| &artifact.execution_result),
        )?;
        checksum_registry.insert(EXECUTION_RESULTS_CHECKSUM_NAME, execution_results_checksum);

        effects.push(TransformV2::new(
            Key::ChecksumRegistry,
            TransformKindV2::Write(
                CLValue::from_t(checksum_registry)
                    .map_err(BlockExecutionError::ChecksumRegistryToCLValue)?
                    .into(),
            ),
        ));

        approvals_hashes
    };

    scratch_state.commit(state_root_hash, effects)?;

    if let Some(metrics) = metrics.as_ref() {
        metrics.exec_block.observe(start.elapsed().as_secs_f64());
    }

    // If the finalized block has an era report, run the auction contract and get the upcoming era
    // validators.
    let maybe_step_effects_and_upcoming_era_validators = if let Some(era_report) =
        &executable_block.era_report
    {
>>>>>>> 873c0275
        let step_effects = match commit_step(
            native_runtime_config,
            &scratch_state,
            metrics,
            protocol_version,
            state_root_hash,
            era_report.clone(),
            executable_block.timestamp.millis(),
            executable_block.era_id.successor(),
        ) {
            StepResult::RootNotFound => {
                return Err(BlockExecutionError::RootNotFound(state_root_hash))
            }
            StepResult::Failure(err) => return Err(BlockExecutionError::Step(err)),
            StepResult::Success {
                effects,
                post_state_hash,
                ..
            } => {
                state_root_hash = post_state_hash;
                effects
            }
        };

        state_root_hash = data_access_layer.write_scratch_to_db(state_root_hash, scratch_state)?;

        let era_validators_req = EraValidatorsRequest::new(state_root_hash, protocol_version);
        let era_validators_result = data_access_layer.era_validators(era_validators_req);

        let upcoming_era_validators = match era_validators_result {
            EraValidatorsResult::RootNotFound => {
                panic!("root not found");
            }
            EraValidatorsResult::AuctionNotFound => {
                panic!("auction not found");
            }
            EraValidatorsResult::ValueNotFound(msg) => {
                panic!("validator snapshot not found: {}", msg);
            }
            EraValidatorsResult::Failure(tce) => {
                return Err(BlockExecutionError::GetEraValidators(tce));
            }
            EraValidatorsResult::Success { era_validators } => era_validators,
        };

        Some(StepOutcome {
            step_effects,
            upcoming_era_validators,
        })
    } else {
        // Finally, the new state-root-hash from the cumulative changes to global state is
        // returned when they are written to LMDB.
        state_root_hash = data_access_layer.write_scratch_to_db(state_root_hash, scratch_state)?;
        None
    };

    // Pruning -- this is orthogonal to the contents of the block, but we deliberately do it
    // at the end to avoid an read ordering issue during block execution.
    if let Some(previous_block_height) = executable_block.height.checked_sub(1) {
        if let Some(keys_to_prune) = calculate_prune_eras(
            activation_point_era_id,
            key_block_height_for_activation_point,
            previous_block_height,
            prune_batch_size,
        ) {
            let first_key = keys_to_prune.first().copied();
            let last_key = keys_to_prune.last().copied();
            info!(
                previous_block_height,
                %key_block_height_for_activation_point,
                %state_root_hash,
                first_key=?first_key,
                last_key=?last_key,
                "commit prune: preparing prune config"
            );
            let request = PruneRequest::new(state_root_hash, keys_to_prune);
            match data_access_layer.prune(request) {
                PruneResult::RootNotFound => {
                    error!(
                        previous_block_height,
                        %state_root_hash,
                        "commit prune: root not found"
                    );
                    panic!(
                        "Root {} not found while performing a prune.",
                        state_root_hash
                    );
                }
                PruneResult::MissingKey => {
                    warn!(
                        previous_block_height,
                        %state_root_hash,
                        "commit prune: key does not exist"
                    );
                }
                PruneResult::Success {
                    post_state_hash, ..
                } => {
                    info!(
                        previous_block_height,
                        %key_block_height_for_activation_point,
                        %state_root_hash,
                        %post_state_hash,
                        first_key=?first_key,
                        last_key=?last_key,
                        "commit prune: success"
                    );
                    state_root_hash = post_state_hash;
                }
                PruneResult::Failure(tce) => {
                    error!(?tce, "commit prune: failure");
                    return Err(tce.into());
                }
            }
        }
    }

<<<<<<< HEAD
    // Flush once, after all data mutation.
    let flush_req = FlushRequest::new();
    let flush_result = data_access_layer.flush(flush_req);
    if let Err(gse) = flush_result.as_error() {
        error!("failed to flush lmdb");
        return Err(BlockExecutionError::Lmdb(gse));
    }

    // the rest of this is post process, picking out data bits to return to caller
    let maybe_next_era_validator_weights: Option<BTreeMap<PublicKey, U512>> = {
        let next_era_id = executable_block.era_id.successor();
        step_outcome.as_ref().and_then(
            |StepOutcome {
                 upcoming_era_validators,
                 ..
             }| upcoming_era_validators.get(&next_era_id).cloned(),
        )
    };
=======
    let next_era_id = executable_block.era_id.successor();
    let maybe_next_era_validator_weights: Option<(BTreeMap<PublicKey, U512>, u8)> =
        match maybe_step_effects_and_upcoming_era_validators.as_ref() {
            None => None,
            Some(effects_and_validators) => {
                match effects_and_validators
                    .upcoming_era_validators
                    .get(&next_era_id)
                    .cloned()
                {
                    Some(validators) => next_era_gas_price.map(|gas_price| (validators, gas_price)),
                    None => None,
                }
            }
        };
>>>>>>> 873c0275

    let era_end = match (
        executable_block.era_report,
        maybe_next_era_validator_weights,
    ) {
        (None, None) => None,
        (
            Some(InternalEraReport {
                equivocators,
                inactive_validators,
            }),
            Some((next_era_validator_weights, next_era_gas_price)),
        ) => Some(EraEndV2::new(
            equivocators,
            inactive_validators,
            next_era_validator_weights,
            executable_block.rewards.unwrap_or_default(),
            next_era_gas_price,
        )),
        (maybe_era_report, maybe_next_era_validator_weights) => {
            if maybe_era_report.is_none() {
                error!(
                    "era_end {}: maybe_era_report is none",
                    executable_block.era_id
                );
            }
            if maybe_next_era_validator_weights.is_none() {
                error!(
                    "era_end {}: maybe_next_era_validator_weights is none",
                    executable_block.era_id
                );
            }
            return Err(BlockExecutionError::FailedToCreateEraEnd {
                maybe_era_report,
                maybe_next_era_validator_weights,
            });
        }
    };

    let block = Arc::new(BlockV2::new(
        parent_hash,
        parent_seed,
        state_root_hash,
        executable_block.random_bit,
        era_end,
        executable_block.timestamp,
        executable_block.era_id,
        executable_block.height,
        protocol_version,
        (*proposer).clone(),
        executable_block.mint,
        executable_block.auction,
        executable_block.install_upgrade,
        executable_block.standard,
        executable_block.rewarded_signatures,
        current_gas_price,
    ));

    // TODO: this should just use the data_access_layer.query mechanism to avoid
    // leaking data provisioning abstraction
    let proof_of_checksum_registry = match data_access_layer.tracking_copy(state_root_hash)? {
        Some(tc) => match tc.reader().read_with_proof(&Key::ChecksumRegistry)? {
            Some(proof) => proof,
            None => return Err(BlockExecutionError::MissingChecksumRegistry),
        },
        None => return Err(BlockExecutionError::RootNotFound(state_root_hash)),
    };

    let approvals_hashes = Box::new(ApprovalsHashes::new(
        *block.hash(),
        txns_approvals_hashes,
        proof_of_checksum_registry,
    ));

    Ok(BlockAndExecutionArtifacts {
        block,
        approvals_hashes,
        execution_artifacts: artifacts,
        step_outcome,
    })
}

/// Execute the transaction without committing the effects.
/// Intended to be used for discovery operations on read-only nodes.
///
/// Returns effects of the execution.
pub(super) fn speculatively_execute<S>(
    state_provider: &S,
    chainspec: &Chainspec,
    execution_engine_v1: &ExecutionEngineV1,
    block_header: BlockHeader,
    transaction: Transaction,
) -> SpeculativeExecutionResult
where
    S: StateProvider,
{
    let state_root_hash = block_header.state_root_hash();
    let block_time = block_header
        .timestamp()
        .saturating_add(chainspec.core_config.minimum_block_time);
    let gas_limit = match transaction.gas_limit(&chainspec.system_costs_config, None) {
        Ok(gas_limit) => gas_limit,
        Err(_) => {
            return SpeculativeExecutionResult::invalid_gas_limit(transaction);
        }
    };
    let wasm_v1_result = match WasmV1Request::new_session(
        *state_root_hash,
        block_time.into(),
        gas_limit,
        &transaction,
    ) {
        Ok(wasm_v1_request) => execution_engine_v1.execute(state_provider, wasm_v1_request),
        Err(error) => WasmV1Result::invalid_executable_item(gas_limit, error),
    };
    SpeculativeExecutionResult::WasmV1(utils::spec_exec_from_wasm_v1_result(wasm_v1_result))
}

#[allow(clippy::too_many_arguments)]
fn commit_step(
    native_runtime_config: NativeRuntimeConfig,
    scratch_state: &ScratchGlobalState,
    maybe_metrics: Option<Arc<Metrics>>,
    protocol_version: ProtocolVersion,
    state_hash: Digest,
    InternalEraReport {
        equivocators,
        inactive_validators,
    }: InternalEraReport,
    era_end_timestamp_millis: u64,
    next_era_id: EraId,
) -> StepResult {
    // Both inactive validators and equivocators are evicted
    let evict_items = inactive_validators
        .into_iter()
        .chain(equivocators)
        .map(EvictItem::new)
        .collect();

    let step_request = StepRequest::new(
        native_runtime_config,
        state_hash,
        protocol_version,
        vec![], // <-- casper mainnet currently does not slash
        evict_items,
        next_era_id,
        era_end_timestamp_millis,
    );

    // Commit the step.
    let start = Instant::now();
    let result = scratch_state.step(step_request);
    debug_assert!(result.is_success(), "{:?}", result);
    if let Some(metrics) = maybe_metrics {
        let elapsed = start.elapsed().as_secs_f64();
        metrics.commit_step.observe(elapsed);
        metrics.latest_commit_step.set(elapsed);
    }
    trace!(?result, "step response");
    result
}

/// Computes the checksum of the given set of execution results.
///
/// This will either be a simple hash of the bytesrepr-encoded results (in the case that the
/// serialized results are not greater than `ChunkWithProof::CHUNK_SIZE_BYTES`), or otherwise will
/// be a Merkle root hash of the chunks derived from the serialized results.
pub(crate) fn compute_execution_results_checksum<'a>(
    execution_results_iter: impl Iterator<Item = &'a ExecutionResult> + Clone,
) -> Result<Digest, BlockExecutionError> {
    // Serialize the execution results as if they were `Vec<ExecutionResult>`.
    let serialized_length = U32_SERIALIZED_LENGTH
        + execution_results_iter
            .clone()
            .map(|exec_result| exec_result.serialized_length())
            .sum::<usize>();
    let mut serialized = vec![];
    serialized
        .try_reserve_exact(serialized_length)
        .map_err(|_| {
            BlockExecutionError::FailedToComputeApprovalsChecksum(bytesrepr::Error::OutOfMemory)
        })?;
    let item_count: u32 = execution_results_iter
        .clone()
        .count()
        .try_into()
        .map_err(|_| {
            BlockExecutionError::FailedToComputeApprovalsChecksum(
                bytesrepr::Error::NotRepresentable,
            )
        })?;
    item_count
        .write_bytes(&mut serialized)
        .map_err(BlockExecutionError::FailedToComputeExecutionResultsChecksum)?;
    for execution_result in execution_results_iter {
        execution_result
            .write_bytes(&mut serialized)
            .map_err(BlockExecutionError::FailedToComputeExecutionResultsChecksum)?;
    }

    // Now hash the serialized execution results, using the `Chunkable` trait's `hash` method to
    // chunk if required.
    serialized.hash().map_err(|_| {
        BlockExecutionError::FailedToComputeExecutionResultsChecksum(bytesrepr::Error::OutOfMemory)
    })
}<|MERGE_RESOLUTION|>--- conflicted
+++ resolved
@@ -56,13 +56,9 @@
     execution_pre_state: ExecutionPreState,
     executable_block: ExecutableBlock,
     key_block_height_for_activation_point: u64,
-<<<<<<< HEAD
-) -> Result<BlockAndExecutionArtifacts, BlockExecutionError> {
-=======
     current_gas_price: u8,
     next_era_gas_price: Option<u8>,
-) -> Result<BlockAndExecutionResults, BlockExecutionError> {
->>>>>>> 873c0275
+) -> Result<BlockAndExecutionArtifacts, BlockExecutionError> {
     if executable_block.height != execution_pre_state.next_block_height() {
         return Err(BlockExecutionError::WrongBlockHeight {
             executable_block: Box::new(executable_block),
@@ -496,212 +492,9 @@
         }
     }
 
-<<<<<<< HEAD
     // if era report is some, this is a switch block. a series of end-of-era extra processing must
     // transpire before this block is entirely finished.
     let step_outcome = if let Some(era_report) = &executable_block.era_report {
-=======
-    for transaction in executable_block.transactions {
-        /*
-        In the go forward, see deploy and transactions, the new transactions specify
-        the target lane in the block, currently there are 4, staking, transfer, install
-        and everything else. Legacy deploy is either a native transfer which is one of the lanes
-        and everything else is not specified and get the default older behavior. The price
-        for all native transfer is set in chainspec.
-
-        What price does it go in, what slot, what is the multiplier, and thats the price
-        Then we check the balance for the payer, and put a hold for that amount.
-        And if we can't put the hold we can't engage the virtual machine
-        Record the error and move on, and charge the penalty payment if any
-
-        This happens here before any engagement of the virtual machine.
-        */
-        let transaction_hash = transaction.hash();
-        if transaction.is_native_mint() {
-            // native transfers are routed to the data provider
-            let authorization_keys = transaction.authorization_keys();
-            let transfer_req = TransferRequest::with_runtime_args(
-                native_runtime_config.clone(),
-                state_root_hash,
-                block_time,
-                protocol_version,
-                transaction_hash,
-                transaction.initiator_addr().account_hash(),
-                authorization_keys,
-                transaction.session_args().clone(),
-                U512::zero(), /* <-- this should be from chainspec cost table */
-            );
-            //NOTE: native mint interactions auto-commit
-            let transfer_result = scratch_state.transfer(transfer_req);
-            trace!(
-                ?transaction_hash,
-                ?transfer_result,
-                "native transfer result"
-            );
-            match transfer_result {
-                TransferResult::RootNotFound => {
-                    return Err(BlockExecutionError::RootNotFound(state_root_hash));
-                }
-                TransferResult::Failure(transfer_error) => {
-                    let artifact = ExecutionArtifact::new(
-                        transaction_hash,
-                        transaction.header(),
-                        ExecutionResult::V2(ExecutionResultV2::Failure {
-                            effects: Effects::new(),
-                            cost: U512::zero(),
-                            transfers: vec![],
-                            error_message: format!("{:?}", transfer_error),
-                        }),
-                        Messages::default(),
-                    );
-                    execution_artifacts.push(artifact);
-                    debug!(%transfer_error);
-                    // a failure does not auto commit
-                    continue;
-                }
-                TransferResult::Success {
-                    effects: transfer_effects,
-                    transfers,
-                    ..
-                } => {
-                    effects.append(transfer_effects.clone());
-                    let artifact = ExecutionArtifact::new(
-                        transaction_hash,
-                        transaction.header(),
-                        ExecutionResult::V2(ExecutionResultV2::Success {
-                            effects: transfer_effects,
-                            cost: U512::zero(),
-                            transfers,
-                        }),
-                        Messages::default(),
-                    );
-                    execution_artifacts.push(artifact);
-                }
-            }
-            continue;
-        }
-        if transaction.is_native_auction() {
-            let args = transaction.session_args();
-            let entry_point = transaction.entry_point();
-            let auction_method = match AuctionMethod::from_parts(entry_point, args, chainspec) {
-                Ok(auction_method) => auction_method,
-                Err(_) => {
-                    error!(%transaction_hash, "failed to resolve auction method");
-                    continue; // skip to next record
-                }
-            };
-            let authorization_keys = transaction.authorization_keys();
-            let bidding_req = BiddingRequest::new(
-                native_runtime_config.clone(),
-                state_root_hash,
-                block_time,
-                protocol_version,
-                transaction_hash,
-                transaction.initiator_addr().account_hash(),
-                authorization_keys,
-                auction_method,
-            );
-
-            //NOTE: native mint interactions auto-commit
-            let bidding_result = scratch_state.bidding(bidding_req);
-            trace!(?transaction_hash, ?bidding_result, "native auction result");
-            match bidding_result {
-                BiddingResult::RootNotFound => {
-                    return Err(BlockExecutionError::RootNotFound(state_root_hash))
-                }
-                BiddingResult::Success {
-                    post_state_hash, ..
-                } => {
-                    // we need a way to capture the effects from this without double committing
-                    state_root_hash = post_state_hash;
-                }
-                BiddingResult::Failure(tce) => {
-                    debug!(%tce);
-                    continue;
-                }
-            }
-        }
-
-        let (deploy_hash, deploy) = match transaction {
-            Transaction::Deploy(deploy) => {
-                let deploy_hash = *deploy.hash();
-                (deploy_hash, deploy)
-            }
-            Transaction::V1(_) => continue,
-        };
-
-        let deploy_header = deploy.header().clone();
-        let execute_request = ExecuteRequest::new(
-            state_root_hash,
-            block_time,
-            vec![DeployItem::from(deploy)],
-            protocol_version,
-            PublicKey::clone(&executable_block.proposer),
-        );
-
-        let exec_result = execute(
-            &scratch_state,
-            execution_engine_v1,
-            metrics.clone(),
-            execute_request,
-        )?;
-
-        trace!(?deploy_hash, ?exec_result, "transaction execution result");
-        // As for now a given state is expected to exist.
-        let (state_hash, execution_result, messages) = commit_execution_results(
-            &scratch_state,
-            metrics.clone(),
-            state_root_hash,
-            deploy_hash,
-            exec_result,
-        )?;
-        execution_artifacts.push(ExecutionArtifact::deploy(
-            deploy_hash,
-            deploy_header,
-            execution_result,
-            messages,
-        ));
-        state_root_hash = state_hash;
-    }
-
-    // handle checksum registry
-    let approvals_hashes = {
-        let mut checksum_registry = ChecksumRegistry::new();
-
-        checksum_registry.insert(APPROVALS_CHECKSUM_NAME, approvals_checksum);
-
-        // Write the deploy approvals' and execution results' checksums to global state.
-        let execution_results_checksum = compute_execution_results_checksum(
-            execution_artifacts
-                .iter()
-                .map(|artifact| &artifact.execution_result),
-        )?;
-        checksum_registry.insert(EXECUTION_RESULTS_CHECKSUM_NAME, execution_results_checksum);
-
-        effects.push(TransformV2::new(
-            Key::ChecksumRegistry,
-            TransformKindV2::Write(
-                CLValue::from_t(checksum_registry)
-                    .map_err(BlockExecutionError::ChecksumRegistryToCLValue)?
-                    .into(),
-            ),
-        ));
-
-        approvals_hashes
-    };
-
-    scratch_state.commit(state_root_hash, effects)?;
-
-    if let Some(metrics) = metrics.as_ref() {
-        metrics.exec_block.observe(start.elapsed().as_secs_f64());
-    }
-
-    // If the finalized block has an era report, run the auction contract and get the upcoming era
-    // validators.
-    let maybe_step_effects_and_upcoming_era_validators = if let Some(era_report) =
-        &executable_block.era_report
-    {
->>>>>>> 873c0275
         let step_effects = match commit_step(
             native_runtime_config,
             &scratch_state,
@@ -819,7 +612,6 @@
         }
     }
 
-<<<<<<< HEAD
     // Flush once, after all data mutation.
     let flush_req = FlushRequest::new();
     let flush_result = data_access_layer.flush(flush_req);
@@ -838,23 +630,6 @@
              }| upcoming_era_validators.get(&next_era_id).cloned(),
         )
     };
-=======
-    let next_era_id = executable_block.era_id.successor();
-    let maybe_next_era_validator_weights: Option<(BTreeMap<PublicKey, U512>, u8)> =
-        match maybe_step_effects_and_upcoming_era_validators.as_ref() {
-            None => None,
-            Some(effects_and_validators) => {
-                match effects_and_validators
-                    .upcoming_era_validators
-                    .get(&next_era_id)
-                    .cloned()
-                {
-                    Some(validators) => next_era_gas_price.map(|gas_price| (validators, gas_price)),
-                    None => None,
-                }
-            }
-        };
->>>>>>> 873c0275
 
     let era_end = match (
         executable_block.era_report,
