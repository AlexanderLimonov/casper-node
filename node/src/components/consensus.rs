--- conflicted
+++ resolved
@@ -56,12 +56,8 @@
 pub(crate) use consensus_protocol::{BlockContext, EraReport, ProposedBlock};
 pub(crate) use era_supervisor::{debug::EraDump, EraSupervisor};
 pub(crate) use protocols::highway::HighwayProtocol;
-<<<<<<< HEAD
-use traits::NodeIdT;
 
 pub(crate) use utils::check_sufficient_finality_signatures;
-=======
->>>>>>> 53ff12a5
 pub(crate) use validator_change::ValidatorChange;
 
 #[derive(DataSize, Clone, Serialize, Deserialize)]
@@ -100,19 +96,10 @@
 
 /// Consensus component event.
 #[derive(DataSize, Debug, From)]
-<<<<<<< HEAD
-pub(crate) enum Event<I> {
+pub(crate) enum Event {
     #[from]
     /// An incoming network message.
-    Incoming(ConsensusMessageIncoming<I>),
-=======
-pub(crate) enum Event {
-    /// An incoming network message.
-    MessageReceived {
-        sender: NodeId,
-        msg: ConsensusMessage,
-    },
->>>>>>> 53ff12a5
+    Incoming(ConsensusMessageIncoming),
     /// A scheduled event to be handled by a specified era.
     Timer {
         era_id: EraId,
@@ -267,12 +254,8 @@
     + From<StorageRequest>
     + From<ContractRuntimeRequest>
     + From<ChainspecLoaderRequest>
-<<<<<<< HEAD
-    + From<BlocklistAnnouncement<I>>
-=======
-    + From<LinearChainRequest>
     + From<BlocklistAnnouncement>
->>>>>>> 53ff12a5
+    + From<BlocklistAnnouncement>
 {
 }
 
@@ -288,12 +271,7 @@
         + From<StorageRequest>
         + From<ContractRuntimeRequest>
         + From<ChainspecLoaderRequest>
-<<<<<<< HEAD
-        + From<BlocklistAnnouncement<I>>
-=======
-        + From<LinearChainRequest>
         + From<BlocklistAnnouncement>
->>>>>>> 53ff12a5
 {
 }
 
