//! Effects subsystem.
//!
//! Effects describe things that the creator of the effect intends to happen, producing a value upon
//! completion (they actually are boxed futures).
//!
//! A pinned, boxed future returning an event is called an effect and typed as an `Effect<Ev>`,
//! where `Ev` is the event's type, as every effect must have its return value either wrapped in an
//! event through [`EffectExt::event`](EffectExt::event) or ignored using
//! [`EffectExt::ignore`](EffectExt::ignore). As an example, the
//! [`handle_event`](crate::components::Component::handle_event) function of a component always
//! returns `Effect<Self::Event>`.
//!
//! # A primer on events
//!
//! There are three distinct groups of events found around the node:
//!
//! * (unbound) events: These events are not associated with a particular reactor or component and
//!   represent information or requests by themselves. An example is the
//!   [`PeerBehaviorAnnouncement`](`crate::effect::announcements::PeerBehaviorAnnouncement`), it can
//!   be emitted through an effect by different components and contains the ID of a peer that should
//!   be shunned. It is not associated with a particular reactor or component though.
//!
//!   While the node is running, these unbound events cannot exist on their own, instead they are
//!   typically converted into a concrete reactor event by the effect builder as soon as they are
//!   created.
//!
//! * reactor events: A running reactor has a single event type that encompasses all possible
//!   unbound events that can occur during its operation and all component events of components it
//!   is made of. Usually they are implemented as one large `enum` with only newtype-variants.
//!
//! * component events: Every component defines its own set of events, typically for internal use.
//!   If the component is able to process unbound events like announcements or requests, it will
//!   have a `From` implementation that allows converting them into a suitable component event.
//!
//!   Component events are also created from the return values of effects: While effects do not
//!   return events themselves when called, their return values are turned first into component
//!   events through the [`event`](EffectExt) method. In a second step, inside the
//!   reactors routing code, `wrap_effect` will then convert from component to reactor event.
//!
//! # Using effects
//!
//! To create an effect, an `EffectBuilder` will be passed in by the calling reactor runner. For
//! example, given an effect builder `effect_builder`, we can create a `set_timeout` future and turn
//! it into an effect:
//!
//! ```ignore
//! use std::time::Duration;
//! use casper_node::effect::EffectExt;
//!
//! // Note: This is our "component" event.
//! enum Event {
//!     ThreeSecondsElapsed(Duration)
//! }
//!
//! effect_builder
//!     .set_timeout(Duration::from_secs(3))
//!     .event(Event::ThreeSecondsElapsed);
//! ```
//!
//! This example will produce an effect that, after three seconds, creates an
//! `Event::ThreeSecondsElapsed`. Note that effects do nothing on their own, they need to be passed
//! to a [`reactor`](../reactor/index.html) to be executed.
//!
//! # Arbitrary effects
//!
//! While it is technically possible to turn any future into an effect, it is in general advisable
//! to only use the methods on [`EffectBuilder`] or short, anonymous futures to create effects.
//!
//! # Announcements and requests
//!
//! Events are usually classified into either announcements or requests, although these properties
//! are not reflected in the type system.
//!
//! **Announcements** are events that are essentially "fire-and-forget"; the component that created
//! the effect resulting in the creation of the announcement will never expect an "answer".
//! Announcements are often dispatched to multiple components by the reactor; since that usually
//! involves a [`clone`](`Clone::clone`), they should be kept light.
//!
//! A good example is the arrival of a new transaction passed in by a client. Depending on the setup
//! it may be stored, buffered or, in certain testing setups, just discarded. None of this is a
//! concern of the component that talks to the client and deserializes the incoming transaction
//! though, instead it simply returns an effect that produces an announcement.
//!
//! **Requests** are complex events that are used when a component needs something from other
//! components. Typically, an effect (which uses [`EffectBuilder::make_request`] in its
//! implementation) is called resulting in the actual request being scheduled and handled. In
//! contrast to announcements, requests must always be handled by exactly one component.
//!
//! Every request has a [`Responder`]-typed field, which a handler of a request calls to produce
//! another effect that will send the return value to the original requesting component. Failing to
//! call the [`Responder::respond`] function will result in a runtime warning.

pub(crate) mod announcements;
pub(crate) mod diagnostics_port;
pub(crate) mod incoming;
pub(crate) mod requests;

use std::{
    any::type_name,
    borrow::Cow,
    collections::{BTreeMap, BTreeSet, HashMap, HashSet},
    fmt::{self, Debug, Display, Formatter},
    future::Future,
    mem,
    sync::Arc,
    time::{Duration, Instant},
};

use datasize::DataSize;
use futures::{channel::oneshot, future::BoxFuture, FutureExt};
use once_cell::sync::Lazy;
use serde::{Serialize, Serializer};
use smallvec::{smallvec, SmallVec};
use tokio::{sync::Semaphore, time};
use tracing::{debug, error, warn};

use casper_binary_port::{
    ConsensusStatus, ConsensusValidatorChanges, LastProgress, NetworkName, RecordId, Uptime,
};
use casper_storage::{
    block_store::types::ApprovalsHashes,
    data_access_layer::{
        prefixed_values::{PrefixedValuesRequest, PrefixedValuesResult},
        tagged_values::{TaggedValuesRequest, TaggedValuesResult},
        AddressableEntityResult, BalanceRequest, BalanceResult, EraValidatorsRequest,
        EraValidatorsResult, ExecutionResultsChecksumResult, PutTrieRequest, PutTrieResult,
        QueryRequest, QueryResult, TrieRequest, TrieResult,
    },
    DbRawBytesSpec,
};
use casper_types::{
    execution::{Effects as ExecutionEffects, ExecutionResult},
    Approval, AvailableBlockRange, Block, BlockHash, BlockHeader, BlockSignatures,
    BlockSynchronizerStatus, BlockV2, ChainspecRawBytes, DeployHash, Digest, EraId, ExecutionInfo,
    FinalitySignature, FinalitySignatureId, FinalitySignatureV2, Key, NextUpgrade, Package,
    ProtocolVersion, PublicKey, TimeDiff, Timestamp, Transaction, TransactionHash,
    TransactionHeader, TransactionId, Transfer, U512,
};

use crate::{
    components::{
        block_synchronizer::{
            GlobalStateSynchronizerError, GlobalStateSynchronizerResponse, TrieAccumulatorError,
            TrieAccumulatorResponse,
        },
        consensus::{ClContext, EraDump, ProposedBlock},
        contract_runtime::SpeculativeExecutionResult,
        diagnostics_port::StopAtSpec,
        fetcher::{FetchItem, FetchResult},
        gossiper::GossipItem,
        network::{blocklist::BlocklistJustification, FromIncoming, NetworkInsights},
        transaction_acceptor,
    },
    failpoints::FailpointActivation,
    reactor::{main_reactor::ReactorState, EventQueueHandle, QueueKind},
    types::{
        appendable_block::AppendableBlock, BlockExecutionResultsOrChunk,
        BlockExecutionResultsOrChunkId, BlockWithMetadata, ExecutableBlock, FinalizedBlock,
        LegacyDeploy, MetaBlock, MetaBlockState, NodeId,
    },
    utils::{fmt_limit::FmtLimit, SharedFlag, Source},
};
use announcements::{
    BlockAccumulatorAnnouncement, ConsensusAnnouncement, ContractRuntimeAnnouncement,
    ControlAnnouncement, FatalAnnouncement, FetchedNewBlockAnnouncement,
    FetchedNewFinalitySignatureAnnouncement, GossiperAnnouncement, MetaBlockAnnouncement,
    PeerBehaviorAnnouncement, QueueDumpFormat, TransactionAcceptorAnnouncement,
    TransactionBufferAnnouncement, UnexecutedBlockAnnouncement, UpgradeWatcherAnnouncement,
};
use casper_storage::data_access_layer::EntryPointsResult;
use diagnostics_port::DumpConsensusStateRequest;
use requests::{
    AcceptTransactionRequest, BeginGossipRequest, BlockAccumulatorRequest,
    BlockSynchronizerRequest, BlockValidationRequest, ChainspecRawBytesRequest, ConsensusRequest,
    ContractRuntimeRequest, FetcherRequest, MakeBlockExecutableRequest, MarkBlockCompletedRequest,
    MetricsRequest, NetworkInfoRequest, NetworkRequest, ReactorInfoRequest, SetNodeStopRequest,
    StorageRequest, SyncGlobalStateRequest, TransactionBufferRequest, TrieAccumulatorRequest,
    UpgradeWatcherRequest,
};

/// A resource that will never be available, thus trying to acquire it will wait forever.
static UNOBTAINABLE: Lazy<Semaphore> = Lazy::new(|| Semaphore::new(0));

/// A pinned, boxed future that produces one or more events.
pub(crate) type Effect<Ev> = BoxFuture<'static, Multiple<Ev>>;

/// Multiple effects in a container.
pub(crate) type Effects<Ev> = Multiple<Effect<Ev>>;

/// A small collection of rarely more than two items.
///
/// Stored in a `SmallVec` to avoid allocations in case there are less than three items grouped. The
/// size of two items is chosen because one item is the most common use case, and large items are
/// typically boxed. In the latter case two pointers and one enum variant discriminator is almost
/// the same size as an empty vec, which is two pointers.
pub(crate) type Multiple<T> = SmallVec<[T; 2]>;

/// The type of peers that should receive the gossip message.
#[derive(Debug, Serialize, PartialEq, Eq, Hash, Copy, Clone, DataSize)]
pub(crate) enum GossipTarget {
    /// Both validators and non validators.
    Mixed(EraId),
    /// All peers.
    All,
}

impl Display for GossipTarget {
    fn fmt(&self, formatter: &mut Formatter<'_>) -> fmt::Result {
        match self {
            GossipTarget::Mixed(era_id) => write!(formatter, "gossip target mixed for {}", era_id),
            GossipTarget::All => write!(formatter, "gossip target all"),
        }
    }
}

/// A responder satisfying a request.
#[must_use]
#[derive(DataSize)]
pub(crate) struct Responder<T> {
    /// Sender through which the response ultimately should be sent.
    sender: Option<oneshot::Sender<T>>,
    /// Reactor flag indicating shutdown.
    is_shutting_down: SharedFlag,
}

/// A responder that will automatically send a `None` on drop.
#[must_use]
#[derive(DataSize, Debug)]
pub(crate) struct AutoClosingResponder<T>(Responder<Option<T>>);

impl<T> AutoClosingResponder<T> {
    /// Creates a new auto closing responder from a responder of `Option<T>`.
    pub(crate) fn from_opt_responder(responder: Responder<Option<T>>) -> Self {
        AutoClosingResponder(responder)
    }

    /// Extracts the inner responder.
    fn into_inner(mut self) -> Responder<Option<T>> {
        let is_shutting_down = self.0.is_shutting_down;
        mem::replace(
            &mut self.0,
            Responder {
                sender: None,
                is_shutting_down,
            },
        )
    }
}

impl<T: Debug> AutoClosingResponder<T> {
    /// Send `Some(data)` to the origin of the request.
    pub(crate) async fn respond(self, data: T) {
        self.into_inner().respond(Some(data)).await
    }

    /// Send `None` to the origin of the request.
    pub(crate) async fn respond_none(self) {
        self.into_inner().respond(None).await
    }
}

impl<T> Drop for AutoClosingResponder<T> {
    fn drop(&mut self) {
        if let Some(sender) = self.0.sender.take() {
            debug!(
                sending_value = %self.0,
                "responding None by dropping auto-close responder"
            );
            // We still haven't answered, send an answer.
            if let Err(_unsent_value) = sender.send(None) {
                debug!(
                    unsent_value = %self.0,
                    "failed to auto-close responder, ignoring"
                )
            }
        }
    }
}

impl<T: 'static + Send> Responder<T> {
    /// Creates a new `Responder`.
    #[inline]
    fn new(sender: oneshot::Sender<T>, is_shutting_down: SharedFlag) -> Self {
        Responder {
            sender: Some(sender),
            is_shutting_down,
        }
    }

    /// Helper method for tests.
    ///
    /// Allows creating a responder manually, without observing the shutdown flag. This function
    /// should not be used, unless you are writing alternative infrastructure, e.g. for tests.
    #[cfg(test)]
    #[inline]
    pub(crate) fn without_shutdown(sender: oneshot::Sender<T>) -> Self {
        Responder::new(sender, SharedFlag::global_shared())
    }
}

impl<T: Debug> Responder<T> {
    /// Send `data` to the origin of the request.
    pub(crate) async fn respond(mut self, data: T) {
        if let Some(sender) = self.sender.take() {
            if let Err(data) = sender.send(data) {
                // If we cannot send a response down the channel, it means the original requester is
                // no longer interested in our response. This typically happens during shutdowns, or
                // in cases where an originating external request has been cancelled.

                debug!(
                    data=?FmtLimit::new(1000, &data),
                    "ignored failure to send response to request down oneshot channel"
                );
            }
        } else {
            error!(
                data=?FmtLimit::new(1000, &data),
                "tried to send a value down a responder channel, but it was already used"
            );
        }
    }
}

impl<T> Debug for Responder<T> {
    fn fmt(&self, formatter: &mut Formatter<'_>) -> fmt::Result {
        write!(formatter, "Responder<{}>", type_name::<T>(),)
    }
}

impl<T> Display for Responder<T> {
    fn fmt(&self, formatter: &mut Formatter<'_>) -> fmt::Result {
        write!(formatter, "responder({})", type_name::<T>(),)
    }
}

impl<T> Drop for Responder<T> {
    fn drop(&mut self) {
        if self.sender.is_some() {
            if self.is_shutting_down.is_set() {
                debug!(
                    responder=?self,
                    "ignored dropping of responder during shutdown"
                );
            } else {
                // This is usually a very serious error, as another component will now be stuck.
                //
                // See the code `make_request` for more details.
                error!(
                    responder=?self,
                    "dropped without being responded to outside of shutdown"
                );
            }
        }
    }
}

impl<T> Serialize for Responder<T> {
    fn serialize<S: Serializer>(&self, serializer: S) -> Result<S::Ok, S::Error> {
        serializer.serialize_str(&format!("{:?}", self))
    }
}

impl<T> Serialize for AutoClosingResponder<T> {
    fn serialize<S: Serializer>(&self, serializer: S) -> Result<S::Ok, S::Error> {
        self.0.serialize(serializer)
    }
}

/// Effect extension for futures, used to convert futures into actual effects.
pub(crate) trait EffectExt: Future + Send {
    /// Finalizes a future into an effect that returns a single event.
    ///
    /// The function `f` is used to translate the returned value from an effect into an event.
    fn event<U, F>(self, f: F) -> Effects<U>
    where
        F: FnOnce(Self::Output) -> U + 'static + Send,
        U: 'static,
        Self: Sized;

    /// Finalizes a future into an effect that returns an iterator of events.
    ///
    /// The function `f` is used to translate the returned value from an effect into an iterator of
    /// events.
    fn events<U, F, I>(self, f: F) -> Effects<U>
    where
        F: FnOnce(Self::Output) -> I + 'static + Send,
        U: 'static,
        I: Iterator<Item = U>,
        Self: Sized;

    /// Finalizes a future into an effect that runs but drops the result.
    fn ignore<Ev>(self) -> Effects<Ev>;
}

/// Effect extension for futures, used to convert futures returning a `Result` into two different
/// effects.
pub(crate) trait EffectResultExt {
    /// The type the future will return if `Ok`.
    type Value;
    /// The type the future will return if `Err`.
    type Error;

    /// Finalizes a future returning a `Result` into two different effects.
    ///
    /// The function `f_ok` is used to translate the returned value from an effect into an event,
    /// while the function `f_err` does the same for a potential error.
    fn result<U, F, G>(self, f_ok: F, f_err: G) -> Effects<U>
    where
        F: FnOnce(Self::Value) -> U + 'static + Send,
        G: FnOnce(Self::Error) -> U + 'static + Send,
        U: 'static;
}

/// Effect extension for futures, used to convert futures returning an `Option` into two different
/// effects.
pub(crate) trait EffectOptionExt {
    /// The type the future will return if `Some`.
    type Value;

    /// Finalizes a future returning an `Option` into two different effects.
    ///
    /// The function `f_some` is used to translate the returned value from an effect into an event,
    /// while the function `f_none` does the same for a returned `None`.
    fn map_or_else<U, F, G>(self, f_some: F, f_none: G) -> Effects<U>
    where
        F: FnOnce(Self::Value) -> U + 'static + Send,
        G: FnOnce() -> U + 'static + Send,
        U: 'static;

    /// Finalizes a future returning an `Option` into two different effects.
    ///
    /// The function `f` is used to translate the returned value from an effect into an event,
    /// In the case of `None`, empty vector of effects is returned.
    fn map_some<U, F>(self, f: F) -> Effects<U>
    where
        F: FnOnce(Self::Value) -> U + 'static + Send,
        U: 'static;
}

impl<T: ?Sized> EffectExt for T
where
    T: Future + Send + 'static + Sized,
{
    fn event<U, F>(self, f: F) -> Effects<U>
    where
        F: FnOnce(Self::Output) -> U + 'static + Send,
        U: 'static,
    {
        smallvec![self.map(f).map(|item| smallvec![item]).boxed()]
    }

    fn events<U, F, I>(self, f: F) -> Effects<U>
    where
        F: FnOnce(Self::Output) -> I + 'static + Send,
        U: 'static,
        I: Iterator<Item = U>,
    {
        smallvec![self.map(f).map(|iter| iter.collect()).boxed()]
    }

    fn ignore<Ev>(self) -> Effects<Ev> {
        smallvec![self.map(|_| Multiple::new()).boxed()]
    }
}

impl<T, V, E> EffectResultExt for T
where
    T: Future<Output = Result<V, E>> + Send + 'static + Sized,
    T: ?Sized,
{
    type Value = V;
    type Error = E;

    fn result<U, F, G>(self, f_ok: F, f_err: G) -> Effects<U>
    where
        F: FnOnce(V) -> U + 'static + Send,
        G: FnOnce(E) -> U + 'static + Send,
        U: 'static,
    {
        smallvec![self
            .map(|result| result.map_or_else(f_err, f_ok))
            .map(|item| smallvec![item])
            .boxed()]
    }
}

impl<T, V> EffectOptionExt for T
where
    T: Future<Output = Option<V>> + Send + 'static + Sized,
    T: ?Sized,
{
    type Value = V;

    fn map_or_else<U, F, G>(self, f_some: F, f_none: G) -> Effects<U>
    where
        F: FnOnce(V) -> U + 'static + Send,
        G: FnOnce() -> U + 'static + Send,
        U: 'static,
    {
        smallvec![self
            .map(|option| option.map_or_else(f_none, f_some))
            .map(|item| smallvec![item])
            .boxed()]
    }

    /// Finalizes a future returning an `Option`.
    ///
    /// The function `f` is used to translate the returned value from an effect into an event,
    /// In the case of `None`, empty vector is returned.
    fn map_some<U, F>(self, f: F) -> Effects<U>
    where
        F: FnOnce(Self::Value) -> U + 'static + Send,
        U: 'static,
    {
        smallvec![self
            .map(|option| option
                .map(|el| smallvec![f(el)])
                .unwrap_or_else(|| smallvec![]))
            .boxed()]
    }
}

/// A builder for [`Effect`](type.Effect.html)s.
///
/// Provides methods allowing the creation of effects which need to be scheduled on the reactor's
/// event queue, without giving direct access to this queue.
///
/// The `REv` type parameter indicates which reactor event effects created by this builder will
/// produce as side-effects.
#[derive(Debug)]
pub(crate) struct EffectBuilder<REv: 'static> {
    /// A handle to the referenced event queue.
    event_queue: EventQueueHandle<REv>,
}

// Implement `Clone` and `Copy` manually, as `derive` will make it depend on `REv` otherwise.
impl<REv> Clone for EffectBuilder<REv> {
    fn clone(&self) -> Self {
        *self
    }
}

impl<REv> Copy for EffectBuilder<REv> {}

impl<REv> EffectBuilder<REv> {
    /// Creates a new effect builder.
    pub(crate) fn new(event_queue: EventQueueHandle<REv>) -> Self {
        EffectBuilder { event_queue }
    }

    /// Extract the event queue handle out of the effect builder.
    pub(crate) fn into_inner(self) -> EventQueueHandle<REv> {
        self.event_queue
    }

    /// Performs a request.
    ///
    /// Given a request `Q`, that when completed will yield a result of `T`, produces a future that
    /// will
    ///
    /// 1. create an event to send the request to the respective component (thus `Q: Into<REv>`),
    /// 2. wait for a response and return it.
    ///
    /// This function is usually only used internally by effects implemented on the effects builder,
    /// but IO components may also make use of it.
    ///
    /// # Cancellation safety
    ///
    /// This future is cancellation safe: If it is dropped without being polled, it merely indicates
    /// the original requester is not longer interested in the result, which will be discarded.
    pub(crate) async fn make_request<T, Q, F>(self, f: F, queue_kind: QueueKind) -> T
    where
        T: Send + 'static,
        Q: Into<REv>,
        F: FnOnce(Responder<T>) -> Q,
    {
        let (event, wait_future) = self.create_request_parts(f);

        // Schedule the request before awaiting the response.
        self.event_queue.schedule(event, queue_kind).await;
        wait_future.await
    }

    /// Creates the part necessary to make a request.
    ///
    /// A request usually consists of two parts: The request event that needs to be scheduled on the
    /// reactor queue and associated future that allows waiting for the response. This function
    /// creates both of them without processing or spawning either.
    ///
    /// Usually you will want to call the higher level `make_request` function.
    pub(crate) fn create_request_parts<T, Q, F>(self, f: F) -> (REv, impl Future<Output = T>)
    where
        T: Send + 'static,
        Q: Into<REv>,
        F: FnOnce(Responder<T>) -> Q,
    {
        // Prepare a channel.
        let (sender, receiver) = oneshot::channel();

        // Create response function.
        let responder = Responder::new(sender, self.event_queue.shutdown_flag());

        // Now inject the request event into the event loop.
        let request_event = f(responder).into();

        let fut = async move {
            match receiver.await {
                Ok(value) => value,
                Err(err) => {
                    // The channel should usually not be closed except during shutdowns, as it
                    // indicates a panic or disappearance of the remote that is
                    // supposed to process the request.
                    //
                    // If it does happen, we pretend nothing happened instead of crashing.
                    if self.event_queue.shutdown_flag().is_set() {
                        debug!(%err, channel=?type_name::<T>(), "ignoring closed channel due to shutdown")
                    } else {
                        error!(%err, channel=?type_name::<T>(), "request for channel closed, this may be a bug? \
                            check if a component is stuck from now on");
                    }

                    // We cannot produce any value to satisfy the request, so we just abandon this
                    // task by waiting on a resource we can never acquire.
                    let _ = UNOBTAINABLE.acquire().await;
                    panic!("should never obtain unobtainable semaphore");
                }
            }
        };

        (request_event, fut)
    }

    /// Run and end effect immediately.
    ///
    /// Can be used to trigger events from effects when combined with `.event`. Do not use this to
    /// "do nothing", as it will still cause a task to be spawned.
    #[inline(always)]
    #[allow(clippy::manual_async_fn)]
    pub(crate) fn immediately(self) -> impl Future<Output = ()> + Send {
        // Note: This function is implemented manually without `async` sugar because the `Send`
        // inference seems to not work in all cases otherwise.
        async {}
    }

    /// Reports a fatal error.  Normally called via the `crate::fatal!()` macro.
    ///
    /// Usually causes the node to cease operations quickly and exit/crash.
    pub(crate) async fn fatal(self, file: &'static str, line: u32, msg: String)
    where
        REv: From<FatalAnnouncement>,
    {
        self.event_queue
            .schedule(FatalAnnouncement { file, line, msg }, QueueKind::Control)
            .await
    }

    /// Sets a timeout.
    pub(crate) async fn set_timeout(self, timeout: Duration) -> Duration {
        let then = Instant::now();
        time::sleep(timeout).await;
        Instant::now() - then
    }

    /// Retrieve a snapshot of the nodes current metrics formatted as string.
    ///
    /// If an error occurred producing the metrics, `None` is returned.
    pub(crate) async fn get_metrics(self) -> Option<String>
    where
        REv: From<MetricsRequest>,
    {
        self.make_request(
            |responder| MetricsRequest::RenderNodeMetricsText { responder },
            QueueKind::Api,
        )
        .await
    }

    /// Sends a network message.
    ///
    /// The message is queued and sent, but no delivery guaranteed. Will return after the message
    /// has been buffered in the outgoing kernel buffer and thus is subject to backpressure.
    pub(crate) async fn send_message<P>(self, dest: NodeId, payload: P)
    where
        REv: From<NetworkRequest<P>>,
    {
        self.make_request(
            |responder| NetworkRequest::SendMessage {
                dest: Box::new(dest),
                payload: Box::new(payload),
                respond_after_queueing: false,
                auto_closing_responder: AutoClosingResponder::from_opt_responder(responder),
            },
            QueueKind::Network,
        )
        .await;
    }

    /// Enqueues a network message.
    ///
    /// The message is queued in "fire-and-forget" fashion, there is no guarantee that the peer
    /// will receive it. Returns as soon as the message is queued inside the networking component.
    pub(crate) async fn enqueue_message<P>(self, dest: NodeId, payload: P)
    where
        REv: From<NetworkRequest<P>>,
    {
        self.make_request(
            |responder| NetworkRequest::SendMessage {
                dest: Box::new(dest),
                payload: Box::new(payload),
                respond_after_queueing: true,
                auto_closing_responder: AutoClosingResponder::from_opt_responder(responder),
            },
            QueueKind::Network,
        )
        .await;
    }

    /// Broadcasts a network message to validator peers in the given era.
    pub(crate) async fn broadcast_message_to_validators<P>(self, payload: P, era_id: EraId)
    where
        REv: From<NetworkRequest<P>>,
    {
        self.make_request(
            |responder| {
                debug!("validator broadcast for {}", era_id);
                NetworkRequest::ValidatorBroadcast {
                    payload: Box::new(payload),
                    era_id,
                    auto_closing_responder: AutoClosingResponder::from_opt_responder(responder),
                }
            },
            QueueKind::Network,
        )
        .await;
    }

    /// Gossips a network message.
    ///
    /// A low-level "gossip" function, selects `count` randomly chosen nodes on the network,
    /// excluding the indicated ones, and sends each a copy of the message.
    ///
    /// Returns the IDs of the chosen nodes.
    pub(crate) async fn gossip_message<P>(
        self,
        payload: P,
        gossip_target: GossipTarget,
        count: usize,
        exclude: HashSet<NodeId>,
    ) -> HashSet<NodeId>
    where
        REv: From<NetworkRequest<P>>,
        P: Send,
    {
        self.make_request(
            |responder| NetworkRequest::Gossip {
                payload: Box::new(payload),
                gossip_target,
                count,
                exclude,
                auto_closing_responder: AutoClosingResponder::from_opt_responder(responder),
            },
            QueueKind::Network,
        )
        .await
        .unwrap_or_default()
    }

    /// Gets a structure describing the current network status.
    pub(crate) async fn get_network_insights(self) -> NetworkInsights
    where
        REv: From<NetworkInfoRequest>,
    {
        self.make_request(
            |responder| NetworkInfoRequest::Insight { responder },
            QueueKind::Regular,
        )
        .await
    }

    /// Gets a map of the current network peers to their socket addresses.
    pub(crate) async fn network_peers(self) -> BTreeMap<NodeId, String>
    where
        REv: From<NetworkInfoRequest>,
    {
        self.make_request(
            |responder| NetworkInfoRequest::Peers { responder },
            QueueKind::Api,
        )
        .await
    }

    /// Gets up to `count` fully-connected network peers in random order.
    pub async fn get_fully_connected_peers(self, count: usize) -> Vec<NodeId>
    where
        REv: From<NetworkInfoRequest>,
    {
        self.make_request(
            |responder| NetworkInfoRequest::FullyConnectedPeers { count, responder },
            QueueKind::NetworkInfo,
        )
        .await
    }

    /// Announces which transactions have expired.
    pub(crate) async fn announce_expired_transactions(self, hashes: Vec<TransactionHash>)
    where
        REv: From<TransactionBufferAnnouncement>,
    {
        self.event_queue
            .schedule(
                TransactionBufferAnnouncement::TransactionsExpired(hashes),
                QueueKind::Validation,
            )
            .await;
    }

    /// Announces an incoming network message.
    pub(crate) async fn announce_incoming<P>(self, sender: NodeId, payload: P)
    where
        REv: FromIncoming<P>,
    {
        self.event_queue
            .schedule(
                <REv as FromIncoming<P>>::from_incoming(sender, payload),
                QueueKind::NetworkIncoming,
            )
            .await
    }

    /// Announces that a gossiper has received a new item, where the item's ID is the complete item.
    pub(crate) async fn announce_complete_item_received_via_gossip<T: GossipItem>(self, item: T::Id)
    where
        REv: From<GossiperAnnouncement<T>>,
    {
        assert!(
            T::ID_IS_COMPLETE_ITEM,
            "{} must be an item where the ID _is_ the complete item",
            item
        );
        self.event_queue
            .schedule(
                GossiperAnnouncement::NewCompleteItem(item),
                QueueKind::Gossip,
            )
            .await;
    }

    /// Announces that a gossiper has received a full item, where the item's ID is NOT the complete
    /// item.
    pub(crate) async fn announce_item_body_received_via_gossip<T: GossipItem>(
        self,
        item: Box<T>,
        sender: NodeId,
    ) where
        REv: From<GossiperAnnouncement<T>>,
    {
        self.event_queue
            .schedule(
                GossiperAnnouncement::NewItemBody { item, sender },
                QueueKind::Gossip,
            )
            .await;
    }

    /// Announces that the block accumulator has received and stored a new finality signature.
    pub(crate) async fn announce_finality_signature_accepted(
        self,
        finality_signature: Box<FinalitySignatureV2>,
    ) where
        REv: From<BlockAccumulatorAnnouncement>,
    {
        self.event_queue
            .schedule(
                BlockAccumulatorAnnouncement::AcceptedNewFinalitySignature { finality_signature },
                QueueKind::FinalitySignature,
            )
            .await;
    }

    /// Request that a block be made executable, if able to: `ExecutableBlock`.
    ///
    /// Completion means that the block can be enqueued for processing by the execution engine via
    /// the contract_runtime component.
    pub(crate) async fn make_block_executable(
        self,
        block_hash: BlockHash,
    ) -> Option<ExecutableBlock>
    where
        REv: From<MakeBlockExecutableRequest>,
    {
        self.make_request(
            |responder| MakeBlockExecutableRequest {
                block_hash,
                responder,
            },
            QueueKind::FromStorage,
        )
        .await
    }

    /// Request that a block with a specific height be marked completed.
    ///
    /// Completion means that the block itself (along with its header) and all of its transactions
    /// have been persisted to storage and its global state root hash is missing no dependencies
    /// in the global state.
    pub(crate) async fn mark_block_completed(self, block_height: u64) -> bool
    where
        REv: From<MarkBlockCompletedRequest>,
    {
        self.make_request(
            |responder| MarkBlockCompletedRequest {
                block_height,
                responder,
            },
            QueueKind::FromStorage,
        )
        .await
    }

    /// Try to accept a transaction received from the JSON-RPC server.
    pub(crate) async fn try_accept_transaction(
        self,
        transaction: Transaction,
        is_speculative: bool,
    ) -> Result<(), transaction_acceptor::Error>
    where
        REv: From<AcceptTransactionRequest>,
    {
        self.make_request(
            |responder| AcceptTransactionRequest {
                transaction,
                is_speculative,
                responder,
            },
            QueueKind::Api,
        )
        .await
    }

    /// Announces that a transaction not previously stored has now been accepted and stored.
    pub(crate) fn announce_new_transaction_accepted(
        self,
        transaction: Arc<Transaction>,
        source: Source,
    ) -> impl Future<Output = ()>
    where
        REv: From<TransactionAcceptorAnnouncement>,
    {
        self.event_queue.schedule(
            TransactionAcceptorAnnouncement::AcceptedNewTransaction {
                transaction,
                source,
            },
            QueueKind::Validation,
        )
    }

    /// Announces that we have received a gossip message from this peer,
    /// implying the peer holds the indicated item.
    pub(crate) async fn announce_gossip_received<T>(self, item_id: T::Id, sender: NodeId)
    where
        REv: From<GossiperAnnouncement<T>>,
        T: GossipItem,
    {
        self.event_queue
            .schedule(
                GossiperAnnouncement::GossipReceived { item_id, sender },
                QueueKind::Gossip,
            )
            .await;
    }

    /// Announces that we have finished gossiping the indicated item.
    pub(crate) async fn announce_finished_gossiping<T>(self, item_id: T::Id)
    where
        REv: From<GossiperAnnouncement<T>>,
        T: GossipItem,
    {
        self.event_queue
            .schedule(
                GossiperAnnouncement::FinishedGossiping(item_id),
                QueueKind::Gossip,
            )
            .await;
    }

    pub(crate) fn announce_invalid_transaction(
        self,
        transaction: Transaction,
        source: Source,
    ) -> impl Future<Output = ()>
    where
        REv: From<TransactionAcceptorAnnouncement>,
    {
        self.event_queue.schedule(
            TransactionAcceptorAnnouncement::InvalidTransaction {
                transaction,
                source,
            },
            QueueKind::Validation,
        )
    }

    /// Announces upgrade activation point read.
    pub(crate) async fn upgrade_watcher_announcement(self, maybe_next_upgrade: Option<NextUpgrade>)
    where
        REv: From<UpgradeWatcherAnnouncement>,
    {
        self.event_queue
            .schedule(
                UpgradeWatcherAnnouncement(maybe_next_upgrade),
                QueueKind::Control,
            )
            .await
    }

    /// Announces a committed Step success.
    pub(crate) async fn announce_commit_step_success(self, era_id: EraId, effects: ExecutionEffects)
    where
        REv: From<ContractRuntimeAnnouncement>,
    {
        self.event_queue
            .schedule(
                ContractRuntimeAnnouncement::CommitStepSuccess { era_id, effects },
                QueueKind::ContractRuntime,
            )
            .await
    }

    /// Announces validators for upcoming era.
    pub(crate) async fn announce_upcoming_era_validators(
        self,
        era_that_is_ending: EraId,
        upcoming_era_validators: BTreeMap<EraId, BTreeMap<PublicKey, U512>>,
    ) where
        REv: From<ContractRuntimeAnnouncement>,
    {
        self.event_queue
            .schedule(
                ContractRuntimeAnnouncement::UpcomingEraValidators {
                    era_that_is_ending,
                    upcoming_era_validators,
                },
                QueueKind::ContractRuntime,
            )
            .await
    }

    pub(crate) async fn announce_new_era_gas_price(self, era_id: EraId, next_era_gas_price: u8)
    where
        REv: From<ContractRuntimeAnnouncement>,
    {
        self.event_queue
            .schedule(
                ContractRuntimeAnnouncement::NextEraGasPrice {
                    era_id,
                    next_era_gas_price,
                },
                QueueKind::ContractRuntime,
            )
            .await
    }

    /// Begins gossiping an item.
    pub(crate) async fn begin_gossip<T>(self, item_id: T::Id, source: Source, target: GossipTarget)
    where
        T: GossipItem,
        REv: From<BeginGossipRequest<T>>,
    {
        self.make_request(
            |responder| BeginGossipRequest {
                item_id,
                source,
                target,
                responder,
            },
            QueueKind::Gossip,
        )
        .await
    }

    /// Puts the given block into the linear block store.
    pub(crate) async fn put_block_to_storage(self, block: Arc<Block>) -> bool
    where
        REv: From<StorageRequest>,
    {
        self.make_request(
            |responder| StorageRequest::PutBlock { block, responder },
            QueueKind::ToStorage,
        )
        .await
    }

    /// Puts the given approvals hashes into the linear block store.
    pub(crate) async fn put_approvals_hashes_to_storage(
        self,
        approvals_hashes: Box<ApprovalsHashes>,
    ) -> bool
    where
        REv: From<StorageRequest>,
    {
        self.make_request(
            |responder| StorageRequest::PutApprovalsHashes {
                approvals_hashes,
                responder,
            },
            QueueKind::ToStorage,
        )
        .await
    }

    /// Puts the given block and approvals hashes into the linear block store.
    pub(crate) async fn put_executed_block_to_storage(
        self,
        block: Arc<BlockV2>,
        approvals_hashes: Box<ApprovalsHashes>,
        execution_results: HashMap<TransactionHash, ExecutionResult>,
    ) -> bool
    where
        REv: From<StorageRequest>,
    {
        self.make_request(
            |responder| StorageRequest::PutExecutedBlock {
                block,
                approvals_hashes,
                execution_results,
                responder,
            },
            QueueKind::ToStorage,
        )
        .await
    }

    /// Gets the requested block from the linear block store.
    pub(crate) async fn get_block_from_storage(self, block_hash: BlockHash) -> Option<Block>
    where
        REv: From<StorageRequest>,
    {
        self.make_request(
            |responder| StorageRequest::GetBlock {
                block_hash,
                responder,
            },
            QueueKind::FromStorage,
        )
        .await
    }

    pub(crate) async fn get_block_utilization(
        self,
        era_id: EraId,
        block_height: u64,
        transaction_count: u64,
    ) -> Option<(u64, u64)>
    where
        REv: From<StorageRequest>,
    {
        self.make_request(
            |responder| StorageRequest::GetBlockUtilizationScore {
                era_id,
                block_height,
                switch_block_utilization: transaction_count,
                responder,
            },
            QueueKind::FromStorage,
        )
        .await
    }

    pub(crate) async fn is_block_stored(self, block_hash: BlockHash) -> bool
    where
        REv: From<StorageRequest>,
    {
        self.make_request(
            |responder| StorageRequest::IsBlockStored {
                block_hash,
                responder,
            },
            QueueKind::FromStorage,
        )
        .await
    }

    /// Gets the requested `ApprovalsHashes` from storage.
    pub(crate) async fn get_approvals_hashes_from_storage(
        self,
        block_hash: BlockHash,
    ) -> Option<ApprovalsHashes>
    where
        REv: From<StorageRequest>,
    {
        self.make_request(
            |responder| StorageRequest::GetApprovalsHashes {
                block_hash,
                responder,
            },
            QueueKind::FromStorage,
        )
        .await
    }

    pub(crate) async fn get_raw_data(
        self,
        record_id: RecordId,
        key: Vec<u8>,
    ) -> Option<DbRawBytesSpec>
    where
        REv: From<StorageRequest>,
    {
        self.make_request(
            |responder| StorageRequest::GetRawData {
                record_id,
                key,
                responder,
            },
            QueueKind::FromStorage,
        )
        .await
    }

    /// Gets the requested block header from the linear block store.
    pub(crate) async fn get_block_header_from_storage(
        self,
        block_hash: BlockHash,
        only_from_available_block_range: bool,
    ) -> Option<BlockHeader>
    where
        REv: From<StorageRequest>,
    {
        self.make_request(
            |responder| StorageRequest::GetBlockHeader {
                block_hash,
                only_from_available_block_range,
                responder,
            },
            QueueKind::FromStorage,
        )
        .await
    }

    pub(crate) async fn get_block_header_at_height_from_storage(
        self,
        block_height: u64,
        only_from_available_block_range: bool,
    ) -> Option<BlockHeader>
    where
        REv: From<StorageRequest>,
    {
        self.make_request(
            |responder| StorageRequest::GetBlockHeaderByHeight {
                block_height,
                only_from_available_block_range,
                responder,
            },
            QueueKind::FromStorage,
        )
        .await
    }

    pub(crate) async fn get_latest_switch_block_header_from_storage(self) -> Option<BlockHeader>
    where
        REv: From<StorageRequest>,
    {
        self.make_request(
            |responder| StorageRequest::GetLatestSwitchBlockHeader { responder },
            QueueKind::FromStorage,
        )
        .await
    }

    pub(crate) async fn get_switch_block_header_by_era_id_from_storage(
        self,
        era_id: EraId,
    ) -> Option<BlockHeader>
    where
        REv: From<StorageRequest>,
    {
        self.make_request(
            |responder| StorageRequest::GetSwitchBlockHeaderByEra { era_id, responder },
            QueueKind::FromStorage,
        )
        .await
    }

    /// Gets the requested signature for a given block hash.
    pub(crate) async fn get_signature_from_storage(
        self,
        block_hash: BlockHash,
        public_key: PublicKey,
    ) -> Option<FinalitySignature>
    where
        REv: From<StorageRequest>,
    {
        self.make_request(
            |responder| StorageRequest::GetBlockSignature {
                block_hash,
                public_key: Box::new(public_key),
                responder,
            },
            QueueKind::FromStorage,
        )
        .await
    }

    pub(crate) async fn get_execution_results_from_storage(
        self,
        block_hash: BlockHash,
    ) -> Option<Vec<(TransactionHash, TransactionHeader, ExecutionResult)>>
    where
        REv: From<StorageRequest>,
    {
        self.make_request(
            |responder| StorageRequest::GetExecutionResults {
                block_hash,
                responder,
            },
            QueueKind::FromStorage,
        )
        .await
    }

    /// Puts a block header to storage.
    pub(crate) async fn put_block_header_to_storage(self, block_header: Box<BlockHeader>) -> bool
    where
        REv: From<StorageRequest>,
    {
        self.make_request(
            |responder| StorageRequest::PutBlockHeader {
                block_header,
                responder,
            },
            QueueKind::ToStorage,
        )
        .await
    }

    /// Puts the requested block signatures into storage.
    ///
    /// If `signatures.proofs` is empty, no attempt to store will be made, an error will be logged,
    /// and this function will return `false`.
    pub(crate) async fn put_signatures_to_storage(self, signatures: BlockSignatures) -> bool
    where
        REv: From<StorageRequest>,
    {
        self.make_request(
            |responder| StorageRequest::PutBlockSignatures {
                signatures,
                responder,
            },
            QueueKind::ToStorage,
        )
        .await
    }

    pub(crate) async fn put_finality_signature_to_storage(
        self,
        signature: FinalitySignature,
    ) -> bool
    where
        REv: From<StorageRequest>,
    {
        self.make_request(
            |responder| StorageRequest::PutFinalitySignature {
                signature: Box::new(signature),
                responder,
            },
            QueueKind::ToStorage,
        )
        .await
    }

    /// Gets the requested block's transfers from storage.
    pub(crate) async fn get_block_transfers_from_storage(
        self,
        block_hash: BlockHash,
    ) -> Option<Vec<Transfer>>
    where
        REv: From<StorageRequest>,
    {
        self.make_request(
            |responder| StorageRequest::GetBlockTransfers {
                block_hash,
                responder,
            },
            QueueKind::FromStorage,
        )
        .await
    }

    /// Returns the era IDs of the blocks in which the given transactions were executed.  If none
    /// of the transactions have been executed yet, an empty set will be returned.
    pub(crate) async fn get_transactions_era_ids(
        self,
        transaction_hashes: HashSet<TransactionHash>,
    ) -> HashSet<EraId>
    where
        REv: From<StorageRequest>,
    {
        self.make_request(
            |responder| StorageRequest::GetTransactionsEraIds {
                transaction_hashes,
                responder,
            },
            QueueKind::FromStorage,
        )
        .await
    }

    /// Requests the highest complete block.
    pub(crate) async fn get_highest_complete_block_from_storage(self) -> Option<Block>
    where
        REv: From<StorageRequest>,
    {
        self.make_request(
            |responder| StorageRequest::GetHighestCompleteBlock { responder },
            QueueKind::FromStorage,
        )
        .await
    }

    /// Requests the highest complete block header.
    pub(crate) async fn get_highest_complete_block_header_from_storage(self) -> Option<BlockHeader>
    where
        REv: From<StorageRequest>,
    {
        self.make_request(
            |responder| StorageRequest::GetHighestCompleteBlockHeader { responder },
            QueueKind::FromStorage,
        )
        .await
    }

    /// Requests the height range of fully available blocks (not just block headers).
    pub(crate) async fn get_available_block_range_from_storage(self) -> AvailableBlockRange
    where
        REv: From<StorageRequest>,
    {
        self.make_request(
            |responder| StorageRequest::GetAvailableBlockRange { responder },
            QueueKind::FromStorage,
        )
        .await
    }

    /// Synchronize global state under the given root hash.
    pub(crate) async fn sync_global_state(
        self,
        block_hash: BlockHash,
        state_root_hash: Digest,
    ) -> Result<GlobalStateSynchronizerResponse, GlobalStateSynchronizerError>
    where
        REv: From<SyncGlobalStateRequest>,
    {
        self.make_request(
            |responder| SyncGlobalStateRequest {
                block_hash,
                state_root_hash,
                responder,
            },
            QueueKind::SyncGlobalState,
        )
        .await
    }

    /// Get a trie or chunk by its ID.
    pub(crate) async fn get_trie(self, request: TrieRequest) -> TrieResult
    where
        REv: From<ContractRuntimeRequest>,
    {
        self.make_request(
            |responder| ContractRuntimeRequest::GetTrie { request, responder },
            QueueKind::ContractRuntime,
        )
        .await
    }

    pub(crate) async fn get_reactor_state(self) -> ReactorState
    where
        REv: From<ReactorInfoRequest>,
    {
        self.make_request(
            |responder| ReactorInfoRequest::ReactorState { responder },
            QueueKind::Regular,
        )
        .await
    }

    pub(crate) async fn get_last_progress(self) -> LastProgress
    where
        REv: From<ReactorInfoRequest>,
    {
        self.make_request(
            |responder| ReactorInfoRequest::LastProgress { responder },
            QueueKind::Regular,
        )
        .await
    }

    pub(crate) async fn get_uptime(self) -> Uptime
    where
        REv: From<ReactorInfoRequest>,
    {
        self.make_request(
            |responder| ReactorInfoRequest::Uptime { responder },
            QueueKind::Regular,
        )
        .await
    }

    pub(crate) async fn get_network_name(self) -> NetworkName
    where
        REv: From<ReactorInfoRequest>,
    {
        self.make_request(
            |responder| ReactorInfoRequest::NetworkName { responder },
            QueueKind::Regular,
        )
        .await
    }

    pub(crate) async fn get_protocol_version(self) -> ProtocolVersion
    where
        REv: From<ReactorInfoRequest>,
    {
        self.make_request(
            |responder| ReactorInfoRequest::ProtocolVersion { responder },
            QueueKind::Regular,
        )
        .await
    }

    #[allow(unused)]
    pub(crate) async fn get_balance_holds_interval(self) -> TimeDiff
    where
        REv: From<ReactorInfoRequest>,
    {
        self.make_request(
            |responder| ReactorInfoRequest::BalanceHoldsInterval { responder },
            QueueKind::Regular,
        )
        .await
    }

    pub(crate) async fn get_block_synchronizer_status(self) -> BlockSynchronizerStatus
    where
        REv: From<BlockSynchronizerRequest>,
    {
        self.make_request(
            |responder| BlockSynchronizerRequest::Status { responder },
            QueueKind::Regular,
        )
        .await
    }

    /// Puts a trie into the trie store; succeeds only if all the children of the trie are already
    /// present in the store.
    /// Returns the digest under which the trie was stored if successful.
    pub(crate) async fn put_trie_if_all_children_present(
        self,
        request: PutTrieRequest,
    ) -> PutTrieResult
    where
        REv: From<ContractRuntimeRequest>,
    {
        self.make_request(
            |responder| ContractRuntimeRequest::PutTrie { request, responder },
            QueueKind::ContractRuntime,
        )
        .await
    }

    pub(crate) async fn get_current_gas_price(self, era_id: EraId) -> Option<u8>
    where
        REv: From<ContractRuntimeRequest>,
    {
        self.make_request(
            |responder| ContractRuntimeRequest::GetEraGasPrice { era_id, responder },
            QueueKind::ContractRuntime,
        )
        .await
    }

    pub(crate) async fn put_transaction_to_storage(self, transaction: Transaction) -> bool
    where
        REv: From<StorageRequest>,
    {
        self.make_request(
            |responder| StorageRequest::PutTransaction {
                transaction: Arc::new(transaction),
                responder,
            },
            QueueKind::ToStorage,
        )
        .await
    }

    /// Gets the requested transactions from storage.
    ///
    /// Returns the "original" transactions, which are the first received by the node, along with a
    /// potentially different set of approvals used during execution of the recorded block.
    pub(crate) async fn get_transactions_from_storage(
        self,
        transaction_hashes: Vec<TransactionHash>,
    ) -> SmallVec<[Option<(Transaction, Option<BTreeSet<Approval>>)>; 1]>
    where
        REv: From<StorageRequest>,
    {
        self.make_request(
            |responder| StorageRequest::GetTransactions {
                transaction_hashes,
                responder,
            },
            QueueKind::FromStorage,
        )
        .await
    }

    /// Gets the requested transaction and its execution info from storage by TransactionHash.
    pub(crate) async fn get_transaction_and_exec_info_from_storage(
        self,
        transaction_hash: TransactionHash,
        with_finalized_approvals: bool,
    ) -> Option<(Transaction, Option<ExecutionInfo>)>
    where
        REv: From<StorageRequest>,
    {
        self.make_request(
            |responder| StorageRequest::GetTransactionAndExecutionInfo {
                transaction_hash,
                with_finalized_approvals,
                responder,
            },
            QueueKind::FromStorage,
        )
        .await
    }

    /// Gets the requested deploy from the deploy store by DeployHash only.
    ///
    /// Returns the legacy deploy containing the set of approvals used during execution of the
    /// recorded block, if known.
    pub(crate) async fn get_stored_legacy_deploy(
        self,
        deploy_hash: DeployHash,
    ) -> Option<LegacyDeploy>
    where
        REv: From<StorageRequest>,
    {
        self.make_request(
            |responder| StorageRequest::GetLegacyDeploy {
                deploy_hash,
                responder,
            },
            QueueKind::FromStorage,
        )
        .await
    }

    /// Gets the requested transaction from storage by TransactionId.
    ///
    /// Returns the "original" transaction, which is the first received by the node, along with a
    /// potentially different set of approvals used during execution of the recorded block.
    pub(crate) async fn get_stored_transaction(
        self,
        transaction_id: TransactionId,
    ) -> Option<Transaction>
    where
        REv: From<StorageRequest>,
    {
        self.make_request(
            |responder| StorageRequest::GetTransaction {
                transaction_id,
                responder,
            },
            QueueKind::FromStorage,
        )
        .await
    }

    pub(crate) async fn is_transaction_stored(self, transaction_id: TransactionId) -> bool
    where
        REv: From<StorageRequest>,
    {
        self.make_request(
            |responder| StorageRequest::IsTransactionStored {
                transaction_id,
                responder,
            },
            QueueKind::FromStorage,
        )
        .await
    }

    /// Stores the given execution results for the transactions in the given block in the linear
    /// block store.
    pub(crate) async fn put_execution_artifacts_to_storage(
        self,
        block_hash: BlockHash,
        block_height: u64,
        era_id: EraId,
        execution_results: HashMap<TransactionHash, ExecutionResult>,
    ) where
        REv: From<StorageRequest>,
    {
        self.make_request(
            |responder| StorageRequest::PutExecutionResults {
                block_hash: Box::new(block_hash),
                block_height,
                era_id,
                execution_results,
                responder,
            },
            QueueKind::ToStorage,
        )
        .await
    }

    /// Gets the requested block and its finality signatures.
    pub(crate) async fn get_block_at_height_with_metadata_from_storage(
        self,
        block_height: u64,
        only_from_available_block_range: bool,
    ) -> Option<BlockWithMetadata>
    where
        REv: From<StorageRequest>,
    {
        self.make_request(
            |responder| StorageRequest::GetBlockAndMetadataByHeight {
                block_height,
                only_from_available_block_range,
                responder,
            },
            QueueKind::FromStorage,
        )
        .await
    }

    pub(crate) async fn collect_past_blocks_with_metadata(
        self,
        range: std::ops::Range<u64>,
        only_from_available_block_range: bool,
    ) -> Vec<Option<BlockWithMetadata>>
    where
        REv: From<StorageRequest>,
    {
        futures::future::join_all(range.into_iter().map(|block_height| {
            self.get_block_at_height_with_metadata_from_storage(
                block_height,
                only_from_available_block_range,
            )
        }))
        .await
        .into_iter()
        .collect()
    }

    /// Gets the requested finality signature from storage.
    pub(crate) async fn get_finality_signature_from_storage(
        self,
        id: Box<FinalitySignatureId>,
    ) -> Option<FinalitySignature>
    where
        REv: From<StorageRequest>,
    {
        self.make_request(
            |responder| StorageRequest::GetFinalitySignature { id, responder },
            QueueKind::FromStorage,
        )
        .await
    }

    pub(crate) async fn is_finality_signature_stored(self, id: Box<FinalitySignatureId>) -> bool
    where
        REv: From<StorageRequest>,
    {
        self.make_request(
            |responder| StorageRequest::IsFinalitySignatureStored { id, responder },
            QueueKind::FromStorage,
        )
        .await
    }

    /// Fetches an item from a fetcher.
    pub(crate) async fn fetch<T>(
        self,
        id: T::Id,
        peer: NodeId,
        validation_metadata: Box<T::ValidationMetadata>,
    ) -> FetchResult<T>
    where
        REv: From<FetcherRequest<T>>,
        T: FetchItem + 'static,
    {
        self.make_request(
            |responder| FetcherRequest {
                id,
                peer,
                validation_metadata,
                responder,
            },
            QueueKind::Fetch,
        )
        .await
    }

    pub(crate) async fn fetch_trie(
        self,
        hash: Digest,
        peers: Vec<NodeId>,
    ) -> Result<TrieAccumulatorResponse, TrieAccumulatorError>
    where
        REv: From<TrieAccumulatorRequest>,
    {
        self.make_request(
            |responder| TrieAccumulatorRequest {
                hash,
                peers,
                responder,
            },
            QueueKind::SyncGlobalState,
        )
        .await
    }

<<<<<<< HEAD
    /// Passes the timestamp of a future block for which transactions are to be proposed.
    pub(crate) async fn request_appendable_block(
        self,
        timestamp: Timestamp,
        era_id: EraId,
=======
    /// Passes the timestamp of a future block for which deploys are to be proposed.
    pub(crate) async fn request_appendable_block(
        self,
        timestamp: Timestamp,
        request_expiry: Timestamp,
>>>>>>> e4e700e4
    ) -> AppendableBlock
    where
        REv: From<TransactionBufferRequest>,
    {
        self.make_request(
            |responder| TransactionBufferRequest::GetAppendableBlock {
                timestamp,
<<<<<<< HEAD
                era_id,
=======
                request_expiry,
>>>>>>> e4e700e4
                responder,
            },
            QueueKind::Consensus,
        )
        .await
    }

    /// Enqueues a finalized block execution.
    pub(crate) async fn enqueue_block_for_execution(
        self,
        executable_block: ExecutableBlock,
        meta_block_state: MetaBlockState,
    ) where
        REv: From<StorageRequest> + From<ContractRuntimeRequest>,
    {
        // Get the key block height for the current protocol version's activation point, i.e. the
        // height of the final block of the previous protocol version.
        let key_block_height_for_activation_point = self
            .make_request(
                |responder| StorageRequest::GetKeyBlockHeightForActivationPoint { responder },
                QueueKind::FromStorage,
            )
            .await
            .unwrap_or_else(|| {
                warn!("key block height for current activation point unknown");
                0
            });

        self.event_queue
            .schedule(
                ContractRuntimeRequest::EnqueueBlockForExecution {
                    executable_block,
                    key_block_height_for_activation_point,
                    meta_block_state,
                },
                QueueKind::ContractRuntime,
            )
            .await
    }

    /// Checks whether the transactions included in the block exist on the network and the block is
    /// valid.
    pub(crate) async fn validate_block(
        self,
        sender: NodeId,
        proposed_block_height: u64,
        block: ProposedBlock<ClContext>,
    ) -> bool
    where
        REv: From<BlockValidationRequest>,
    {
        self.make_request(
            |responder| BlockValidationRequest {
                proposed_block_height,
                block,
                sender,
                responder,
            },
            QueueKind::Regular,
        )
        .await
    }

    /// Announces that a block has been proposed.
    pub(crate) async fn announce_proposed_block(self, proposed_block: ProposedBlock<ClContext>)
    where
        REv: From<ConsensusAnnouncement>,
    {
        self.event_queue
            .schedule(
                ConsensusAnnouncement::Proposed(Box::new(proposed_block)),
                QueueKind::Consensus,
            )
            .await
    }

    /// Announces that a block has been finalized.
    pub(crate) async fn announce_finalized_block(self, finalized_block: FinalizedBlock)
    where
        REv: From<ConsensusAnnouncement>,
    {
        self.event_queue
            .schedule(
                ConsensusAnnouncement::Finalized(Box::new(finalized_block)),
                QueueKind::Consensus,
            )
            .await
    }

    /// Announces that a meta block has been created or its state has changed.
    pub(crate) async fn announce_meta_block(self, meta_block: MetaBlock)
    where
        REv: From<MetaBlockAnnouncement>,
    {
        self.event_queue
            .schedule(MetaBlockAnnouncement(meta_block), QueueKind::Regular)
            .await
    }

    /// Announces that a finalized block has been created, but it was not
    /// executed.
    pub(crate) async fn announce_unexecuted_block(self, block_height: u64)
    where
        REv: From<UnexecutedBlockAnnouncement>,
    {
        self.event_queue
            .schedule(
                UnexecutedBlockAnnouncement(block_height),
                QueueKind::Regular,
            )
            .await
    }

    /// An equivocation has been detected.
    pub(crate) async fn announce_fault_event(
        self,
        era_id: EraId,
        public_key: PublicKey,
        timestamp: Timestamp,
    ) where
        REv: From<ConsensusAnnouncement>,
    {
        self.event_queue
            .schedule(
                ConsensusAnnouncement::Fault {
                    era_id,
                    public_key: Box::new(public_key),
                    timestamp,
                },
                QueueKind::Consensus,
            )
            .await
    }

    /// Blocks a specific peer due to a transgression.
    ///
    /// This function will also emit a log message for the block.
    pub(crate) async fn announce_block_peer_with_justification(
        self,
        offender: NodeId,
        justification: BlocklistJustification,
    ) where
        REv: From<PeerBehaviorAnnouncement>,
    {
        warn!(%offender, %justification, "banning peer");
        self.event_queue
            .schedule(
                PeerBehaviorAnnouncement::OffenseCommitted {
                    offender: Box::new(offender),
                    justification: Box::new(justification),
                },
                QueueKind::NetworkInfo,
            )
            .await
    }

    /// Gets the next scheduled upgrade, if any.
    pub(crate) async fn get_next_upgrade(self) -> Option<NextUpgrade>
    where
        REv: From<UpgradeWatcherRequest> + Send,
    {
        self.make_request(UpgradeWatcherRequest, QueueKind::Control)
            .await
    }

    /// Requests a query be executed on the Contract Runtime component.
    pub(crate) async fn query_global_state(self, request: QueryRequest) -> QueryResult
    where
        REv: From<ContractRuntimeRequest>,
    {
        self.make_request(
            |responder| ContractRuntimeRequest::Query { request, responder },
            QueueKind::ContractRuntime,
        )
        .await
    }

    /// Retrieves an `AddressableEntity` from under the given key in global state if present.
    pub(crate) async fn get_addressable_entity(
        self,
        state_root_hash: Digest,
        key: Key,
    ) -> AddressableEntityResult
    where
        REv: From<ContractRuntimeRequest>,
    {
        self.make_request(
            |responder| ContractRuntimeRequest::GetAddressableEntity {
                state_root_hash,
                key,
                responder,
            },
            QueueKind::ContractRuntime,
        )
        .await
    }

    /// Retrieves an `EntryPointValue` from under the given key in global state if present.
    pub(crate) async fn get_entry_point_value(
        self,
        state_root_hash: Digest,
        key: Key,
    ) -> EntryPointsResult
    where
        REv: From<ContractRuntimeRequest>,
    {
        self.make_request(
            |responder| ContractRuntimeRequest::GetEntryPoint {
                state_root_hash,
                key,
                responder,
            },
            QueueKind::ContractRuntime,
        )
        .await
    }

    /// Retrieves a `Package` from under the given key in global state if present.
    pub(crate) async fn get_package(self, state_root_hash: Digest, key: Key) -> Option<Box<Package>>
    where
        REv: From<ContractRuntimeRequest>,
    {
        let query_request = QueryRequest::new(state_root_hash, key, vec![]);

        if let QueryResult::Success { value, .. } = self.query_global_state(query_request).await {
            value.into_package().map(Box::new)
        } else {
            None
        }
    }

    /// Requests a query be executed on the Contract Runtime component.
    pub(crate) async fn get_balance(self, request: BalanceRequest) -> BalanceResult
    where
        REv: From<ContractRuntimeRequest>,
    {
        self.make_request(
            |responder| ContractRuntimeRequest::GetBalance { request, responder },
            QueueKind::ContractRuntime,
        )
        .await
    }

    /// Returns a map of validators weights for all eras as known from `root_hash`.
    ///
    /// This operation is read only.
    pub(crate) async fn get_era_validators_from_contract_runtime(
        self,
        request: EraValidatorsRequest,
    ) -> EraValidatorsResult
    where
        REv: From<ContractRuntimeRequest>,
    {
        self.make_request(
            |responder| ContractRuntimeRequest::GetEraValidators { request, responder },
            QueueKind::ContractRuntime,
        )
        .await
    }

    /// Requests a query be executed on the Contract Runtime component.
    pub(crate) async fn get_tagged_values(self, request: TaggedValuesRequest) -> TaggedValuesResult
    where
        REv: From<ContractRuntimeRequest>,
    {
        self.make_request(
            |responder| ContractRuntimeRequest::GetTaggedValues { request, responder },
            QueueKind::ContractRuntime,
        )
        .await
    }

    pub(crate) async fn get_prefixed_values(
        self,
        request: PrefixedValuesRequest,
    ) -> PrefixedValuesResult
    where
        REv: From<ContractRuntimeRequest>,
    {
        self.make_request(
            |responder| ContractRuntimeRequest::QueryByPrefix { request, responder },
            QueueKind::ContractRuntime,
        )
        .await
    }

    /// Returns the value of the execution results checksum stored in the ChecksumRegistry for the
    /// given state root hash.
    pub(crate) async fn get_execution_results_checksum(
        self,
        state_root_hash: Digest,
    ) -> ExecutionResultsChecksumResult
    where
        REv: From<ContractRuntimeRequest>,
    {
        self.make_request(
            |responder| ContractRuntimeRequest::GetExecutionResultsChecksum {
                state_root_hash,
                responder,
            },
            QueueKind::ContractRuntime,
        )
        .await
    }

    /// Get our public key from consensus, and if we're a validator, the next round length.
    pub(crate) async fn consensus_status(self) -> Option<ConsensusStatus>
    where
        REv: From<ConsensusRequest>,
    {
        self.make_request(ConsensusRequest::Status, QueueKind::Consensus)
            .await
    }

    /// Returns a list of validator status changes, by public key.
    pub(crate) async fn get_consensus_validator_changes(self) -> ConsensusValidatorChanges
    where
        REv: From<ConsensusRequest>,
    {
        self.make_request(ConsensusRequest::ValidatorChanges, QueueKind::Consensus)
            .await
    }

    /// Dump consensus state for a specific era, using the supplied function to serialize the
    /// output.
    pub(crate) async fn diagnostics_port_dump_consensus_state(
        self,
        era_id: Option<EraId>,
        serialize: fn(&EraDump<'_>) -> Result<Vec<u8>, Cow<'static, str>>,
    ) -> Result<Vec<u8>, Cow<'static, str>>
    where
        REv: From<DumpConsensusStateRequest>,
    {
        self.make_request(
            |responder| DumpConsensusStateRequest {
                era_id,
                serialize,
                responder,
            },
            QueueKind::Control,
        )
        .await
    }

    /// Dump the event queue contents to the diagnostics port, using the given serializer.
    pub(crate) async fn diagnostics_port_dump_queue(self, dump_format: QueueDumpFormat)
    where
        REv: From<ControlAnnouncement>,
    {
        self.make_request(
            |responder| ControlAnnouncement::QueueDumpRequest {
                dump_format,
                finished: responder,
            },
            QueueKind::Control,
        )
        .await
    }

    /// Activates/deactivates a failpoint from a given activation.
    pub(crate) async fn activate_failpoint(self, activation: FailpointActivation)
    where
        REv: From<ControlAnnouncement>,
    {
        self.event_queue
            .schedule(
                ControlAnnouncement::ActivateFailpoint { activation },
                QueueKind::Control,
            )
            .await;
    }

    /// Announce that the node be shut down due to a request from a user.
    pub(crate) async fn announce_user_shutdown_request(self)
    where
        REv: From<ControlAnnouncement>,
    {
        self.event_queue
            .schedule(
                ControlAnnouncement::ShutdownDueToUserRequest,
                QueueKind::Control,
            )
            .await;
    }

    /// Announce that a block which wasn't previously stored on this node has been fetched and
    /// stored.
    pub(crate) async fn announce_fetched_new_block(self, block: Arc<Block>, peer: NodeId)
    where
        REv: From<FetchedNewBlockAnnouncement>,
    {
        self.event_queue
            .schedule(
                FetchedNewBlockAnnouncement { block, peer },
                QueueKind::Fetch,
            )
            .await;
    }

    /// Announce that a finality signature which wasn't previously stored on this node has been
    /// fetched and stored.
    pub(crate) async fn announce_fetched_new_finality_signature(
        self,
        finality_signature: Box<FinalitySignature>,
        peer: NodeId,
    ) where
        REv: From<FetchedNewFinalitySignatureAnnouncement>,
    {
        self.event_queue
            .schedule(
                FetchedNewFinalitySignatureAnnouncement {
                    finality_signature,
                    peer,
                },
                QueueKind::Fetch,
            )
            .await;
    }

    /// Get the bytes for the chainspec file and genesis_accounts
    /// and global_state bytes if the files are present.
    pub(crate) async fn get_chainspec_raw_bytes(self) -> Arc<ChainspecRawBytes>
    where
        REv: From<ChainspecRawBytesRequest> + Send,
    {
        self.make_request(
            ChainspecRawBytesRequest::GetChainspecRawBytes,
            QueueKind::NetworkInfo,
        )
        .await
    }

    /// Stores a set of given finalized approvals in storage.
    ///
    /// Any previously stored finalized approvals for the given hash are quietly overwritten
    pub(crate) async fn store_finalized_approvals(
        self,
        transaction_hash: TransactionHash,
        finalized_approvals: BTreeSet<Approval>,
    ) -> bool
    where
        REv: From<StorageRequest>,
    {
        self.make_request(
            |responder| StorageRequest::StoreFinalizedApprovals {
                transaction_hash,
                finalized_approvals,
                responder,
            },
            QueueKind::ToStorage,
        )
        .await
    }

    /// Requests execution of a single transaction, without committing its effects.  Intended to be
    /// used for debugging & discovery purposes.
    pub(crate) async fn speculatively_execute(
        self,
        block_header: Box<BlockHeader>,
        transaction: Box<Transaction>,
    ) -> SpeculativeExecutionResult
    where
        REv: From<ContractRuntimeRequest>,
    {
        self.make_request(
            |responder| ContractRuntimeRequest::SpeculativelyExecute {
                block_header,
                transaction,
                responder,
            },
            QueueKind::ContractRuntime,
        )
        .await
    }

    /// Reads block execution results (or chunk) from Storage component.
    pub(crate) async fn get_block_execution_results_or_chunk_from_storage(
        self,
        id: BlockExecutionResultsOrChunkId,
    ) -> Option<BlockExecutionResultsOrChunk>
    where
        REv: From<StorageRequest>,
    {
        self.make_request(
            |responder| StorageRequest::GetBlockExecutionResultsOrChunk { id, responder },
            QueueKind::FromStorage,
        )
        .await
    }

    /// Gets peers for a given block from the block accumulator.
    pub(crate) async fn get_block_accumulated_peers(
        self,
        block_hash: BlockHash,
    ) -> Option<Vec<NodeId>>
    where
        REv: From<BlockAccumulatorRequest>,
    {
        self.make_request(
            |responder| BlockAccumulatorRequest::GetPeersForBlock {
                block_hash,
                responder,
            },
            QueueKind::NetworkInfo,
        )
        .await
    }

    /// Set a new stopping point for the node.
    ///
    /// Returns a potentially previously set stop-at spec.
    pub(crate) async fn set_node_stop_at(self, stop_at: Option<StopAtSpec>) -> Option<StopAtSpec>
    where
        REv: From<SetNodeStopRequest>,
    {
        self.make_request(
            |responder| SetNodeStopRequest { stop_at, responder },
            QueueKind::Control,
        )
        .await
    }
}

/// Construct a fatal error effect.
///
/// This macro is a convenient wrapper around `EffectBuilder::fatal` that inserts the `file!()` and
/// `line!()` number automatically.
#[macro_export]
macro_rules! fatal {
    ($effect_builder:expr, $($arg:tt)*) => {
        $effect_builder.fatal(file!(), line!(), format!($($arg)*))
    };
}<|MERGE_RESOLUTION|>--- conflicted
+++ resolved
@@ -1822,19 +1822,12 @@
         .await
     }
 
-<<<<<<< HEAD
     /// Passes the timestamp of a future block for which transactions are to be proposed.
     pub(crate) async fn request_appendable_block(
         self,
         timestamp: Timestamp,
         era_id: EraId,
-=======
-    /// Passes the timestamp of a future block for which deploys are to be proposed.
-    pub(crate) async fn request_appendable_block(
-        self,
-        timestamp: Timestamp,
         request_expiry: Timestamp,
->>>>>>> e4e700e4
     ) -> AppendableBlock
     where
         REv: From<TransactionBufferRequest>,
@@ -1842,11 +1835,8 @@
         self.make_request(
             |responder| TransactionBufferRequest::GetAppendableBlock {
                 timestamp,
-<<<<<<< HEAD
                 era_id,
-=======
                 request_expiry,
->>>>>>> e4e700e4
                 responder,
             },
             QueueKind::Consensus,
