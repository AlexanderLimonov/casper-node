--- conflicted
+++ resolved
@@ -177,14 +177,8 @@
     AcceptTransactionRequest, BeginGossipRequest, BlockAccumulatorRequest,
     BlockSynchronizerRequest, BlockValidationRequest, ChainspecRawBytesRequest, ConsensusRequest,
     ContractRuntimeRequest, FetcherRequest, MakeBlockExecutableRequest, MarkBlockCompletedRequest,
-<<<<<<< HEAD
-    MetricsRequest, NetworkInfoRequest, NetworkRequest, ReactorStatusRequest, SetNodeStopRequest,
-    StorageRequest, SyncGlobalStateRequest, TransactionBufferRequest, TrieAccumulatorRequest,
-    UpgradeWatcherRequest,
-=======
     MetricsRequest, NetworkInfoRequest, NetworkRequest, ReactorInfoRequest, SetNodeStopRequest,
     StorageRequest, SyncGlobalStateRequest, TrieAccumulatorRequest, UpgradeWatcherRequest,
->>>>>>> 73ad1d79
 };
 
 /// A resource that will never be available, thus trying to acquire it will wait forever.
@@ -812,11 +806,7 @@
         .await
     }
 
-<<<<<<< HEAD
-    /// Announces which deploys have expired.
-=======
     /// Announces which transactions have expired.
->>>>>>> 73ad1d79
     pub(crate) async fn announce_expired_transactions(self, hashes: Vec<TransactionHash>)
     where
         REv: From<TransactionBufferAnnouncement>,
@@ -1814,17 +1804,12 @@
         .await
     }
 
-<<<<<<< HEAD
-    /// Passes the timestamp of a future block for which deploys are to be proposed.
+    /// Passes the timestamp of a future block for which transactions are to be proposed.
     pub(crate) async fn request_appendable_block(
         self,
         timestamp: Timestamp,
         era_id: EraId,
     ) -> AppendableBlock
-=======
-    /// Passes the timestamp of a future block for which transactions are to be proposed.
-    pub(crate) async fn request_appendable_block(self, timestamp: Timestamp) -> AppendableBlock
->>>>>>> 73ad1d79
     where
         REv: From<TransactionBufferRequest>,
     {
