//! Effects subsystem.
//!
//! Effects describe things that the creator of the effect intends to happen, producing a value upon
//! completion (they actually are boxed futures).
//!
//! A pinned, boxed future returning an event is called an effect and typed as an `Effect<Ev>`,
//! where `Ev` is the event's type, as every effect must have its return value either wrapped in an
//! event through [`EffectExt::event`](crate::effect::EffectExt::event) or ignored using
//! [`EffectExt::ignore`](crate::effect::EffectExt::ignore). As an example, the
//! [`handle_event`](crate::components::Component::handle_event) function of a component always
//! returns `Effect<Self::Event>`.
//!
//! # A primer on events
//!
//! There are three distinct groups of events found around the node:
//!
//! * (unbound) events: These events are not associated with a particular reactor or component and
//!   represent information or requests by themselves. An example is the
//!   [`PeerBehaviorAnnouncement`](`crate::effect::announcements::PeerBehaviorAnnouncement`), it can
//!   be emitted through an effect by different components and contains the ID of a peer that should
//!   be shunned. It is not associated with a particular reactor or component though.
//!
//!   While the node is running, these unbound events cannot exist on their own, instead they are
//!   typically converted into a concrete reactor event by the effect builder as soon as they are
//!   created.
//!
//! * reactor events: A running reactor has a single event type that encompasses all possible
//!   unbound events that can occur during its operation and all component events of components it
//!   is made of. Usually they are implemented as one large `enum` with only newtype-variants.
//!
//! * component events: Every component defines its own set of events, typically for internal use.
//!   If the component is able to process unbound events like announcements or requests, it will
//!   have a `From` implementation that allows converting them into a suitable component event.
//!
//!   Component events are also created from the return values of effects: While effects do not
//!   return events themselves when called, their return values are turned first into component
//!   events through the [`event`](crate::effect::EffectExt) method. In a second step, inside the
//!   reactors routing code, `wrap_effect` will then convert from component to reactor event.
//!
//! # Using effects
//!
//! To create an effect, an `EffectBuilder` will be passed in by the calling reactor runner. For
//! example, given an effect builder `effect_builder`, we can create a `set_timeout` future and turn
//! it into an effect:
//!
//! ```ignore
//! use std::time::Duration;
//! use casper_node::effect::EffectExt;
//!
//! // Note: This is our "component" event.
//! enum Event {
//!     ThreeSecondsElapsed(Duration)
//! }
//!
//! effect_builder
//!     .set_timeout(Duration::from_secs(3))
//!     .event(Event::ThreeSecondsElapsed);
//! ```
//!
//! This example will produce an effect that, after three seconds, creates an
//! `Event::ThreeSecondsElapsed`. Note that effects do nothing on their own, they need to be passed
//! to a [`reactor`](../reactor/index.html) to be executed.
//!
//! # Arbitrary effects
//!
//! While it is technically possible to turn any future into an effect, it is in general advisable
//! to only use the methods on [`EffectBuilder`] or short, anonymous futures to create effects.
//!
//! # Announcements and requests
//!
//! Events are usually classified into either announcements or requests, although these properties
//! are not reflected in the type system.
//!
//! **Announcements** are events that are essentially "fire-and-forget"; the component that created
//! the effect resulting in the creation of the announcement will never expect an "answer".
//! Announcements are often dispatched to multiple components by the reactor; since that usually
//! involves a [`clone`](`Clone::clone`), they should be kept light.
//!
//! A good example is the arrival of a new deploy passed in by a client. Depending on the setup it
//! may be stored, buffered or, in certain testing setups, just discarded. None of this is a concern
//! of the component that talks to the client and deserializes the incoming deploy though, instead
//! it simply returns an effect that produces an announcement.
//!
//! **Requests** are complex events that are used when a component needs something from other
//! components. Typically, an effect (which uses [`EffectBuilder::make_request`] in its
//! implementation) is called resulting in the actual request being scheduled and handled. In
//! contrast to announcements, requests must always be handled by exactly one component.
//!
//! Every request has a [`Responder`]-typed field, which a handler of a request calls to produce
//! another effect that will send the return value to the original requesting component. Failing to
//! call the [`Responder::respond`] function will result in a runtime warning.

pub(crate) mod announcements;
pub(crate) mod diagnostics_port;
pub(crate) mod incoming;
pub(crate) mod requests;

use std::{
    any::type_name,
    borrow::Cow,
    collections::{BTreeMap, HashMap, HashSet},
    fmt::{self, Debug, Display, Formatter},
    future::Future,
    mem,
    sync::Arc,
    time::{Duration, Instant},
};

use datasize::DataSize;
use futures::{channel::oneshot, future::BoxFuture, FutureExt};
use num_rational::Ratio;
use once_cell::sync::Lazy;
use serde::{Serialize, Serializer};
use smallvec::{smallvec, SmallVec};
use tokio::{sync::Semaphore, time};
use tracing::{debug, error, warn};

use casper_execution_engine::engine_state::{
    self, era_validators::GetEraValidatorsError, BalanceRequest, BalanceResult, GetBidsRequest,
    GetBidsResult, QueryRequest, QueryResult,
};
use casper_storage::global_state::trie::TrieRaw;
use casper_types::{
    bytesrepr::Bytes,
    contract_messages::Messages,
    execution::{Effects as ExecutionEffects, ExecutionResult, ExecutionResultV2},
    package::Package,
    system::auction::EraValidators,
    AddressableEntity, Block, BlockHash, BlockHeader, BlockSignatures, BlockV2, ChainspecRawBytes,
    DeployHash, DeployHeader, Digest, EraId, FinalitySignature, FinalitySignatureId, Key,
    PublicKey, TimeDiff, Timestamp, Transaction, TransactionHash, TransactionId, Transfer, U512,
};

use crate::{
    components::{
        block_synchronizer::{
            BlockSynchronizerStatus, GlobalStateSynchronizerError, GlobalStateSynchronizerResponse,
            TrieAccumulatorError, TrieAccumulatorResponse,
        },
        consensus::{ClContext, EraDump, ProposedBlock, ValidatorChange},
        contract_runtime::{ContractRuntimeError, EraValidatorsRequest},
        diagnostics_port::StopAtSpec,
        fetcher::{FetchItem, FetchResult},
        gossiper::GossipItem,
        network::{blocklist::BlocklistJustification, FromIncoming, NetworkInsights},
        transaction_acceptor,
        upgrade_watcher::NextUpgrade,
    },
<<<<<<< HEAD
    contract_runtime::{
        RoundSeigniorageRateRequest, SpeculativeExecutionState, TotalSupplyRequest,
    },
=======
    contract_runtime::SpeculativeExecutionState,
    failpoints::FailpointActivation,
>>>>>>> 29466f90
    reactor::{main_reactor::ReactorState, EventQueueHandle, QueueKind},
    types::{
        appendable_block::AppendableBlock, ApprovalsHashes, AvailableBlockRange,
        BlockExecutionResultsOrChunk, BlockExecutionResultsOrChunkId, BlockWithMetadata,
        ExecutableBlock, ExecutionInfo, FinalizedApprovals, FinalizedBlock, LegacyDeploy,
        MetaBlock, MetaBlockState, NodeId, SignedBlock, TransactionWithFinalizedApprovals,
        TrieOrChunk, TrieOrChunkId,
    },
    utils::{fmt_limit::FmtLimit, SharedFlag, Source},
};
use announcements::{
    BlockAccumulatorAnnouncement, ConsensusAnnouncement, ContractRuntimeAnnouncement,
    ControlAnnouncement, DeployBufferAnnouncement, FatalAnnouncement, FetchedNewBlockAnnouncement,
    FetchedNewFinalitySignatureAnnouncement, GossiperAnnouncement, MetaBlockAnnouncement,
    PeerBehaviorAnnouncement, QueueDumpFormat, TransactionAcceptorAnnouncement,
    UnexecutedBlockAnnouncement, UpgradeWatcherAnnouncement,
};
use diagnostics_port::DumpConsensusStateRequest;
use requests::{
    AcceptTransactionRequest, BeginGossipRequest, BlockAccumulatorRequest,
    BlockSynchronizerRequest, BlockValidationRequest, ChainspecRawBytesRequest, ConsensusRequest,
    ContractRuntimeRequest, DeployBufferRequest, FetcherRequest, MakeBlockExecutableRequest,
    MarkBlockCompletedRequest, MetricsRequest, NetworkInfoRequest, NetworkRequest,
    ReactorStatusRequest, SetNodeStopRequest, StorageRequest, SyncGlobalStateRequest,
    TrieAccumulatorRequest, UpgradeWatcherRequest,
};

/// A resource that will never be available, thus trying to acquire it will wait forever.
static UNOBTAINABLE: Lazy<Semaphore> = Lazy::new(|| Semaphore::new(0));

/// A pinned, boxed future that produces one or more events.
pub(crate) type Effect<Ev> = BoxFuture<'static, Multiple<Ev>>;

/// Multiple effects in a container.
pub(crate) type Effects<Ev> = Multiple<Effect<Ev>>;

/// A small collection of rarely more than two items.
///
/// Stored in a `SmallVec` to avoid allocations in case there are less than three items grouped. The
/// size of two items is chosen because one item is the most common use case, and large items are
/// typically boxed. In the latter case two pointers and one enum variant discriminator is almost
/// the same size as an empty vec, which is two pointers.
pub(crate) type Multiple<T> = SmallVec<[T; 2]>;

/// The type of peers that should receive the gossip message.
#[derive(Debug, Serialize, PartialEq, Eq, Hash, Copy, Clone, DataSize)]
pub(crate) enum GossipTarget {
    /// Both validators and non validators.
    Mixed(EraId),
    /// All peers.
    All,
}

impl Display for GossipTarget {
    fn fmt(&self, formatter: &mut Formatter<'_>) -> fmt::Result {
        match self {
            GossipTarget::Mixed(era_id) => write!(formatter, "gossip target mixed for {}", era_id),
            GossipTarget::All => write!(formatter, "gossip target all"),
        }
    }
}

/// A responder satisfying a request.
#[must_use]
#[derive(DataSize)]
pub(crate) struct Responder<T> {
    /// Sender through which the response ultimately should be sent.
    sender: Option<oneshot::Sender<T>>,
    /// Reactor flag indicating shutdown.
    is_shutting_down: SharedFlag,
}

/// A responder that will automatically send a `None` on drop.
#[must_use]
#[derive(DataSize, Debug)]
pub(crate) struct AutoClosingResponder<T>(Responder<Option<T>>);

impl<T> AutoClosingResponder<T> {
    /// Creates a new auto closing responder from a responder of `Option<T>`.
    pub(crate) fn from_opt_responder(responder: Responder<Option<T>>) -> Self {
        AutoClosingResponder(responder)
    }

    /// Extracts the inner responder.
    fn into_inner(mut self) -> Responder<Option<T>> {
        let is_shutting_down = self.0.is_shutting_down;
        mem::replace(
            &mut self.0,
            Responder {
                sender: None,
                is_shutting_down,
            },
        )
    }
}

impl<T: Debug> AutoClosingResponder<T> {
    /// Send `Some(data)` to the origin of the request.
    pub(crate) async fn respond(self, data: T) {
        self.into_inner().respond(Some(data)).await
    }

    /// Send `None` to the origin of the request.
    pub(crate) async fn respond_none(self) {
        self.into_inner().respond(None).await
    }
}

impl<T> Drop for AutoClosingResponder<T> {
    fn drop(&mut self) {
        if let Some(sender) = self.0.sender.take() {
            debug!(
                sending_value = %self.0,
                "responding None by dropping auto-close responder"
            );
            // We still haven't answered, send an answer.
            if let Err(_unsent_value) = sender.send(None) {
                debug!(
                    unsent_value = %self.0,
                    "failed to auto-close responder, ignoring"
                )
            }
        }
    }
}

impl<T: 'static + Send> Responder<T> {
    /// Creates a new `Responder`.
    #[inline]
    fn new(sender: oneshot::Sender<T>, is_shutting_down: SharedFlag) -> Self {
        Responder {
            sender: Some(sender),
            is_shutting_down,
        }
    }

    /// Helper method for tests.
    ///
    /// Allows creating a responder manually, without observing the shutdown flag. This function
    /// should not be used, unless you are writing alternative infrastructure, e.g. for tests.
    #[cfg(test)]
    #[inline]
    pub(crate) fn without_shutdown(sender: oneshot::Sender<T>) -> Self {
        Responder::new(sender, SharedFlag::global_shared())
    }
}

impl<T: Debug> Responder<T> {
    /// Send `data` to the origin of the request.
    pub(crate) async fn respond(mut self, data: T) {
        if let Some(sender) = self.sender.take() {
            if let Err(data) = sender.send(data) {
                // If we cannot send a response down the channel, it means the original requester is
                // no longer interested in our response. This typically happens during shutdowns, or
                // in cases where an originating external request has been cancelled.

                debug!(
                    data=?FmtLimit::new(1000, &data),
                    "ignored failure to send response to request down oneshot channel"
                );
            }
        } else {
            error!(
                data=?FmtLimit::new(1000, &data),
                "tried to send a value down a responder channel, but it was already used"
            );
        }
    }
}

impl<T> Debug for Responder<T> {
    fn fmt(&self, formatter: &mut Formatter<'_>) -> fmt::Result {
        write!(formatter, "Responder<{}>", type_name::<T>(),)
    }
}

impl<T> Display for Responder<T> {
    fn fmt(&self, formatter: &mut Formatter<'_>) -> fmt::Result {
        write!(formatter, "responder({})", type_name::<T>(),)
    }
}

impl<T> Drop for Responder<T> {
    fn drop(&mut self) {
        if self.sender.is_some() {
            if self.is_shutting_down.is_set() {
                debug!(
                    responder=?self,
                    "ignored dropping of responder during shutdown"
                );
            } else {
                // This is usually a very serious error, as another component will now be stuck.
                //
                // See the code `make_request` for more details.
                error!(
                    responder=?self,
                    "dropped without being responded to outside of shutdown"
                );
            }
        }
    }
}

impl<T> Serialize for Responder<T> {
    fn serialize<S: Serializer>(&self, serializer: S) -> Result<S::Ok, S::Error> {
        serializer.serialize_str(&format!("{:?}", self))
    }
}

impl<T> Serialize for AutoClosingResponder<T> {
    fn serialize<S: Serializer>(&self, serializer: S) -> Result<S::Ok, S::Error> {
        self.0.serialize(serializer)
    }
}

/// Effect extension for futures, used to convert futures into actual effects.
pub(crate) trait EffectExt: Future + Send {
    /// Finalizes a future into an effect that returns a single event.
    ///
    /// The function `f` is used to translate the returned value from an effect into an event.
    fn event<U, F>(self, f: F) -> Effects<U>
    where
        F: FnOnce(Self::Output) -> U + 'static + Send,
        U: 'static,
        Self: Sized;

    /// Finalizes a future into an effect that returns an iterator of events.
    ///
    /// The function `f` is used to translate the returned value from an effect into an iterator of
    /// events.
    fn events<U, F, I>(self, f: F) -> Effects<U>
    where
        F: FnOnce(Self::Output) -> I + 'static + Send,
        U: 'static,
        I: Iterator<Item = U>,
        Self: Sized;

    /// Finalizes a future into an effect that runs but drops the result.
    fn ignore<Ev>(self) -> Effects<Ev>;
}

/// Effect extension for futures, used to convert futures returning a `Result` into two different
/// effects.
pub(crate) trait EffectResultExt {
    /// The type the future will return if `Ok`.
    type Value;
    /// The type the future will return if `Err`.
    type Error;

    /// Finalizes a future returning a `Result` into two different effects.
    ///
    /// The function `f_ok` is used to translate the returned value from an effect into an event,
    /// while the function `f_err` does the same for a potential error.
    fn result<U, F, G>(self, f_ok: F, f_err: G) -> Effects<U>
    where
        F: FnOnce(Self::Value) -> U + 'static + Send,
        G: FnOnce(Self::Error) -> U + 'static + Send,
        U: 'static;
}

/// Effect extension for futures, used to convert futures returning an `Option` into two different
/// effects.
pub(crate) trait EffectOptionExt {
    /// The type the future will return if `Some`.
    type Value;

    /// Finalizes a future returning an `Option` into two different effects.
    ///
    /// The function `f_some` is used to translate the returned value from an effect into an event,
    /// while the function `f_none` does the same for a returned `None`.
    fn map_or_else<U, F, G>(self, f_some: F, f_none: G) -> Effects<U>
    where
        F: FnOnce(Self::Value) -> U + 'static + Send,
        G: FnOnce() -> U + 'static + Send,
        U: 'static;

    /// Finalizes a future returning an `Option` into two different effects.
    ///
    /// The function `f` is used to translate the returned value from an effect into an event,
    /// In the case of `None`, empty vector of effects is returned.
    fn map_some<U, F>(self, f: F) -> Effects<U>
    where
        F: FnOnce(Self::Value) -> U + 'static + Send,
        U: 'static;
}

impl<T: ?Sized> EffectExt for T
where
    T: Future + Send + 'static + Sized,
{
    fn event<U, F>(self, f: F) -> Effects<U>
    where
        F: FnOnce(Self::Output) -> U + 'static + Send,
        U: 'static,
    {
        smallvec![self.map(f).map(|item| smallvec![item]).boxed()]
    }

    fn events<U, F, I>(self, f: F) -> Effects<U>
    where
        F: FnOnce(Self::Output) -> I + 'static + Send,
        U: 'static,
        I: Iterator<Item = U>,
    {
        smallvec![self.map(f).map(|iter| iter.collect()).boxed()]
    }

    fn ignore<Ev>(self) -> Effects<Ev> {
        smallvec![self.map(|_| Multiple::new()).boxed()]
    }
}

impl<T, V, E> EffectResultExt for T
where
    T: Future<Output = Result<V, E>> + Send + 'static + Sized,
    T: ?Sized,
{
    type Value = V;
    type Error = E;

    fn result<U, F, G>(self, f_ok: F, f_err: G) -> Effects<U>
    where
        F: FnOnce(V) -> U + 'static + Send,
        G: FnOnce(E) -> U + 'static + Send,
        U: 'static,
    {
        smallvec![self
            .map(|result| result.map_or_else(f_err, f_ok))
            .map(|item| smallvec![item])
            .boxed()]
    }
}

impl<T, V> EffectOptionExt for T
where
    T: Future<Output = Option<V>> + Send + 'static + Sized,
    T: ?Sized,
{
    type Value = V;

    fn map_or_else<U, F, G>(self, f_some: F, f_none: G) -> Effects<U>
    where
        F: FnOnce(V) -> U + 'static + Send,
        G: FnOnce() -> U + 'static + Send,
        U: 'static,
    {
        smallvec![self
            .map(|option| option.map_or_else(f_none, f_some))
            .map(|item| smallvec![item])
            .boxed()]
    }

    /// Finalizes a future returning an `Option`.
    ///
    /// The function `f` is used to translate the returned value from an effect into an event,
    /// In the case of `None`, empty vector is returned.
    fn map_some<U, F>(self, f: F) -> Effects<U>
    where
        F: FnOnce(Self::Value) -> U + 'static + Send,
        U: 'static,
    {
        smallvec![self
            .map(|option| option
                .map(|el| smallvec![f(el)])
                .unwrap_or_else(|| smallvec![]))
            .boxed()]
    }
}

/// A builder for [`Effect`](type.Effect.html)s.
///
/// Provides methods allowing the creation of effects which need to be scheduled on the reactor's
/// event queue, without giving direct access to this queue.
///
/// The `REv` type parameter indicates which reactor event effects created by this builder will
/// produce as side-effects.
#[derive(Debug)]
pub(crate) struct EffectBuilder<REv: 'static> {
    /// A handle to the referenced event queue.
    event_queue: EventQueueHandle<REv>,
}

// Implement `Clone` and `Copy` manually, as `derive` will make it depend on `REv` otherwise.
impl<REv> Clone for EffectBuilder<REv> {
    fn clone(&self) -> Self {
        EffectBuilder {
            event_queue: self.event_queue,
        }
    }
}

impl<REv> Copy for EffectBuilder<REv> {}

impl<REv> EffectBuilder<REv> {
    /// Creates a new effect builder.
    pub(crate) fn new(event_queue: EventQueueHandle<REv>) -> Self {
        EffectBuilder { event_queue }
    }

    /// Extract the event queue handle out of the effect builder.
    pub(crate) fn into_inner(self) -> EventQueueHandle<REv> {
        self.event_queue
    }

    /// Performs a request.
    ///
    /// Given a request `Q`, that when completed will yield a result of `T`, produces a future that
    /// will
    ///
    /// 1. create an event to send the request to the respective component (thus `Q: Into<REv>`),
    /// 2. wait for a response and return it.
    ///
    /// This function is usually only used internally by effects implemented on the effects builder,
    /// but IO components may also make use of it.
    ///
    /// # Cancellation safety
    ///
    /// This future is cancellation safe: If it is dropped without being polled, it merely indicates
    /// the original requester is not longer interested in the result, which will be discarded.
    pub(crate) async fn make_request<T, Q, F>(self, f: F, queue_kind: QueueKind) -> T
    where
        T: Send + 'static,
        Q: Into<REv>,
        F: FnOnce(Responder<T>) -> Q,
    {
        let (event, wait_future) = self.create_request_parts(f);

        // Schedule the request before awaiting the response.
        self.event_queue.schedule(event, queue_kind).await;
        wait_future.await
    }

    /// Creates the part necessary to make a request.
    ///
    /// A request usually consists of two parts: The request event that needs to be scheduled on the
    /// reactor queue and associated future that allows waiting for the response. This function
    /// creates both of them without processing or spawning either.
    ///
    /// Usually you will want to call the higher level `make_request` function.
    pub(crate) fn create_request_parts<T, Q, F>(self, f: F) -> (REv, impl Future<Output = T>)
    where
        T: Send + 'static,
        Q: Into<REv>,
        F: FnOnce(Responder<T>) -> Q,
    {
        // Prepare a channel.
        let (sender, receiver) = oneshot::channel();

        // Create response function.
        let responder = Responder::new(sender, self.event_queue.shutdown_flag());

        // Now inject the request event into the event loop.
        let request_event = f(responder).into();

        let fut = async move {
            match receiver.await {
                Ok(value) => value,
                Err(err) => {
                    // The channel should usually not be closed except during shutdowns, as it
                    // indicates a panic or disappearance of the remote that is
                    // supposed to process the request.
                    //
                    // If it does happen, we pretend nothing happened instead of crashing.
                    if self.event_queue.shutdown_flag().is_set() {
                        debug!(%err, channel=?type_name::<T>(), "ignoring closed channel due to shutdown")
                    } else {
                        error!(%err, channel=?type_name::<T>(), "request for channel closed, this may be a bug? \
                            check if a component is stuck from now on");
                    }

                    // We cannot produce any value to satisfy the request, so we just abandon this
                    // task by waiting on a resource we can never acquire.
                    let _ = UNOBTAINABLE.acquire().await;
                    panic!("should never obtain unobtainable semaphore");
                }
            }
        };

        (request_event, fut)
    }

    /// Run and end effect immediately.
    ///
    /// Can be used to trigger events from effects when combined with `.event`. Do not use this to
    /// "do nothing", as it will still cause a task to be spawned.
    #[inline(always)]
    #[allow(clippy::manual_async_fn)]
    pub(crate) fn immediately(self) -> impl Future<Output = ()> + Send {
        // Note: This function is implemented manually without `async` sugar because the `Send`
        // inference seems to not work in all cases otherwise.
        async {}
    }

    /// Reports a fatal error.  Normally called via the `crate::fatal!()` macro.
    ///
    /// Usually causes the node to cease operations quickly and exit/crash.
    pub(crate) async fn fatal(self, file: &'static str, line: u32, msg: String)
    where
        REv: From<FatalAnnouncement>,
    {
        self.event_queue
            .schedule(FatalAnnouncement { file, line, msg }, QueueKind::Control)
            .await
    }

    /// Sets a timeout.
    pub(crate) async fn set_timeout(self, timeout: Duration) -> Duration {
        let then = Instant::now();
        time::sleep(timeout).await;
        Instant::now() - then
    }

    /// Retrieve a snapshot of the nodes current metrics formatted as string.
    ///
    /// If an error occurred producing the metrics, `None` is returned.
    pub(crate) async fn get_metrics(self) -> Option<String>
    where
        REv: From<MetricsRequest>,
    {
        self.make_request(
            |responder| MetricsRequest::RenderNodeMetricsText { responder },
            QueueKind::Api,
        )
        .await
    }

    /// Sends a network message.
    ///
    /// The message is queued and sent, but no delivery guaranteed. Will return after the message
    /// has been buffered in the outgoing kernel buffer and thus is subject to backpressure.
    pub(crate) async fn send_message<P>(self, dest: NodeId, payload: P)
    where
        REv: From<NetworkRequest<P>>,
    {
        self.make_request(
            |responder| NetworkRequest::SendMessage {
                dest: Box::new(dest),
                payload: Box::new(payload),
                respond_after_queueing: false,
                auto_closing_responder: AutoClosingResponder::from_opt_responder(responder),
            },
            QueueKind::Network,
        )
        .await;
    }

    /// Enqueues a network message.
    ///
    /// The message is queued in "fire-and-forget" fashion, there is no guarantee that the peer
    /// will receive it. Returns as soon as the message is queued inside the networking component.
    pub(crate) async fn enqueue_message<P>(self, dest: NodeId, payload: P)
    where
        REv: From<NetworkRequest<P>>,
    {
        self.make_request(
            |responder| NetworkRequest::SendMessage {
                dest: Box::new(dest),
                payload: Box::new(payload),
                respond_after_queueing: true,
                auto_closing_responder: AutoClosingResponder::from_opt_responder(responder),
            },
            QueueKind::Network,
        )
        .await;
    }

    /// Broadcasts a network message to validator peers in the given era.
    pub(crate) async fn broadcast_message_to_validators<P>(self, payload: P, era_id: EraId)
    where
        REv: From<NetworkRequest<P>>,
    {
        self.make_request(
            |responder| {
                debug!("validator broadcast for {}", era_id);
                NetworkRequest::ValidatorBroadcast {
                    payload: Box::new(payload),
                    era_id,
                    auto_closing_responder: AutoClosingResponder::from_opt_responder(responder),
                }
            },
            QueueKind::Network,
        )
        .await;
    }

    /// Gossips a network message.
    ///
    /// A low-level "gossip" function, selects `count` randomly chosen nodes on the network,
    /// excluding the indicated ones, and sends each a copy of the message.
    ///
    /// Returns the IDs of the chosen nodes.
    pub(crate) async fn gossip_message<P>(
        self,
        payload: P,
        gossip_target: GossipTarget,
        count: usize,
        exclude: HashSet<NodeId>,
    ) -> HashSet<NodeId>
    where
        REv: From<NetworkRequest<P>>,
        P: Send,
    {
        self.make_request(
            |responder| NetworkRequest::Gossip {
                payload: Box::new(payload),
                gossip_target,
                count,
                exclude,
                auto_closing_responder: AutoClosingResponder::from_opt_responder(responder),
            },
            QueueKind::Network,
        )
        .await
        .unwrap_or_default()
    }

    /// Gets a structure describing the current network status.
    pub(crate) async fn get_network_insights(self) -> NetworkInsights
    where
        REv: From<NetworkInfoRequest>,
    {
        self.make_request(
            |responder| NetworkInfoRequest::Insight { responder },
            QueueKind::Regular,
        )
        .await
    }

    /// Gets a map of the current network peers to their socket addresses.
    pub(crate) async fn network_peers(self) -> BTreeMap<NodeId, String>
    where
        REv: From<NetworkInfoRequest>,
    {
        self.make_request(
            |responder| NetworkInfoRequest::Peers { responder },
            QueueKind::Api,
        )
        .await
    }

    /// Gets up to `count` fully-connected network peers in random order.
    pub async fn get_fully_connected_peers(self, count: usize) -> Vec<NodeId>
    where
        REv: From<NetworkInfoRequest>,
    {
        self.make_request(
            |responder| NetworkInfoRequest::FullyConnectedPeers { count, responder },
            QueueKind::NetworkInfo,
        )
        .await
    }

    /// Announces which deploys have expired.
    pub(crate) async fn announce_expired_deploys(self, hashes: Vec<DeployHash>)
    where
        REv: From<DeployBufferAnnouncement>,
    {
        self.event_queue
            .schedule(
                DeployBufferAnnouncement::DeploysExpired(hashes),
                QueueKind::Validation,
            )
            .await;
    }

    /// Announces an incoming network message.
    pub(crate) async fn announce_incoming<P>(self, sender: NodeId, payload: P)
    where
        REv: FromIncoming<P>,
    {
        self.event_queue
            .schedule(
                <REv as FromIncoming<P>>::from_incoming(sender, payload),
                QueueKind::NetworkIncoming,
            )
            .await
    }

    /// Announces that a gossiper has received a new item, where the item's ID is the complete item.
    pub(crate) async fn announce_complete_item_received_via_gossip<T: GossipItem>(self, item: T::Id)
    where
        REv: From<GossiperAnnouncement<T>>,
    {
        assert!(
            T::ID_IS_COMPLETE_ITEM,
            "{} must be an item where the ID _is_ the complete item",
            item
        );
        self.event_queue
            .schedule(
                GossiperAnnouncement::NewCompleteItem(item),
                QueueKind::Gossip,
            )
            .await;
    }

    /// Announces that a gossiper has received a full item, where the item's ID is NOT the complete
    /// item.
    pub(crate) async fn announce_item_body_received_via_gossip<T: GossipItem>(
        self,
        item: Box<T>,
        sender: NodeId,
    ) where
        REv: From<GossiperAnnouncement<T>>,
    {
        self.event_queue
            .schedule(
                GossiperAnnouncement::NewItemBody { item, sender },
                QueueKind::Gossip,
            )
            .await;
    }

    /// Announces that the block accumulator has received and stored a new finality signature.
    pub(crate) async fn announce_finality_signature_accepted(
        self,
        finality_signature: Box<FinalitySignature>,
    ) where
        REv: From<BlockAccumulatorAnnouncement>,
    {
        self.event_queue
            .schedule(
                BlockAccumulatorAnnouncement::AcceptedNewFinalitySignature { finality_signature },
                QueueKind::FinalitySignature,
            )
            .await;
    }

    /// Request that a block be made executable, if able to: `ExecutableBlock`.
    ///
    /// Completion means that the block can be enqueued for processing by the execution engine via
    /// the contract_runtime component.
    pub(crate) async fn make_block_executable(
        self,
        block_hash: BlockHash,
    ) -> Option<ExecutableBlock>
    where
        REv: From<MakeBlockExecutableRequest>,
    {
        self.make_request(
            |responder| MakeBlockExecutableRequest {
                block_hash,
                responder,
            },
            QueueKind::FromStorage,
        )
        .await
    }

    /// Request that a block with a specific height be marked completed.
    ///
    /// Completion means that the block itself (along with its header) and all of its deploys have
    /// been persisted to storage and its global state root hash is missing no dependencies in the
    /// global state.
    pub(crate) async fn mark_block_completed(self, block_height: u64) -> bool
    where
        REv: From<MarkBlockCompletedRequest>,
    {
        self.make_request(
            |responder| MarkBlockCompletedRequest {
                block_height,
                responder,
            },
            QueueKind::FromStorage,
        )
        .await
    }

    /// Try to accept a transaction received from the JSON-RPC server.
    pub(crate) async fn try_accept_transaction(
        self,
        transaction: Transaction,
        speculative_exec_at_block: Option<Box<BlockHeader>>,
    ) -> Result<(), transaction_acceptor::Error>
    where
        REv: From<AcceptTransactionRequest>,
    {
        self.make_request(
            |responder| AcceptTransactionRequest {
                transaction,
                speculative_exec_at_block,
                responder,
            },
            QueueKind::Api,
        )
        .await
    }

    /// Announces that a transaction not previously stored has now been accepted and stored.
    pub(crate) fn announce_new_transaction_accepted(
        self,
        transaction: Arc<Transaction>,
        source: Source,
    ) -> impl Future<Output = ()>
    where
        REv: From<TransactionAcceptorAnnouncement>,
    {
        self.event_queue.schedule(
            TransactionAcceptorAnnouncement::AcceptedNewTransaction {
                transaction,
                source,
            },
            QueueKind::Validation,
        )
    }

    /// Announces that we have received a gossip message from this peer,
    /// implying the peer holds the indicated item.
    pub(crate) async fn announce_gossip_received<T>(self, item_id: T::Id, sender: NodeId)
    where
        REv: From<GossiperAnnouncement<T>>,
        T: GossipItem,
    {
        self.event_queue
            .schedule(
                GossiperAnnouncement::GossipReceived { item_id, sender },
                QueueKind::Gossip,
            )
            .await;
    }

    /// Announces that we have finished gossiping the indicated item.
    pub(crate) async fn announce_finished_gossiping<T>(self, item_id: T::Id)
    where
        REv: From<GossiperAnnouncement<T>>,
        T: GossipItem,
    {
        self.event_queue
            .schedule(
                GossiperAnnouncement::FinishedGossiping(item_id),
                QueueKind::Gossip,
            )
            .await;
    }

    pub(crate) fn announce_invalid_transaction(
        self,
        transaction: Transaction,
        source: Source,
    ) -> impl Future<Output = ()>
    where
        REv: From<TransactionAcceptorAnnouncement>,
    {
        self.event_queue.schedule(
            TransactionAcceptorAnnouncement::InvalidTransaction {
                transaction,
                source,
            },
            QueueKind::Validation,
        )
    }

    /// Announces upgrade activation point read.
    pub(crate) async fn announce_upgrade_activation_point_read(self, next_upgrade: NextUpgrade)
    where
        REv: From<UpgradeWatcherAnnouncement>,
    {
        self.event_queue
            .schedule(
                UpgradeWatcherAnnouncement::UpgradeActivationPointRead(next_upgrade),
                QueueKind::Control,
            )
            .await
    }

    /// Announces a committed Step success.
    pub(crate) async fn announce_commit_step_success(self, era_id: EraId, effects: ExecutionEffects)
    where
        REv: From<ContractRuntimeAnnouncement>,
    {
        self.event_queue
            .schedule(
                ContractRuntimeAnnouncement::CommitStepSuccess { era_id, effects },
                QueueKind::ContractRuntime,
            )
            .await
    }

    /// Announces validators for upcoming era.
    pub(crate) async fn announce_upcoming_era_validators(
        self,
        era_that_is_ending: EraId,
        upcoming_era_validators: BTreeMap<EraId, BTreeMap<PublicKey, U512>>,
    ) where
        REv: From<ContractRuntimeAnnouncement>,
    {
        self.event_queue
            .schedule(
                ContractRuntimeAnnouncement::UpcomingEraValidators {
                    era_that_is_ending,
                    upcoming_era_validators,
                },
                QueueKind::ContractRuntime,
            )
            .await
    }

    /// Begins gossiping an item.
    pub(crate) async fn begin_gossip<T>(self, item_id: T::Id, source: Source, target: GossipTarget)
    where
        T: GossipItem,
        REv: From<BeginGossipRequest<T>>,
    {
        self.make_request(
            |responder| BeginGossipRequest {
                item_id,
                source,
                target,
                responder,
            },
            QueueKind::Gossip,
        )
        .await
    }

    /// Puts the given block into the linear block store.
    pub(crate) async fn put_block_to_storage(self, block: Arc<Block>) -> bool
    where
        REv: From<StorageRequest>,
    {
        self.make_request(
            |responder| StorageRequest::PutBlock { block, responder },
            QueueKind::ToStorage,
        )
        .await
    }

    /// Puts the given approvals hashes into the linear block store.
    pub(crate) async fn put_approvals_hashes_to_storage(
        self,
        approvals_hashes: Box<ApprovalsHashes>,
    ) -> bool
    where
        REv: From<StorageRequest>,
    {
        self.make_request(
            |responder| StorageRequest::PutApprovalsHashes {
                approvals_hashes,
                responder,
            },
            QueueKind::ToStorage,
        )
        .await
    }

    /// Puts the given block and approvals hashes into the linear block store.
    pub(crate) async fn put_executed_block_to_storage(
        self,
        block: Arc<BlockV2>,
        approvals_hashes: Box<ApprovalsHashes>,
        execution_results: HashMap<DeployHash, ExecutionResult>,
    ) -> bool
    where
        REv: From<StorageRequest>,
    {
        self.make_request(
            |responder| StorageRequest::PutExecutedBlock {
                block,
                approvals_hashes,
                execution_results,
                responder,
            },
            QueueKind::ToStorage,
        )
        .await
    }

    /// Gets the requested block from the linear block store.
    pub(crate) async fn get_block_from_storage(self, block_hash: BlockHash) -> Option<Block>
    where
        REv: From<StorageRequest>,
    {
        self.make_request(
            |responder| StorageRequest::GetBlock {
                block_hash,
                responder,
            },
            QueueKind::FromStorage,
        )
        .await
    }

    pub(crate) async fn is_block_stored(self, block_hash: BlockHash) -> bool
    where
        REv: From<StorageRequest>,
    {
        self.make_request(
            |responder| StorageRequest::IsBlockStored {
                block_hash,
                responder,
            },
            QueueKind::FromStorage,
        )
        .await
    }

    /// Gets the requested `ApprovalsHashes` from storage.
    pub(crate) async fn get_approvals_hashes_from_storage(
        self,
        block_hash: BlockHash,
    ) -> Option<ApprovalsHashes>
    where
        REv: From<StorageRequest>,
    {
        self.make_request(
            |responder| StorageRequest::GetApprovalsHashes {
                block_hash,
                responder,
            },
            QueueKind::FromStorage,
        )
        .await
    }

    /// Gets the requested block header from the linear block store.
    pub(crate) async fn get_block_header_from_storage(
        self,
        block_hash: BlockHash,
        only_from_available_block_range: bool,
    ) -> Option<BlockHeader>
    where
        REv: From<StorageRequest>,
    {
        self.make_request(
            |responder| StorageRequest::GetBlockHeader {
                block_hash,
                only_from_available_block_range,
                responder,
            },
            QueueKind::FromStorage,
        )
        .await
    }

    pub(crate) async fn get_block_header_at_height_from_storage(
        self,
        block_height: u64,
        only_from_available_block_range: bool,
    ) -> Option<BlockHeader>
    where
        REv: From<StorageRequest>,
    {
        self.make_request(
            |responder| StorageRequest::GetBlockHeaderByHeight {
                block_height,
                only_from_available_block_range,
                responder,
            },
            QueueKind::FromStorage,
        )
        .await
    }

    pub(crate) async fn get_switch_block_header_by_era_id_from_storage(
        self,
        era_id: EraId,
    ) -> Option<BlockHeader>
    where
        REv: From<StorageRequest>,
    {
        self.make_request(
            |responder| StorageRequest::GetSwitchBlockHeaderByEra { era_id, responder },
            QueueKind::FromStorage,
        )
        .await
    }

    /// Gets the requested signature for a given block hash.
    pub(crate) async fn get_signature_from_storage(
        self,
        block_hash: BlockHash,
        public_key: PublicKey,
    ) -> Option<FinalitySignature>
    where
        REv: From<StorageRequest>,
    {
        self.make_request(
            |responder| StorageRequest::GetBlockSignature {
                block_hash,
                public_key: Box::new(public_key),
                responder,
            },
            QueueKind::FromStorage,
        )
        .await
    }

    pub(crate) async fn get_execution_results_from_storage(
        self,
        block_hash: BlockHash,
    ) -> Option<Vec<(DeployHash, DeployHeader, ExecutionResult)>>
    where
        REv: From<StorageRequest>,
    {
        self.make_request(
            |responder| StorageRequest::GetExecutionResults {
                block_hash,
                responder,
            },
            QueueKind::FromStorage,
        )
        .await
    }

    /// Puts a block header to storage.
    pub(crate) async fn put_block_header_to_storage(self, block_header: Box<BlockHeader>) -> bool
    where
        REv: From<StorageRequest>,
    {
        self.make_request(
            |responder| StorageRequest::PutBlockHeader {
                block_header,
                responder,
            },
            QueueKind::ToStorage,
        )
        .await
    }

    /// Puts the requested block signatures into storage.
    ///
    /// If `signatures.proofs` is empty, no attempt to store will be made, an error will be logged,
    /// and this function will return `false`.
    pub(crate) async fn put_signatures_to_storage(self, signatures: BlockSignatures) -> bool
    where
        REv: From<StorageRequest>,
    {
        self.make_request(
            |responder| StorageRequest::PutBlockSignatures {
                signatures,
                responder,
            },
            QueueKind::ToStorage,
        )
        .await
    }

    pub(crate) async fn put_finality_signature_to_storage(
        self,
        signature: FinalitySignature,
    ) -> bool
    where
        REv: From<StorageRequest>,
    {
        self.make_request(
            |responder| StorageRequest::PutFinalitySignature {
                signature: Box::new(signature),
                responder,
            },
            QueueKind::ToStorage,
        )
        .await
    }

    /// Gets the requested block's transfers from storage.
    pub(crate) async fn get_block_transfers_from_storage(
        self,
        block_hash: BlockHash,
    ) -> Option<Vec<Transfer>>
    where
        REv: From<StorageRequest>,
    {
        self.make_request(
            |responder| StorageRequest::GetBlockTransfers {
                block_hash,
                responder,
            },
            QueueKind::FromStorage,
        )
        .await
    }

    /// Returns the era IDs of the blocks in which the given transactions were executed.  If none
    /// of the transactions have been executed yet, an empty set will be returned.
    pub(crate) async fn get_transactions_era_ids(
        self,
        transaction_hashes: HashSet<TransactionHash>,
    ) -> HashSet<EraId>
    where
        REv: From<StorageRequest>,
    {
        self.make_request(
            |responder| StorageRequest::GetTransactionsEraIds {
                transaction_hashes,
                responder,
            },
            QueueKind::FromStorage,
        )
        .await
    }

    /// Requests the highest complete block.
    pub(crate) async fn get_highest_complete_block_from_storage(self) -> Option<Block>
    where
        REv: From<StorageRequest>,
    {
        self.make_request(
            |responder| StorageRequest::GetHighestCompleteBlock { responder },
            QueueKind::FromStorage,
        )
        .await
    }

    /// Requests the highest complete block header.
    pub(crate) async fn get_highest_complete_block_header_from_storage(self) -> Option<BlockHeader>
    where
        REv: From<StorageRequest>,
    {
        self.make_request(
            |responder| StorageRequest::GetHighestCompleteBlockHeader { responder },
            QueueKind::FromStorage,
        )
        .await
    }

    /// Requests the height range of fully available blocks (not just block headers).
    pub(crate) async fn get_available_block_range_from_storage(self) -> AvailableBlockRange
    where
        REv: From<StorageRequest>,
    {
        self.make_request(
            |responder| StorageRequest::GetAvailableBlockRange { responder },
            QueueKind::FromStorage,
        )
        .await
    }

    /// Synchronize global state under the given root hash.
    pub(crate) async fn sync_global_state(
        self,
        block_hash: BlockHash,
        state_root_hash: Digest,
    ) -> Result<GlobalStateSynchronizerResponse, GlobalStateSynchronizerError>
    where
        REv: From<SyncGlobalStateRequest>,
    {
        self.make_request(
            |responder| SyncGlobalStateRequest {
                block_hash,
                state_root_hash,
                responder,
            },
            QueueKind::SyncGlobalState,
        )
        .await
    }

    /// Get a trie or chunk by its ID.
    pub(crate) async fn get_trie(
        self,
        trie_or_chunk_id: TrieOrChunkId,
    ) -> Result<Option<TrieOrChunk>, ContractRuntimeError>
    where
        REv: From<ContractRuntimeRequest>,
    {
        self.make_request(
            |responder| ContractRuntimeRequest::GetTrie {
                trie_or_chunk_id,
                responder,
            },
            QueueKind::ContractRuntime,
        )
        .await
    }

    pub(crate) async fn get_reactor_status(self) -> (ReactorState, Timestamp)
    where
        REv: From<ReactorStatusRequest>,
    {
        self.make_request(ReactorStatusRequest, QueueKind::Regular)
            .await
    }

    pub(crate) async fn get_block_synchronizer_status(self) -> BlockSynchronizerStatus
    where
        REv: From<BlockSynchronizerRequest>,
    {
        self.make_request(
            |responder| BlockSynchronizerRequest::Status { responder },
            QueueKind::Regular,
        )
        .await
    }

    /// Get a trie by its hash key.
    pub(crate) async fn get_trie_full(
        self,
        trie_key: Digest,
    ) -> Result<Option<Bytes>, engine_state::Error>
    where
        REv: From<ContractRuntimeRequest>,
    {
        self.make_request(
            |responder| ContractRuntimeRequest::GetTrieFull {
                trie_key,
                responder,
            },
            QueueKind::ContractRuntime,
        )
        .await
    }

    /// Puts a trie into the trie store; succeeds only if all the children of the trie are already
    /// present in the store.
    /// Returns the digest under which the trie was stored if successful.
    pub(crate) async fn put_trie_if_all_children_present(
        self,
        trie_bytes: TrieRaw,
    ) -> Result<Digest, engine_state::Error>
    where
        REv: From<ContractRuntimeRequest>,
    {
        self.make_request(
            |responder| ContractRuntimeRequest::PutTrie {
                trie_bytes,
                responder,
            },
            QueueKind::ContractRuntime,
        )
        .await
    }

    pub(crate) async fn put_transaction_to_storage(self, transaction: Transaction) -> bool
    where
        REv: From<StorageRequest>,
    {
        self.make_request(
            |responder| StorageRequest::PutTransaction {
                transaction: Arc::new(transaction),
                responder,
            },
            QueueKind::ToStorage,
        )
        .await
    }

    /// Gets the requested transactions from storage.
    ///
    /// Returns the "original" transactions, which are the first received by the node, along with a
    /// potentially different set of approvals used during execution of the recorded block.
    pub(crate) async fn get_transactions_from_storage(
        self,
        transaction_hashes: Vec<TransactionHash>,
    ) -> SmallVec<[Option<TransactionWithFinalizedApprovals>; 1]>
    where
        REv: From<StorageRequest>,
    {
        self.make_request(
            |responder| StorageRequest::GetTransactions {
                transaction_hashes,
                responder,
            },
            QueueKind::FromStorage,
        )
        .await
    }

    /// Gets the requested deploy from the deploy store by DeployHash only.
    ///
    /// Returns the legacy deploy containing the set of approvals used during execution of the
    /// recorded block, if known.
    pub(crate) async fn get_stored_legacy_deploy(
        self,
        deploy_hash: DeployHash,
    ) -> Option<LegacyDeploy>
    where
        REv: From<StorageRequest>,
    {
        self.make_request(
            |responder| StorageRequest::GetLegacyDeploy {
                deploy_hash,
                responder,
            },
            QueueKind::FromStorage,
        )
        .await
    }

    /// Gets the requested transaction from storage by DeployId.
    ///
    /// Returns the "original" transaction, which is the first received by the node, along with a
    /// potentially different set of approvals used during execution of the recorded block.
    pub(crate) async fn get_stored_transaction(
        self,
        transaction_id: TransactionId,
    ) -> Option<Transaction>
    where
        REv: From<StorageRequest>,
    {
        self.make_request(
            |responder| StorageRequest::GetTransaction {
                transaction_id,
                responder,
            },
            QueueKind::FromStorage,
        )
        .await
    }

    pub(crate) async fn is_transaction_stored(self, transaction_id: TransactionId) -> bool
    where
        REv: From<StorageRequest>,
    {
        self.make_request(
            |responder| StorageRequest::IsTransactionStored {
                transaction_id,
                responder,
            },
            QueueKind::FromStorage,
        )
        .await
    }

    /// Stores the given execution results for the deploys in the given block in the linear block
    /// store.
    pub(crate) async fn put_execution_results_to_storage(
        self,
        block_hash: BlockHash,
        block_height: u64,
        era_id: EraId,
        execution_results: HashMap<DeployHash, ExecutionResult>,
    ) where
        REv: From<StorageRequest>,
    {
        self.make_request(
            |responder| StorageRequest::PutExecutionResults {
                block_hash: Box::new(block_hash),
                block_height,
                era_id,
                execution_results,
                responder,
            },
            QueueKind::ToStorage,
        )
        .await
    }

    /// Gets the requested transaction and associated execution info if available.
    pub(crate) async fn get_transaction_and_execution_info_from_storage(
        self,
        transaction_hash: TransactionHash,
    ) -> Option<(TransactionWithFinalizedApprovals, Option<ExecutionInfo>)>
    where
        REv: From<StorageRequest>,
    {
        self.make_request(
            |responder| StorageRequest::GetTransactionAndExecutionInfo {
                transaction_hash,
                responder,
            },
            QueueKind::FromStorage,
        )
        .await
    }

    /// Gets the requested block and its finality signatures.
    pub(crate) async fn get_signed_block_at_height_from_storage(
        self,
        block_height: u64,
        only_from_available_block_range: bool,
    ) -> Option<SignedBlock>
    where
        REv: From<StorageRequest>,
    {
        self.make_request(
            |responder| StorageRequest::GetSignedBlockByHeight {
                block_height,
                only_from_available_block_range,
                responder,
            },
            QueueKind::FromStorage,
        )
        .await
    }

    /// Gets the requested block and its finality signatures.
    pub(crate) async fn get_block_at_height_with_metadata_from_storage(
        self,
        block_height: u64,
        only_from_available_block_range: bool,
    ) -> Option<BlockWithMetadata>
    where
        REv: From<StorageRequest>,
    {
        self.make_request(
            |responder| StorageRequest::GetBlockAndMetadataByHeight {
                block_height,
                only_from_available_block_range,
                responder,
            },
            QueueKind::FromStorage,
        )
        .await
    }

    pub(crate) async fn collect_past_blocks_with_metadata(
        self,
        range: std::ops::Range<u64>,
        only_from_available_block_range: bool,
    ) -> Vec<Option<BlockWithMetadata>>
    where
        REv: From<StorageRequest>,
    {
        futures::future::join_all(range.into_iter().map(|block_height| {
            self.get_block_at_height_with_metadata_from_storage(
                block_height,
                only_from_available_block_range,
            )
        }))
        .await
        .into_iter()
        .collect()
    }

    /// Gets the requested finality signature from storage.
    pub(crate) async fn get_finality_signature_from_storage(
        self,
        id: Box<FinalitySignatureId>,
    ) -> Option<FinalitySignature>
    where
        REv: From<StorageRequest>,
    {
        self.make_request(
            |responder| StorageRequest::GetFinalitySignature { id, responder },
            QueueKind::FromStorage,
        )
        .await
    }

    pub(crate) async fn is_finality_signature_stored(self, id: Box<FinalitySignatureId>) -> bool
    where
        REv: From<StorageRequest>,
    {
        self.make_request(
            |responder| StorageRequest::IsFinalitySignatureStored { id, responder },
            QueueKind::FromStorage,
        )
        .await
    }

    /// Gets the requested block by hash with its associated metadata.
    pub(crate) async fn get_signed_block_from_storage(
        self,
        block_hash: BlockHash,
        only_from_available_block_range: bool,
    ) -> Option<SignedBlock>
    where
        REv: From<StorageRequest>,
    {
        self.make_request(
            |responder| StorageRequest::GetSignedBlockByHash {
                block_hash,
                only_from_available_block_range,
                responder,
            },
            QueueKind::FromStorage,
        )
        .await
    }

    /// Gets the highest block with its associated metadata.
    pub(crate) async fn get_highest_signed_block_from_storage(
        self,
        only_from_available_block_range: bool,
    ) -> Option<SignedBlock>
    where
        REv: From<StorageRequest>,
    {
        self.make_request(
            |responder| StorageRequest::GetHighestSignedBlock {
                only_from_available_block_range,
                responder,
            },
            QueueKind::FromStorage,
        )
        .await
    }

    /// Fetches an item from a fetcher.
    pub(crate) async fn fetch<T>(
        self,
        id: T::Id,
        peer: NodeId,
        validation_metadata: Box<T::ValidationMetadata>,
    ) -> FetchResult<T>
    where
        REv: From<FetcherRequest<T>>,
        T: FetchItem + 'static,
    {
        self.make_request(
            |responder| FetcherRequest {
                id,
                peer,
                validation_metadata,
                responder,
            },
            QueueKind::Fetch,
        )
        .await
    }

    pub(crate) async fn fetch_trie(
        self,
        hash: Digest,
        peers: Vec<NodeId>,
    ) -> Result<TrieAccumulatorResponse, TrieAccumulatorError>
    where
        REv: From<TrieAccumulatorRequest>,
    {
        self.make_request(
            |responder| TrieAccumulatorRequest {
                hash,
                peers,
                responder,
            },
            QueueKind::SyncGlobalState,
        )
        .await
    }

    /// Passes the timestamp of a future block for which deploys are to be proposed.
    pub(crate) async fn request_appendable_block(self, timestamp: Timestamp) -> AppendableBlock
    where
        REv: From<DeployBufferRequest>,
    {
        self.make_request(
            |responder| DeployBufferRequest::GetAppendableBlock {
                timestamp,
                responder,
            },
            QueueKind::Consensus,
        )
        .await
    }

    /// Enqueues a finalized block execution.
    pub(crate) async fn enqueue_block_for_execution(
        self,
        executable_block: ExecutableBlock,
        meta_block_state: MetaBlockState,
    ) where
        REv: From<StorageRequest> + From<ContractRuntimeRequest>,
    {
        // Get the key block height for the current protocol version's activation point, i.e. the
        // height of the final block of the previous protocol version.
        let key_block_height_for_activation_point = self
            .make_request(
                |responder| StorageRequest::GetKeyBlockHeightForActivationPoint { responder },
                QueueKind::FromStorage,
            )
            .await
            .unwrap_or_else(|| {
                warn!("key block height for current activation point unknown");
                0
            });

        self.event_queue
            .schedule(
                ContractRuntimeRequest::EnqueueBlockForExecution {
                    executable_block,
                    key_block_height_for_activation_point,
                    meta_block_state,
                },
                QueueKind::ContractRuntime,
            )
            .await
    }

    /// Checks whether the deploys included in the block exist on the network and the block is
    /// valid.
    pub(crate) async fn validate_block(
        self,
        sender: NodeId,
        block: ProposedBlock<ClContext>,
    ) -> bool
    where
        REv: From<BlockValidationRequest>,
    {
        self.make_request(
            |responder| BlockValidationRequest {
                block,
                sender,
                responder,
            },
            QueueKind::Regular,
        )
        .await
    }

    /// Announces that a block has been proposed.
    pub(crate) async fn announce_proposed_block(self, proposed_block: ProposedBlock<ClContext>)
    where
        REv: From<ConsensusAnnouncement>,
    {
        self.event_queue
            .schedule(
                ConsensusAnnouncement::Proposed(Box::new(proposed_block)),
                QueueKind::Consensus,
            )
            .await
    }

    /// Announces that a block has been finalized.
    pub(crate) async fn announce_finalized_block(self, finalized_block: FinalizedBlock)
    where
        REv: From<ConsensusAnnouncement>,
    {
        self.event_queue
            .schedule(
                ConsensusAnnouncement::Finalized(Box::new(finalized_block)),
                QueueKind::Consensus,
            )
            .await
    }

    /// Announces that a meta block has been created or its state has changed.
    pub(crate) async fn announce_meta_block(self, meta_block: MetaBlock)
    where
        REv: From<MetaBlockAnnouncement>,
    {
        self.event_queue
            .schedule(MetaBlockAnnouncement(meta_block), QueueKind::Regular)
            .await
    }

    /// Announces that a finalized block has been created, but it was not
    /// executed.
    pub(crate) async fn announce_unexecuted_block(self, block_height: u64)
    where
        REv: From<UnexecutedBlockAnnouncement>,
    {
        self.event_queue
            .schedule(
                UnexecutedBlockAnnouncement(block_height),
                QueueKind::Regular,
            )
            .await
    }

    /// An equivocation has been detected.
    pub(crate) async fn announce_fault_event(
        self,
        era_id: EraId,
        public_key: PublicKey,
        timestamp: Timestamp,
    ) where
        REv: From<ConsensusAnnouncement>,
    {
        self.event_queue
            .schedule(
                ConsensusAnnouncement::Fault {
                    era_id,
                    public_key: Box::new(public_key),
                    timestamp,
                },
                QueueKind::Consensus,
            )
            .await
    }

    /// Blocks a specific peer due to a transgression.
    ///
    /// This function will also emit a log message for the block.
    pub(crate) async fn announce_block_peer_with_justification(
        self,
        offender: NodeId,
        justification: BlocklistJustification,
    ) where
        REv: From<PeerBehaviorAnnouncement>,
    {
        warn!(%offender, %justification, "banning peer");
        self.event_queue
            .schedule(
                PeerBehaviorAnnouncement::OffenseCommitted {
                    offender: Box::new(offender),
                    justification: Box::new(justification),
                },
                QueueKind::NetworkInfo,
            )
            .await
    }

    /// Gets the next scheduled upgrade, if any.
    pub(crate) async fn get_next_upgrade(self) -> Option<NextUpgrade>
    where
        REv: From<UpgradeWatcherRequest> + Send,
    {
        self.make_request(UpgradeWatcherRequest, QueueKind::Control)
            .await
    }

    /// Requests a query be executed on the Contract Runtime component.
    pub(crate) async fn query_global_state(
        self,
        query_request: QueryRequest,
    ) -> Result<QueryResult, engine_state::Error>
    where
        REv: From<ContractRuntimeRequest>,
    {
        self.make_request(
            |responder| ContractRuntimeRequest::Query {
                query_request,
                responder,
            },
            QueueKind::ContractRuntime,
        )
        .await
    }

    /// Retrieves an `AddressableEntity` from under the given key in global state if present.
    pub(crate) async fn get_addressable_entity(
        self,
        state_root_hash: Digest,
        key: Key,
    ) -> Option<AddressableEntity>
    where
        REv: From<ContractRuntimeRequest>,
    {
        self.make_request(
            |responder| ContractRuntimeRequest::GetAddressableEntity {
                state_root_hash,
                key,
                responder,
            },
            QueueKind::ContractRuntime,
        )
        .await
    }

    /// Retrieves a `Package` from under the given key in global state if present.
    pub(crate) async fn get_package(self, state_root_hash: Digest, key: Key) -> Option<Box<Package>>
    where
        REv: From<ContractRuntimeRequest>,
    {
        let query_request = QueryRequest::new(state_root_hash, key, vec![]);
        match self.query_global_state(query_request).await {
            Ok(QueryResult::Success { value, .. }) => {
                value.as_package().map(|pkg| Box::new(pkg.clone()))
            }
            Ok(_) | Err(_) => None,
        }
    }

    /// Requests a query be executed on the Contract Runtime component.
    pub(crate) async fn get_balance(
        self,
        balance_request: BalanceRequest,
    ) -> Result<BalanceResult, engine_state::Error>
    where
        REv: From<ContractRuntimeRequest>,
    {
        self.make_request(
            |responder| ContractRuntimeRequest::GetBalance {
                balance_request,
                responder,
            },
            QueueKind::ContractRuntime,
        )
        .await
    }

    /// Returns a map of validators weights for all eras as known from `root_hash`.
    ///
    /// This operation is read only.
    pub(crate) async fn get_era_validators_from_contract_runtime(
        self,
        request: EraValidatorsRequest,
    ) -> Result<EraValidators, GetEraValidatorsError>
    where
        REv: From<ContractRuntimeRequest>,
    {
        self.make_request(
            |responder| ContractRuntimeRequest::GetEraValidators { request, responder },
            QueueKind::ContractRuntime,
        )
        .await
    }

    /// Returns the total supply from the given `root_hash`.
    ///
    /// This operation is read only.
    #[allow(unused)] //TODO remove in the next ticket implementation.
    pub(crate) async fn get_total_supply(
        self,
        state_hash: Digest,
    ) -> Result<U512, engine_state::Error>
    where
        REv: From<ContractRuntimeRequest>,
    {
        let total_supply_request = TotalSupplyRequest::new(state_hash);
        self.make_request(
            move |responder| ContractRuntimeRequest::GetTotalSupply {
                total_supply_request,
                responder,
            },
            QueueKind::ContractRuntime,
        )
        .await
    }

    /// Returns the seigniorage rate from the given `root_hash`.
    ///
    /// This operation is read only.
    #[allow(unused)] //TODO remove in the next ticket implementation.
    pub(crate) async fn get_round_seigniorage_rate(
        self,
        state_hash: Digest,
    ) -> Result<Ratio<U512>, engine_state::Error>
    where
        REv: From<ContractRuntimeRequest>,
    {
        let round_seigniorage_rate_request = RoundSeigniorageRateRequest::new(state_hash);
        self.make_request(
            move |responder| ContractRuntimeRequest::GetRoundSeigniorageRate {
                round_seigniorage_rate_request,
                responder,
            },
            QueueKind::ContractRuntime,
        )
        .await
    }

    /// Requests a query be executed on the Contract Runtime component.
    pub(crate) async fn get_bids(
        self,
        get_bids_request: GetBidsRequest,
    ) -> Result<GetBidsResult, engine_state::Error>
    where
        REv: From<ContractRuntimeRequest>,
    {
        self.make_request(
            |responder| ContractRuntimeRequest::GetBids {
                get_bids_request,
                responder,
            },
            QueueKind::ContractRuntime,
        )
        .await
    }

    /// Returns the value of the execution results checksum stored in the ChecksumRegistry for the
    /// given state root hash.
    pub(crate) async fn get_execution_results_checksum(
        self,
        state_root_hash: Digest,
    ) -> Result<Option<Digest>, engine_state::Error>
    where
        REv: From<ContractRuntimeRequest>,
    {
        self.make_request(
            |responder| ContractRuntimeRequest::GetExecutionResultsChecksum {
                state_root_hash,
                responder,
            },
            QueueKind::ContractRuntime,
        )
        .await
    }

    /// Get our public key from consensus, and if we're a validator, the next round length.
    pub(crate) async fn consensus_status(self) -> Option<(PublicKey, Option<TimeDiff>)>
    where
        REv: From<ConsensusRequest>,
    {
        self.make_request(ConsensusRequest::Status, QueueKind::Consensus)
            .await
    }

    /// Returns a list of validator status changes, by public key.
    pub(crate) async fn get_consensus_validator_changes(
        self,
    ) -> BTreeMap<PublicKey, Vec<(EraId, ValidatorChange)>>
    where
        REv: From<ConsensusRequest>,
    {
        self.make_request(ConsensusRequest::ValidatorChanges, QueueKind::Consensus)
            .await
    }

    /// Dump consensus state for a specific era, using the supplied function to serialize the
    /// output.
    pub(crate) async fn diagnostics_port_dump_consensus_state(
        self,
        era_id: Option<EraId>,
        serialize: fn(&EraDump<'_>) -> Result<Vec<u8>, Cow<'static, str>>,
    ) -> Result<Vec<u8>, Cow<'static, str>>
    where
        REv: From<DumpConsensusStateRequest>,
    {
        self.make_request(
            |responder| DumpConsensusStateRequest {
                era_id,
                serialize,
                responder,
            },
            QueueKind::Control,
        )
        .await
    }

    /// Dump the event queue contents to the diagnostics port, using the given serializer.
    pub(crate) async fn diagnostics_port_dump_queue(self, dump_format: QueueDumpFormat)
    where
        REv: From<ControlAnnouncement>,
    {
        self.make_request(
            |responder| ControlAnnouncement::QueueDumpRequest {
                dump_format,
                finished: responder,
            },
            QueueKind::Control,
        )
        .await
    }

    /// Activates/deactivates a failpoint from a given activation.
    pub(crate) async fn activate_failpoint(self, activation: FailpointActivation)
    where
        REv: From<ControlAnnouncement>,
    {
        self.event_queue
            .schedule(
                ControlAnnouncement::ActivateFailpoint { activation },
                QueueKind::Control,
            )
            .await;
    }

    /// Announce that the node be shut down due to a request from a user.
    pub(crate) async fn announce_user_shutdown_request(self)
    where
        REv: From<ControlAnnouncement>,
    {
        self.event_queue
            .schedule(
                ControlAnnouncement::ShutdownDueToUserRequest,
                QueueKind::Control,
            )
            .await;
    }

    /// Announce that a block which wasn't previously stored on this node has been fetched and
    /// stored.
    pub(crate) async fn announce_fetched_new_block(self, block: Arc<Block>, peer: NodeId)
    where
        REv: From<FetchedNewBlockAnnouncement>,
    {
        self.event_queue
            .schedule(
                FetchedNewBlockAnnouncement { block, peer },
                QueueKind::Fetch,
            )
            .await;
    }

    /// Announce that a finality signature which wasn't previously stored on this node has been
    /// fetched and stored.
    pub(crate) async fn announce_fetched_new_finality_signature(
        self,
        finality_signature: Box<FinalitySignature>,
        peer: NodeId,
    ) where
        REv: From<FetchedNewFinalitySignatureAnnouncement>,
    {
        self.event_queue
            .schedule(
                FetchedNewFinalitySignatureAnnouncement {
                    finality_signature,
                    peer,
                },
                QueueKind::Fetch,
            )
            .await;
    }

    /// Get the bytes for the chainspec file and genesis_accounts
    /// and global_state bytes if the files are present.
    pub(crate) async fn get_chainspec_raw_bytes(self) -> Arc<ChainspecRawBytes>
    where
        REv: From<ChainspecRawBytesRequest> + Send,
    {
        self.make_request(
            ChainspecRawBytesRequest::GetChainspecRawBytes,
            QueueKind::NetworkInfo,
        )
        .await
    }

    /// Stores a set of given finalized approvals in storage.
    ///
    /// Any previously stored finalized approvals for the given hash are quietly overwritten
    pub(crate) async fn store_finalized_approvals(
        self,
        transaction_hash: TransactionHash,
        finalized_approvals: FinalizedApprovals,
    ) -> bool
    where
        REv: From<StorageRequest>,
    {
        self.make_request(
            |responder| StorageRequest::StoreFinalizedApprovals {
                transaction_hash,
                finalized_approvals,
                responder,
            },
            QueueKind::ToStorage,
        )
        .await
    }

    /// Requests execution of a single transaction, without committing its effects.  Intended to be
    /// used for debugging & discovery purposes.
    pub(crate) async fn speculatively_execute(
        self,
        execution_prestate: SpeculativeExecutionState,
        transaction: Box<Transaction>,
    ) -> Result<Option<(ExecutionResultV2, Messages)>, engine_state::Error>
    where
        REv: From<ContractRuntimeRequest>,
    {
        self.make_request(
            |responder| ContractRuntimeRequest::SpeculativelyExecute {
                execution_prestate,
                transaction,
                responder,
            },
            QueueKind::ContractRuntime,
        )
        .await
    }

    /// Reads block execution results (or chunk) from Storage component.
    pub(crate) async fn get_block_execution_results_or_chunk_from_storage(
        self,
        id: BlockExecutionResultsOrChunkId,
    ) -> Option<BlockExecutionResultsOrChunk>
    where
        REv: From<StorageRequest>,
    {
        self.make_request(
            |responder| StorageRequest::GetBlockExecutionResultsOrChunk { id, responder },
            QueueKind::FromStorage,
        )
        .await
    }

    /// Gets peers for a given block from the block accumulator.
    pub(crate) async fn get_block_accumulated_peers(
        self,
        block_hash: BlockHash,
    ) -> Option<Vec<NodeId>>
    where
        REv: From<BlockAccumulatorRequest>,
    {
        self.make_request(
            |responder| BlockAccumulatorRequest::GetPeersForBlock {
                block_hash,
                responder,
            },
            QueueKind::NetworkInfo,
        )
        .await
    }

    /// Set a new stopping point for the node.
    ///
    /// Returns a potentially previously set stop-at spec.
    pub(crate) async fn set_node_stop_at(self, stop_at: Option<StopAtSpec>) -> Option<StopAtSpec>
    where
        REv: From<SetNodeStopRequest>,
    {
        self.make_request(
            |responder| SetNodeStopRequest { stop_at, responder },
            QueueKind::Control,
        )
        .await
    }
}

/// Construct a fatal error effect.
///
/// This macro is a convenient wrapper around `EffectBuilder::fatal` that inserts the `file!()` and
/// `line!()` number automatically.
#[macro_export]
macro_rules! fatal {
    ($effect_builder:expr, $($arg:tt)*) => {
        $effect_builder.fatal(file!(), line!(), format!($($arg)*))
    };
}<|MERGE_RESOLUTION|>--- conflicted
+++ resolved
@@ -146,14 +146,10 @@
         transaction_acceptor,
         upgrade_watcher::NextUpgrade,
     },
-<<<<<<< HEAD
     contract_runtime::{
         RoundSeigniorageRateRequest, SpeculativeExecutionState, TotalSupplyRequest,
     },
-=======
-    contract_runtime::SpeculativeExecutionState,
     failpoints::FailpointActivation,
->>>>>>> 29466f90
     reactor::{main_reactor::ReactorState, EventQueueHandle, QueueKind},
     types::{
         appendable_block::AppendableBlock, ApprovalsHashes, AvailableBlockRange,
