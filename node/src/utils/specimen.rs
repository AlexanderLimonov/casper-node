--- conflicted
+++ resolved
@@ -27,13 +27,9 @@
     ExecutableDeployItem, FinalitySignature, FinalitySignatureId, FinalitySignatureV2, PackageHash,
     ProtocolVersion, RewardedSignatures, RuntimeArgs, SecretKey, SemVer, SignedBlockHeader,
     SingleBlockRewardedSignatures, TimeDiff, Timestamp, Transaction, TransactionHash,
-<<<<<<< HEAD
     TransactionId, TransactionRuntime, TransactionV1, TransactionV1Builder, TransactionV1Hash,
-    URef, AUCTION_LANE_ID, INSTALL_UPGRADE_LANE_ID, KEY_HASH_LENGTH, MINT_LANE_ID, U512,
-=======
-    TransactionId, TransactionV1, TransactionV1Builder, TransactionV1Hash, URef, AUCTION_LANE_ID,
-    INSTALL_UPGRADE_LANE_ID, KEY_HASH_LENGTH, LARGE_WASM_LANE_ID, MINT_LANE_ID, U512,
->>>>>>> 9669f5b2
+    URef, AUCTION_LANE_ID, INSTALL_UPGRADE_LANE_ID, KEY_HASH_LENGTH, LARGE_WASM_LANE_ID,
+    MINT_LANE_ID, U512,
 };
 
 use crate::{
@@ -1018,17 +1014,15 @@
         let max_size_with_margin =
             estimator.parameter::<i32>("max_transaction_size").max(0) as usize + 10 * 4;
         TransactionV1Builder::new_session(
-<<<<<<< HEAD
-            casper_types::TransactionLane::InstallUpgrade,
-=======
             true,
->>>>>>> 9669f5b2
             Bytes::from(vec_of_largest_specimen(
                 estimator,
                 max_size_with_margin,
                 cache,
             )),
             TransactionRuntime::VmCasperV1,
+            0,
+            None,
         )
         .with_secret_key(&LargestSpecimen::largest_specimen(estimator, cache))
         .with_timestamp(LargestSpecimen::largest_specimen(estimator, cache))
