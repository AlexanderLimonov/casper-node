#![allow(unused)] // TODO: To be removed

//! Reactor core.
//!
//! Any long running instance of the node application uses an event-dispatch pattern: Events are
//! generated and stored on an event queue, then processed one-by-one. This process happens inside
//! the reactor, which also exclusively holds the state of the application besides pending events:
//!
//! 1. The reactor pops a reactor event off the event queue (called a
//!    [`Scheduler`](type.Scheduler.html)).
//! 2. The event is dispatched by the reactor via [`Reactor::dispatch_event`]. Since the reactor
//!    holds mutable state, it can grant any component that processes an event mutable, exclusive
//!    access to its state.
//! 3. Once the [(synchronous)](`crate::components::Component::handle_event`) event processing has
//!    completed, the component returns an [`effect`](crate::effect).
//! 4. The reactor spawns a task that executes these effects and possibly schedules more events.
//! 5. go to 1.
//!
//! For descriptions of events and instructions on how to create effects, see the
//! [`effect`](super::effect) module.
//!
//! # Reactors
//!
//! There is no single reactor, but rather a reactor for each application type, since it defines
//! which components are used and how they are wired up. The reactor defines the state by being a
//! `struct` of components, their initialization through [`Reactor::new`] and event dispatching to
//! components via [`Reactor::dispatch_event`].
//!
//! With all these set up, a reactor can be executed using a [`Runner`], either in a step-wise
//! manner using [`Runner::crank`] or indefinitely using [`Runner::run`].

mod event_queue_metrics;
pub(crate) mod main_reactor;
mod queue_kind;

use std::{
    any,
    collections::HashMap,
    env,
    fmt::{Debug, Display},
    io::Write,
    mem,
    num::NonZeroU64,
    str::FromStr,
    sync::{atomic::Ordering, Arc},
};

use datasize::DataSize;
use erased_serde::Serialize as ErasedSerialize;
use futures::{future::BoxFuture, FutureExt};
use once_cell::sync::Lazy;
use prometheus::{self, Histogram, HistogramOpts, IntCounter, IntGauge, Registry};
use quanta::{Clock, IntoNanoseconds};
use serde::Serialize;
use signal_hook::consts::signal::{SIGINT, SIGQUIT, SIGTERM};
use stats_alloc::{Stats, INSTRUMENTED_SYSTEM};
use tokio::time::{Duration, Instant};
use tracing::{debug, debug_span, error, info, instrument, trace, warn, Span};
use tracing_futures::Instrument;

use crate::{
    components::{
        deploy_acceptor, fetcher, fetcher::FetchResponse,
        small_network::Identity as NetworkIdentity,
    },
    effect::{
        announcements::{ControlAnnouncement, PeerBehaviorAnnouncement, QueueDumpFormat},
        incoming::NetResponse,
        Effect, EffectBuilder, EffectExt, Effects,
    },
    types::{
<<<<<<< HEAD
        Block, BlockAdded, BlockAndDeploys, BlockDeployApprovals, BlockHeader,
        BlockHeaderWithMetadata, BlockHeadersBatch, BlockSignatures, Chainspec, ChainspecRawBytes,
        Deploy, DeployHash, ExitCode, FetcherItem, FinalitySignature, NodeId, SyncLeap,
        TrieOrChunk,
=======
        Block, BlockAndDeploys, BlockEffectsOrChunk, BlockHeader, BlockHeaderWithMetadata,
        BlockHeadersBatch, BlockSignatures, BlockWithMetadata, Deploy, DeployHash, ExitCode,
        FinalizedApprovalsWithId, Item, NodeId,
>>>>>>> 14a7e39a
    },
    unregister_metric,
    utils::{
        self,
        rlimit::{Limit, OpenFiles, ResourceLimit},
        SharedFlag, Source, WeightedRoundRobin,
    },
    NodeRng, TERMINATION_REQUESTED,
};
pub(crate) use queue_kind::QueueKind;

/// Default threshold for when an event is considered slow.  Can be overridden by setting the env
/// var `CL_EVENT_MAX_MICROSECS=<MICROSECONDS>`.
const DEFAULT_DISPATCH_EVENT_THRESHOLD: Duration = Duration::from_secs(1);
const DISPATCH_EVENT_THRESHOLD_ENV_VAR: &str = "CL_EVENT_MAX_MICROSECS";

static DISPATCH_EVENT_THRESHOLD: Lazy<Duration> = Lazy::new(|| {
    env::var(DISPATCH_EVENT_THRESHOLD_ENV_VAR)
        .map(|threshold_str| {
            let threshold_microsecs = u64::from_str(&threshold_str).unwrap_or_else(|error| {
                panic!(
                    "can't parse env var {}={} as a u64: {}",
                    DISPATCH_EVENT_THRESHOLD_ENV_VAR, threshold_str, error
                )
            });
            Duration::from_micros(threshold_microsecs)
        })
        .unwrap_or_else(|_| DEFAULT_DISPATCH_EVENT_THRESHOLD)
});

/// The desired limit for open files.
const TARGET_OPEN_FILES_LIMIT: Limit = 64_000;

/// Adjusts the maximum number of open file handles upwards towards the hard limit.
fn adjust_open_files_limit() {
    // Ensure we have reasonable ulimits.
    match ResourceLimit::<OpenFiles>::get() {
        Err(err) => {
            warn!(%err, "could not retrieve open files limit");
        }

        Ok(current_limit) => {
            if current_limit.current() < TARGET_OPEN_FILES_LIMIT {
                let best_possible = if current_limit.max() < TARGET_OPEN_FILES_LIMIT {
                    warn!(
                        wanted = TARGET_OPEN_FILES_LIMIT,
                        hard_limit = current_limit.max(),
                        "settling for lower open files limit due to hard limit"
                    );
                    current_limit.max()
                } else {
                    TARGET_OPEN_FILES_LIMIT
                };

                let new_limit = ResourceLimit::<OpenFiles>::fixed(best_possible);
                if let Err(err) = new_limit.set() {
                    warn!(%err, current=current_limit.current(), target=best_possible, "did not succeed in raising open files limit")
                } else {
                    debug!(?new_limit, "successfully increased open files limit");
                }
            } else {
                debug!(
                    ?current_limit,
                    "not changing open files limit, already sufficient"
                );
            }
        }
    }
}

/// The value returned by a reactor on completion of the `run()` loop.
#[derive(Clone, Copy, PartialEq, Eq, Debug, DataSize)]
pub(crate) enum ReactorExit {
    /// The process should exit with the given exit code to allow the launcher to react
    /// accordingly.
    ProcessShouldExit(ExitCode),
}

/// Event scheduler
///
/// The scheduler is a combination of multiple event queues that are polled in a specific order. It
/// is the central hook for any part of the program that schedules events directly.
///
/// Components rarely use this, but use a bound `EventQueueHandle` instead.
///
/// Schedule tuples contain an optional ancestor ID and the actual event. The ancestor ID indicates
/// which potential previous event resulted in the event being created.
pub(crate) type Scheduler<Ev> = WeightedRoundRobin<(Option<NonZeroU64>, Ev), QueueKind>;

/// Event queue handle
///
/// The event queue handle is how almost all parts of the application interact with the reactor
/// outside of the normal event loop. It gives different parts a chance to schedule messages that
/// stem from things like external IO.
#[derive(DataSize, Debug)]
pub(crate) struct EventQueueHandle<REv>
where
    REv: 'static,
{
    /// A reference to the scheduler of the event queue.
    scheduler: &'static Scheduler<REv>,
    /// Flag indicating whether or not the reactor processing this event queue is shutting down.
    is_shutting_down: SharedFlag,
}

// Implement `Clone` and `Copy` manually, as `derive` will make it depend on `R` and `Ev` otherwise.
impl<REv> Clone for EventQueueHandle<REv> {
    fn clone(&self) -> Self {
        EventQueueHandle {
            scheduler: self.scheduler,
            is_shutting_down: self.is_shutting_down,
        }
    }
}
impl<REv> Copy for EventQueueHandle<REv> {}

impl<REv> EventQueueHandle<REv> {
    /// Creates a new event queue handle.
    pub(crate) fn new(scheduler: &'static Scheduler<REv>, is_shutting_down: SharedFlag) -> Self {
        EventQueueHandle {
            scheduler,
            is_shutting_down,
        }
    }

    /// Creates a new event queue handle that is not connected to a shutdown flag.
    ///
    /// This method is used in tests, where we are never disabling shutdown warnings anyway.
    #[cfg(test)]
    pub(crate) fn without_shutdown(scheduler: &'static Scheduler<REv>) -> Self {
        EventQueueHandle::new(scheduler, SharedFlag::global_shared())
    }

    /// Schedule an event on a specific queue.
    ///
    /// The scheduled event will not have an ancestor.
    pub(crate) async fn schedule<Ev>(self, event: Ev, queue_kind: QueueKind)
    where
        REv: From<Ev>,
    {
        self.schedule_with_ancestor(None, event, queue_kind).await
    }

    /// Schedule an event on a specific queue.
    pub(crate) async fn schedule_with_ancestor<Ev>(
        self,
        ancestor: Option<NonZeroU64>,
        event: Ev,
        queue_kind: QueueKind,
    ) where
        REv: From<Ev>,
    {
        self.scheduler
            .push((ancestor, event.into()), queue_kind)
            .await
    }

    /// Returns number of events in each of the scheduler's queues.
    pub(crate) fn event_queues_counts(&self) -> HashMap<QueueKind, usize> {
        self.scheduler.event_queues_counts()
    }

    /// Returns whether the associated reactor is currently shutting down.
    pub(crate) fn shutdown_flag(&self) -> SharedFlag {
        self.is_shutting_down
    }
}

/// Reactor core.
///
/// Any reactor should implement this trait and be executed by the `reactor::run` function.
pub(crate) trait Reactor: Sized {
    // Note: We've gone for the `Sized` bound here, since we return an instance in `new`. As an
    // alternative, `new` could return a boxed instance instead, removing this requirement.

    /// Event type associated with reactor.
    ///
    /// Defines what kind of event the reactor processes.
    type Event: ReactorEvent + Display;

    /// A configuration for the reactor
    type Config;

    /// The error type returned by the reactor.
    type Error: Send + 'static;

    /// Dispatches an event on the reactor.
    ///
    /// This function is typically only called by the reactor itself to dispatch an event. It is
    /// safe to call regardless, but will cause the event to skip the queue and things like
    /// accounting.
    fn dispatch_event(
        &mut self,
        effect_builder: EffectBuilder<Self::Event>,
        rng: &mut NodeRng,
        event: Self::Event,
    ) -> Effects<Self::Event>;

    /// Creates a new instance of the reactor.
    ///
    /// This method creates the full state, which consists of all components, and returns a reactor
    /// instance along with the effects that the components generated upon instantiation.
    ///
    /// If any instantiation fails, an error is returned.
    fn new(
        cfg: Self::Config,
        chainspec: Arc<Chainspec>,
        chainspec_raw_bytes: Arc<ChainspecRawBytes>,
        network_identity: NetworkIdentity,
        registry: &Registry,
        event_queue: EventQueueHandle<Self::Event>,
        rng: &mut NodeRng,
    ) -> Result<(Self, Effects<Self::Event>), Self::Error>;

    /// If `Some`, indicates that the reactor has completed all its work and should no longer
    /// dispatch events.  The running process may stop or may keep running with a new reactor.
    fn maybe_exit(&self) -> Option<ReactorExit>;

    /// Instructs the reactor to update performance metrics, if any.
    fn update_metrics(&mut self, _event_queue_handle: EventQueueHandle<Self::Event>) {}
}

/// A reactor event type.
pub(crate) trait ReactorEvent: Send + Debug + From<ControlAnnouncement> + 'static {
    /// Returns the event as a control announcement, if possible.
    ///
    /// Returns a reference to a wrapped
    /// [`ControlAnnouncement`](`crate::effect::announcements::ControlAnnouncement`) if the event
    /// is indeed a control announcement variant.
    fn as_control(&self) -> Option<&ControlAnnouncement>;

    /// Converts the event into a control announcement without copying.
    ///
    /// Note that this function must return `Some` if and only `as_control` returns `Some`.
    fn try_into_control(self) -> Option<ControlAnnouncement>;

    /// Returns a cheap but human-readable description of the event.
    fn description(&self) -> &'static str {
        "anonymous event"
    }
}

/// A drop-like trait for `async` compatible drop-and-wait.
///
/// Shuts down a type by explicitly freeing resources, but allowing to wait on cleanup to complete.
pub(crate) trait Finalize: Sized {
    /// Runs cleanup code and waits for a shutdown to complete.
    ///
    /// This function must always be optional and a way to wait for all resources to be freed, not
    /// mandatory for cleanup!
    fn finalize(self) -> BoxFuture<'static, ()> {
        async move {}.boxed()
    }
}

/// Represents memory statistics in bytes.
struct AllocatedMem {
    /// Total allocated memory in bytes.
    allocated: u64,
    /// Total consumed memory in bytes.
    consumed: u64,
    /// Total system memory in bytes.
    total: u64,
}

/// A runner for a reactor.
///
/// The runner manages a reactor's event queue and reactor itself and can run it either continuously
/// or in a step-by-step manner.
#[derive(Debug)]
pub(crate) struct Runner<R>
where
    R: Reactor,
{
    /// The scheduler used for the reactor.
    scheduler: &'static Scheduler<R::Event>,

    /// The reactor instance itself.
    reactor: R,

    /// Counter for events, to aid tracing.
    current_event_id: u64,

    /// Timestamp of last reactor metrics update.
    last_metrics: Instant,

    /// Metrics for the runner.
    metrics: RunnerMetrics,

    /// Check if we need to update reactor metrics every this many events.
    event_metrics_threshold: u64,

    /// Only update reactor metrics if at least this much time has passed.
    event_metrics_min_delay: Duration,

    /// An accurate, possible TSC-supporting clock.
    clock: Clock,

    /// Flag indicating the reactor is being shut down.
    is_shutting_down: SharedFlag,
}

/// Metric data for the Runner
#[derive(Debug)]
struct RunnerMetrics {
    /// Total number of events processed.
    events: IntCounter,
    /// Histogram of how long it took to dispatch an event.
    event_dispatch_duration: Histogram,
    /// Total allocated RAM in bytes, as reported by stats_alloc.
    allocated_ram_bytes: IntGauge,
    /// Total consumed RAM in bytes, as reported by sys-info.
    consumed_ram_bytes: IntGauge,
    /// Total system RAM in bytes, as reported by sys-info.
    total_ram_bytes: IntGauge,
    /// Handle to the metrics registry, in case we need to unregister.
    registry: Registry,
}

impl RunnerMetrics {
    /// Create and register new runner metrics.
    fn new(registry: &Registry) -> Result<Self, prometheus::Error> {
        let events = IntCounter::new(
            "runner_events",
            "running total count of events handled by this reactor",
        )?;

        // Create an event dispatch histogram, putting extra emphasis on the area between 1-10 us.
        let event_dispatch_duration = Histogram::with_opts(
            HistogramOpts::new(
                "event_dispatch_duration",
                "time in nanoseconds to dispatch an event",
            )
            .buckets(vec![
                100.0,
                500.0,
                1_000.0,
                5_000.0,
                10_000.0,
                20_000.0,
                50_000.0,
                100_000.0,
                200_000.0,
                300_000.0,
                400_000.0,
                500_000.0,
                600_000.0,
                700_000.0,
                800_000.0,
                900_000.0,
                1_000_000.0,
                2_000_000.0,
                5_000_000.0,
            ]),
        )?;

        let allocated_ram_bytes =
            IntGauge::new("allocated_ram_bytes", "total allocated ram in bytes")?;
        let consumed_ram_bytes =
            IntGauge::new("consumed_ram_bytes", "total consumed ram in bytes")?;
        let total_ram_bytes = IntGauge::new("total_ram_bytes", "total system ram in bytes")?;

        registry.register(Box::new(events.clone()))?;
        registry.register(Box::new(event_dispatch_duration.clone()))?;
        registry.register(Box::new(allocated_ram_bytes.clone()))?;
        registry.register(Box::new(consumed_ram_bytes.clone()))?;
        registry.register(Box::new(total_ram_bytes.clone()))?;

        Ok(RunnerMetrics {
            events,
            event_dispatch_duration,
            registry: registry.clone(),
            allocated_ram_bytes,
            consumed_ram_bytes,
            total_ram_bytes,
        })
    }
}

impl Drop for RunnerMetrics {
    fn drop(&mut self) {
        unregister_metric!(self.registry, self.events);
        unregister_metric!(self.registry, self.event_dispatch_duration);
        unregister_metric!(self.registry, self.allocated_ram_bytes);
        unregister_metric!(self.registry, self.consumed_ram_bytes);
        unregister_metric!(self.registry, self.total_ram_bytes);
    }
}

impl<R> Runner<R>
where
    R: Reactor,
    R::Event: Serialize,
    R::Error: From<prometheus::Error>,
{
    /// Creates a new runner from a given configuration, using existing metrics.
    #[instrument("init", level = "debug", skip(cfg, rng, registry))]
    pub(crate) async fn with_metrics(
        cfg: R::Config,
        chainspec: Arc<Chainspec>,
        chainspec_raw_bytes: Arc<ChainspecRawBytes>,
        network_identity: NetworkIdentity,
        rng: &mut NodeRng,
        registry: &Registry,
    ) -> Result<Self, R::Error> {
        adjust_open_files_limit();

        let event_size = mem::size_of::<R::Event>();

        // Check if the event is of a reasonable size. This only emits a runtime warning at startup
        // right now, since storage size of events is not an issue per se, but copying might be
        // expensive if events get too large.
        if event_size > 16 * mem::size_of::<usize>() {
            warn!(
                %event_size, type_name = ?any::type_name::<R::Event>(),
                "large event size, consider reducing it or boxing"
            );
        }

        let scheduler = utils::leak(Scheduler::new(QueueKind::weights()));
        let is_shutting_down = SharedFlag::new();
        let event_queue = EventQueueHandle::new(scheduler, is_shutting_down);
        let (reactor, initial_effects) = R::new(
            cfg,
            chainspec,
            chainspec_raw_bytes,
            network_identity,
            registry,
            event_queue,
            rng,
        )?;

        // Run all effects from component instantiation.
        process_effects(None, scheduler, initial_effects)
            .instrument(debug_span!("process initial effects"))
            .await;

        info!("reactor main loop is ready");

        Ok(Runner {
            scheduler,
            reactor,
            current_event_id: 1,
            metrics: RunnerMetrics::new(registry)?,
            last_metrics: Instant::now(),
            event_metrics_min_delay: Duration::from_secs(30),
            event_metrics_threshold: 1000,
            clock: Clock::new(),
            is_shutting_down,
        })
    }

    /// Processes a single event on the event queue.
    ///
    /// Returns `false` if processing should stop.
    #[instrument("dispatch", level = "debug", fields(a, ev = self.current_event_id), skip(self, rng))]
    pub(crate) async fn crank(&mut self, rng: &mut NodeRng) -> bool {
        self.metrics.events.inc();

        let event_queue = EventQueueHandle::new(self.scheduler, self.is_shutting_down);
        let effect_builder = EffectBuilder::new(event_queue);

        // Update metrics like memory usage and event queue sizes.
        if self.current_event_id % self.event_metrics_threshold == 0 {
            // We update metrics on the first very event as well to get a good baseline.
            if self.last_metrics.elapsed() >= self.event_metrics_min_delay {
                self.reactor.update_metrics(event_queue);

                // Use a fresh timestamp. This skews the metrics collection interval a little bit,
                // but ensures that if metrics collection time explodes, we are guaranteed a full
                // `event_metrics_min_delay` of event processing.
                self.last_metrics = Instant::now();
            }

            if let Some(AllocatedMem {
                allocated,
                consumed,
                total,
            }) = Self::get_allocated_memory()
            {
                debug!(%allocated, %total, "memory allocated");
                self.metrics.allocated_ram_bytes.set(allocated as i64);
                self.metrics.consumed_ram_bytes.set(consumed as i64);
                self.metrics.total_ram_bytes.set(total as i64);
            }
        }

        let ((ancestor, event), queue) = self.scheduler.pop().await;
        trace!(%event, %queue, "current");
        let event_desc = event.description();

        // Create another span for tracing the processing of one event.
        Span::current().record("ev", &self.current_event_id);

        // If we know the ancestor of an event, record it.
        if let Some(ancestor) = ancestor {
            Span::current().record("a", &ancestor.get());
        }

        // Dispatch the event, then execute the resulting effect.
        let start = self.clock.start();

        let (effects, keep_going) = if event.as_control().is_some() {
            // We've received a control event, which will _not_ be handled by the reactor.
            match event.try_into_control() {
                None => {
                    // If `as_control().is_some()` is true, but `try_into_control` fails, the trait
                    // is implemented incorrectly.
                    error!(
                        "event::as_control succeeded, but try_into_control failed. this is a bug"
                    );

                    // We ignore the event.
                    (Default::default(), true)
                }
                Some(ControlAnnouncement::FatalError { file, line, msg }) => {
                    error!(%file, %line, %msg, "fatal error via control announcement");
                    (Default::default(), false)
                }
                Some(ControlAnnouncement::QueueDumpRequest {
                    dump_format,
                    finished,
                }) => {
                    match dump_format {
                        QueueDumpFormat::Serde(mut ser) => {
                            self.scheduler
                                .dump(move |queue_dump| {
                                    if let Err(err) =
                                        queue_dump.erased_serialize(&mut ser.as_serializer())
                                    {
                                        warn!(%err, "queue dump failed to serialize");
                                    }
                                })
                                .await;
                        }
                        QueueDumpFormat::Debug(ref file) => {
                            match file.try_clone() {
                                Ok(mut local_file) => {
                                    self.scheduler
                                        .dump(move |queue_dump| {
                                            write!(&mut local_file, "{:?}", queue_dump)
                                                .and_then(|_| local_file.flush())
                                                .map_err(|err| {
                                                    warn!(
                                                        ?err,
                                                        "failed to write/flush queue dump using debug format"
                                                    )
                                                })
                                                .ok();
                                        })
                                        .await;
                                }
                                Err(err) => warn!(
                                    %err,
                                    "could not create clone of temporary file for queue debug dump"
                                ),
                            };
                        }
                    }

                    // Notify requester that we finished writing the queue dump.
                    finished.respond(()).await;

                    // Do nothing on queue dump otherwise.
                    (Default::default(), true)
                }
            }
        } else {
            (
                self.reactor.dispatch_event(effect_builder, rng, event),
                true,
            )
        };

        let end = self.clock.end();

        // Warn if processing took a long time, record to histogram.
        let delta = self.clock.delta(start, end);
        if delta > *DISPATCH_EVENT_THRESHOLD {
            warn!(%event_desc, ns = delta.into_nanos(), "event took very long to dispatch");
        }
        self.metrics
            .event_dispatch_duration
            .observe(delta.into_nanos() as f64);

        // Run effects, with the current event ID as the ancestor for resulting set of events.
        process_effects(
            NonZeroU64::new(self.current_event_id),
            self.scheduler,
            effects,
        )
        .in_current_span()
        .await;

        self.current_event_id += 1;

        keep_going
    }

    /// Gets both the allocated and total memory from sys-info + jemalloc
    fn get_allocated_memory() -> Option<AllocatedMem> {
        let mem_info = match sys_info::mem_info() {
            Ok(mem_info) => mem_info,
            Err(error) => {
                warn!(%error, "unable to get mem_info using sys-info");
                return None;
            }
        };

        // mem_info gives us kilobytes
        let total = mem_info.total * 1024;
        let consumed = total - (mem_info.avail * 1024);

        let Stats {
            allocations: _,
            deallocations: _,
            reallocations: _,
            bytes_allocated,
            bytes_deallocated,
            bytes_reallocated: _,
        } = INSTRUMENTED_SYSTEM.stats();

        Some(AllocatedMem {
            allocated: bytes_allocated.saturating_sub(bytes_deallocated) as u64,
            consumed,
            total,
        })
    }

    /// Runs the reactor until `maybe_exit()` returns `Some` or we get interrupted by a termination
    /// signal.
    pub(crate) async fn run(&mut self, rng: &mut NodeRng) -> ReactorExit {
        loop {
            match TERMINATION_REQUESTED.load(Ordering::SeqCst) as i32 {
                0 => {
                    if let Some(reactor_exit) = self.reactor.maybe_exit() {
                        self.is_shutting_down.set();

                        // TODO: Workaround, until we actually use control announcements for
                        // exiting: Go over the entire remaining event queue and look for a control
                        // announcement. This approach is hacky, and should be replaced with
                        // `ControlAnnouncement` handling instead.
                        //
                        // When this workaround is fixed, we should revisit the handling of getting
                        // a deploy in the event stream server (handling of SseData::DeployAccepted)
                        // since that workaround of making two attempts with the first wrapped in a
                        // timeout should no longer be required.

                        for (ancestor, event) in
                            self.scheduler.drain_queue(QueueKind::Control).await
                        {
                            if let Some(ctrl_ann) = event.as_control() {
                                match ctrl_ann {
                                    ControlAnnouncement::FatalError { file, line, msg } => {
                                        warn!(%file, line=*line, %msg, "exiting due to fatal error scheduled before reactor completion");
                                        return ReactorExit::ProcessShouldExit(ExitCode::Abort);
                                    }
                                    ControlAnnouncement::QueueDumpRequest { .. } => {
                                        // Queue dumps are not handled when shutting down. TODO:
                                        // Maybe return an error instead, something like "reactor is
                                        // shutting down"?
                                    }
                                }
                            } else {
                                debug!(?ancestor, %event, "found non-control announcement while draining queue")
                            }
                        }

                        break reactor_exit;
                    }
                    if !self.crank(rng).await {
                        self.is_shutting_down.set();
                        break ReactorExit::ProcessShouldExit(ExitCode::Abort);
                    }
                }
                SIGINT => {
                    self.is_shutting_down.set();
                    break ReactorExit::ProcessShouldExit(ExitCode::SigInt);
                }
                SIGQUIT => {
                    self.is_shutting_down.set();
                    break ReactorExit::ProcessShouldExit(ExitCode::SigQuit);
                }
                SIGTERM => {
                    self.is_shutting_down.set();
                    break ReactorExit::ProcessShouldExit(ExitCode::SigTerm);
                }
                _ => error!("should be unreachable - bug in signal handler"),
            }
        }
    }
}

#[cfg(test)]
impl<R> Runner<R>
where
    R: Reactor,
    R::Event: Serialize,
    R::Error: From<prometheus::Error>,
{
    /// Creates a new runner from a given configuration.
    ///
    /// Creates a metrics registry that is only going to be used in this runner.
    pub(crate) async fn new(
        cfg: R::Config,
        chainspec: Arc<Chainspec>,
        chainspec_raw_bytes: Arc<ChainspecRawBytes>,
        rng: &mut NodeRng,
    ) -> Result<Self, R::Error> {
        // Instantiate a new registry for metrics for this reactor.
        let registry = Registry::new();
        let network_identity = NetworkIdentity::with_generated_certs().unwrap();
        Self::with_metrics(
            cfg,
            chainspec,
            chainspec_raw_bytes,
            network_identity,
            rng,
            &registry,
        )
        .await
    }

    /// Inject (schedule then process) effects created via a call to `create_effects` which is
    /// itself passed an instance of an `EffectBuilder`.
    #[cfg(test)]
    pub(crate) async fn process_injected_effects<F>(&mut self, create_effects: F)
    where
        F: FnOnce(EffectBuilder<R::Event>) -> Effects<R::Event>,
    {
        let event_queue = EventQueueHandle::new(self.scheduler, self.is_shutting_down);
        let effect_builder = EffectBuilder::new(event_queue);

        let effects = create_effects(effect_builder);

        process_effects(None, self.scheduler, effects)
            .instrument(debug_span!(
                "process injected effects",
                ev = self.current_event_id
            ))
            .await;
    }

    /// Processes a single event if there is one, returns `None` otherwise.
    pub(crate) async fn try_crank(&mut self, rng: &mut NodeRng) -> Option<bool> {
        if self.scheduler.item_count() == 0 {
            None
        } else {
            Some(self.crank(rng).await)
        }
    }

    /// Returns a reference to the reactor.
    pub(crate) fn reactor(&self) -> &R {
        &self.reactor
    }

    /// Returns a mutable reference to the reactor.
    pub(crate) fn reactor_mut(&mut self) -> &mut R {
        &mut self.reactor
    }

    /// Shuts down a reactor, sealing and draining the entire queue before returning it.
    pub(crate) async fn drain_into_inner(self) -> R {
        self.is_shutting_down.set();
        self.scheduler.seal();
        for (ancestor, event) in self.scheduler.drain_queues().await {
            debug!(?ancestor, %event, "drained event");
        }
        self.reactor
    }
}

#[cfg(test)]
impl Runner<main_reactor::MainReactor> {
    pub(crate) async fn new_with_chainspec(
        cfg: <main_reactor::MainReactor as Reactor>::Config,
        chainspec: Arc<Chainspec>,
        chainspec_raw_bytes: Arc<ChainspecRawBytes>,
        network_identity: NetworkIdentity,
        rng: &mut NodeRng,
    ) -> Result<Self, <main_reactor::MainReactor as Reactor>::Error> {
        let registry = Registry::new();
        let scheduler = utils::leak(Scheduler::new(QueueKind::weights()));

        let is_shutting_down = SharedFlag::new();
        let event_queue = EventQueueHandle::new(scheduler, is_shutting_down);
        let (reactor, initial_effects) = main_reactor::MainReactor::new(
            cfg,
            chainspec,
            chainspec_raw_bytes,
            network_identity,
            &registry,
            event_queue,
            rng,
        )?;

        // Run all effects from component instantiation.
        let span = debug_span!("process initial effects");
        process_effects(None, scheduler, initial_effects)
            .instrument(span)
            .await;

        info!("reactor main loop is ready");

        let event_metrics_min_delay = Duration::from_secs(30);
        let now = Instant::now();
        Ok(Runner {
            scheduler,
            reactor,
            // It is important to initial event count to 1, as we use an ancestor event of 0
            // to mean "no ancestor".
            current_event_id: 1,
            metrics: RunnerMetrics::new(&registry)?,
            // Calculate the `last_metrics` timestamp to be exactly one delay in the past. This will
            // cause the runner to collect metrics at the first opportunity.
            last_metrics: now.checked_sub(event_metrics_min_delay).unwrap_or(now),
            event_metrics_min_delay,
            event_metrics_threshold: 1000,
            clock: Clock::new(),
            is_shutting_down,
        })
    }
}

/// Spawns tasks that will process the given effects.
///
/// Result events from processing the events will be scheduled with the given ancestor.
async fn process_effects<Ev>(
    ancestor: Option<NonZeroU64>,
    scheduler: &'static Scheduler<Ev>,
    effects: Effects<Ev>,
) where
    Ev: Send + 'static,
{
    // TODO: Properly carry around priorities.
    let queue_kind = QueueKind::default();

    for effect in effects {
        tokio::spawn(async move {
            for event in effect.await {
                scheduler.push((ancestor, event), queue_kind).await
            }
        });
    }
}

/// Converts a single effect into another by wrapping it.
fn wrap_effect<Ev, REv, F>(wrap: F, effect: Effect<Ev>) -> Effect<REv>
where
    F: Fn(Ev) -> REv + Send + 'static,
    Ev: Send + 'static,
    REv: Send + 'static,
{
    // TODO: The double-boxing here is very unfortunate =(.
    (async move {
        let events = effect.await;
        events.into_iter().map(wrap).collect()
    })
    .boxed()
}

/// Converts multiple effects into another by wrapping.
pub(crate) fn wrap_effects<Ev, REv, F>(wrap: F, effects: Effects<Ev>) -> Effects<REv>
where
    F: Fn(Ev) -> REv + Send + 'static + Clone,
    Ev: Send + 'static,
    REv: Send + 'static,
{
    effects
        .into_iter()
        .map(move |effect| wrap_effect(wrap.clone(), effect))
        .collect()
}

fn handle_fetch_response<R, I>(
    reactor: &mut R,
    effect_builder: EffectBuilder<<R as Reactor>::Event>,
    rng: &mut NodeRng,
    sender: NodeId,
    serialized_item: &[u8],
) -> Effects<<R as Reactor>::Event>
where
    I: FetcherItem,
    R: Reactor,
    <R as Reactor>::Event: From<fetcher::Event<I>> + From<PeerBehaviorAnnouncement>,
{
    match fetcher::Event::<I>::from_get_response_serialized_item(sender, serialized_item) {
        Some(fetcher_event) => {
            Reactor::dispatch_event(reactor, effect_builder, rng, fetcher_event.into())
        }
        None => {
            info!(
                "{} sent us a {:?} item we couldn't parse, banning peer",
                sender,
                I::TAG
            );
            effect_builder
                .announce_disconnect_from_peer(sender)
                .ignore()
        }
    }
}

fn handle_get_response<R>(
    reactor: &mut R,
    effect_builder: EffectBuilder<<R as Reactor>::Event>,
    rng: &mut NodeRng,
    sender: NodeId,
    message: NetResponse,
) -> Effects<<R as Reactor>::Event>
where
    R: Reactor,
    <R as Reactor>::Event: From<deploy_acceptor::Event>
        + From<fetcher::Event<FinalitySignature>>
        + From<fetcher::Event<BlockHeader>>
<<<<<<< HEAD
=======
        + From<fetcher::Event<BlockHeaderWithMetadata>>
        + From<fetcher::Event<BlockAndDeploys>>
        + From<fetcher::Event<BlockHeadersBatch>>
        + From<fetcher::Event<BlockSignatures>>
        + From<fetcher::Event<BlockEffectsOrChunk>>
>>>>>>> 14a7e39a
        + From<fetcher::Event<Deploy>>
        + From<fetcher::Event<SyncLeap>>
        + From<fetcher::Event<TrieOrChunk>>
        + From<fetcher::Event<BlockAdded>>
        + From<PeerBehaviorAnnouncement>,
{
    match message {
        NetResponse::SyncLeap(ref serialized_item) => handle_fetch_response::<R, SyncLeap>(
            reactor,
            effect_builder,
            rng,
            sender,
            serialized_item,
        ),
        NetResponse::BlockHeaderByHash(ref serialized_item) => {
            handle_fetch_response::<R, BlockHeader>(
                reactor,
                effect_builder,
                rng,
                sender,
                serialized_item,
            )
        }
        NetResponse::FinalitySignature(ref serialized_item) => {
            handle_fetch_response::<R, FinalitySignature>(
                reactor,
                effect_builder,
                rng,
                sender,
                serialized_item,
            )
        }
        NetResponse::Deploy(ref serialized_item) => {
            // Incoming Deploys should be routed to the `DeployAcceptor` rather than directly to the
            // `DeployFetcher`.
            let event =
                match bincode::deserialize::<FetchResponse<Deploy, DeployHash>>(serialized_item) {
                    Ok(FetchResponse::Fetched(deploy)) => {
                        <R as Reactor>::Event::from(deploy_acceptor::Event::Accept {
                            deploy: Box::new(deploy),
                            source: Source::Peer(sender),
                            maybe_responder: None,
                        })
                    }
                    Ok(FetchResponse::NotFound(deploy_hash)) => {
                        info!(%sender, ?deploy_hash, "peer did not have deploy",);
                        <R as Reactor>::Event::from(fetcher::Event::<Deploy>::AbsentRemotely {
                            id: deploy_hash,
                            peer: sender,
                        })
                    }
                    Ok(FetchResponse::NotProvided(deploy_hash)) => {
                        warn!(
                            %sender,
                            ?deploy_hash,
                            "peer refused to provide deploy, banning peer"
                        );
                        return effect_builder
                            .announce_disconnect_from_peer(sender)
                            .ignore();
                    }
                    Err(error) => {
                        warn!(
                            %sender,
                            %error,
                            "received a deploy item we couldn't parse, banning peer",
                        );
                        return effect_builder
                            .announce_disconnect_from_peer(sender)
                            .ignore();
                    }
                };
            <R as Reactor>::dispatch_event(reactor, effect_builder, rng, event)
        }
        NetResponse::GossipedAddress(_) => {
            // The item trait is used for both fetchers and gossiped things, but this kind of
            // item is never fetched, only gossiped.
            warn!(
                ?sender,
                "gossiped addresses are never fetched, banning peer",
            );
            effect_builder
                .announce_disconnect_from_peer(sender)
                .ignore()
        }
        // TODO: seems like there should be NetResponse variants for TrieOrChunk and BlockAdded

        // TODO: should be able to get rid of the variants below this line:
        NetResponse::Block(ref serialized_item) => {
            // handle_fetch_response::<R, Block>(reactor, effect_builder, rng, sender,
            // serialized_item)
            Effects::new()
        }
        NetResponse::FinalizedApprovals(ref serialized_item) => {
            // handle_fetch_response::<R, BlockDeployApprovals>(
            //     reactor,
            //     effect_builder,
            //     rng,
            //     sender,
            //     serialized_item,
            // )
            Effects::new()
        }
        NetResponse::BlockAndDeploys(ref serialized_item) => {
            // handle_fetch_response::<R, BlockAndDeploys>(
            //     reactor,
            //     effect_builder,
            //     rng,
            //     sender,
            //     serialized_item,
            // )
            Effects::new()
        }
        NetResponse::BlockHeadersBatch(ref serialized_item) => {
            // handle_fetch_response::<R, BlockHeadersBatch>(
            //     reactor,
            //     effect_builder,
            //     rng,
            //     sender,
            //     serialized_item,
            // )
            Effects::new()
        }
        NetResponse::FinalitySignatures(ref serialized_item) => {
            // handle_fetch_response::<R, BlockSignatures>(
            //     reactor,
            //     effect_builder,
            //     rng,
            //     sender,
            //     serialized_item,
            // )
            Effects::new()
        }
        NetResponse::BlockEffects(ref serialized_item) => {
            handle_fetch_response::<R, BlockEffectsOrChunk>(
                reactor,
                effect_builder,
                rng,
                sender,
                serialized_item,
            )
        }
    }
}<|MERGE_RESOLUTION|>--- conflicted
+++ resolved
@@ -58,6 +58,9 @@
 use tracing::{debug, debug_span, error, info, instrument, trace, warn, Span};
 use tracing_futures::Instrument;
 
+use crate::types::{
+    BlockAdded, Chainspec, ChainspecRawBytes, FetcherItem, FinalitySignature, SyncLeap, TrieOrChunk,
+};
 use crate::{
     components::{
         deploy_acceptor, fetcher, fetcher::FetchResponse,
@@ -69,16 +72,9 @@
         Effect, EffectBuilder, EffectExt, Effects,
     },
     types::{
-<<<<<<< HEAD
-        Block, BlockAdded, BlockAndDeploys, BlockDeployApprovals, BlockHeader,
-        BlockHeaderWithMetadata, BlockHeadersBatch, BlockSignatures, Chainspec, ChainspecRawBytes,
-        Deploy, DeployHash, ExitCode, FetcherItem, FinalitySignature, NodeId, SyncLeap,
-        TrieOrChunk,
-=======
         Block, BlockAndDeploys, BlockEffectsOrChunk, BlockHeader, BlockHeaderWithMetadata,
-        BlockHeadersBatch, BlockSignatures, BlockWithMetadata, Deploy, DeployHash, ExitCode,
-        FinalizedApprovalsWithId, Item, NodeId,
->>>>>>> 14a7e39a
+        BlockHeadersBatch, BlockSignatures, BlockWithMetadata, Deploy, DeployHash, ExitCode, Item,
+        NodeId,
     },
     unregister_metric,
     utils::{
@@ -995,14 +991,7 @@
     <R as Reactor>::Event: From<deploy_acceptor::Event>
         + From<fetcher::Event<FinalitySignature>>
         + From<fetcher::Event<BlockHeader>>
-<<<<<<< HEAD
-=======
-        + From<fetcher::Event<BlockHeaderWithMetadata>>
-        + From<fetcher::Event<BlockAndDeploys>>
-        + From<fetcher::Event<BlockHeadersBatch>>
-        + From<fetcher::Event<BlockSignatures>>
         + From<fetcher::Event<BlockEffectsOrChunk>>
->>>>>>> 14a7e39a
         + From<fetcher::Event<Deploy>>
         + From<fetcher::Event<SyncLeap>>
         + From<fetcher::Event<TrieOrChunk>>
