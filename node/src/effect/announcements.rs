//! Announcement effects.
//!
//! Announcements indicate new incoming data or events from various sources. See the top-level
//! module documentation for details.

use std::{
    collections::BTreeMap,
    fmt::{self, Debug, Display, Formatter},
    fs::File,
    sync::Arc,
};

use datasize::DataSize;
use itertools::Itertools;
use serde::Serialize;

use casper_types::{
<<<<<<< HEAD
    execution::Effects, Block, EraId, FinalitySignature, FinalitySignatureV2, PublicKey, Timestamp,
    Transaction, TransactionHash, U512,
=======
    execution::Effects, Block, EraId, FinalitySignature, FinalitySignatureV2, NextUpgrade,
    PublicKey, Timestamp, Transaction, TransactionHash, U512,
>>>>>>> 73ad1d79
};

use crate::{
    components::{
        consensus::{ClContext, ProposedBlock},
        diagnostics_port::FileSerializer,
        fetcher::FetchItem,
        gossiper::GossipItem,
        network::blocklist::BlocklistJustification,
    },
    effect::Responder,
    failpoints::FailpointActivation,
    types::{FinalizedBlock, MetaBlock, NodeId},
    utils::Source,
};

/// Control announcements are special announcements handled directly by the runtime/runner.
///
/// Reactors are never passed control announcements back in and every reactor event must be able to
/// be constructed from a `ControlAnnouncement` to be run.
///
/// Control announcements also use a priority queue to ensure that a component that reports a fatal
/// error is given as few follow-up events as possible. However, there currently is no guarantee
/// that this happens.
#[derive(Serialize)]
#[must_use]
pub(crate) enum ControlAnnouncement {
    /// A shutdown has been requested by the user.
    ShutdownDueToUserRequest,

    /// The node should shut down with exit code 0 in readiness for the next binary to start.
    ShutdownForUpgrade,

    /// The component has encountered a fatal error and cannot continue.
    ///
    /// This usually triggers a shutdown of the application.
    FatalError {
        file: &'static str,
        line: u32,
        msg: String,
    },
    /// An external event queue dump has been requested.
    QueueDumpRequest {
        /// The format to dump the queue in.
        #[serde(skip)]
        dump_format: QueueDumpFormat,
        /// Responder called when the dump has been finished.
        finished: Responder<()>,
    },
    /// Activates/deactivates a failpoint.
    ActivateFailpoint {
        /// The failpoint activation to process.
        activation: FailpointActivation,
    },
}

impl Debug for ControlAnnouncement {
    fn fmt(&self, f: &mut Formatter<'_>) -> fmt::Result {
        match self {
            ControlAnnouncement::ShutdownDueToUserRequest => write!(f, "ShutdownDueToUserRequest"),
            ControlAnnouncement::ShutdownForUpgrade => write!(f, "ShutdownForUpgrade"),
            ControlAnnouncement::FatalError { file, line, msg } => f
                .debug_struct("FatalError")
                .field("file", file)
                .field("line", line)
                .field("msg", msg)
                .finish(),
            ControlAnnouncement::QueueDumpRequest { .. } => {
                f.debug_struct("QueueDump").finish_non_exhaustive()
            }
            ControlAnnouncement::ActivateFailpoint { activation } => f
                .debug_struct("ActivateFailpoint")
                .field("activation", activation)
                .finish(),
        }
    }
}

impl Display for ControlAnnouncement {
    fn fmt(&self, f: &mut Formatter<'_>) -> fmt::Result {
        match self {
            ControlAnnouncement::ShutdownDueToUserRequest => {
                write!(f, "shutdown due to user request")
            }
            ControlAnnouncement::ShutdownForUpgrade => write!(f, "shutdown for upgrade"),
            ControlAnnouncement::FatalError { file, line, msg } => {
                write!(f, "fatal error [{}:{}]: {}", file, line, msg)
            }
            ControlAnnouncement::QueueDumpRequest { .. } => {
                write!(f, "dump event queue")
            }
            ControlAnnouncement::ActivateFailpoint { activation } => {
                write!(f, "failpoint activation: {}", activation)
            }
        }
    }
}

/// A component has encountered a fatal error and cannot continue.
///
/// This usually triggers a shutdown of the application.
#[derive(Serialize, Debug)]
#[must_use]
pub(crate) struct FatalAnnouncement {
    pub(crate) file: &'static str,
    pub(crate) line: u32,
    pub(crate) msg: String,
}

impl Display for FatalAnnouncement {
    fn fmt(&self, f: &mut Formatter<'_>) -> fmt::Result {
        write!(f, "fatal error [{}:{}]: {}", self.file, self.line, self.msg)
    }
}

#[derive(DataSize, Serialize, Debug)]
pub(crate) struct MetaBlockAnnouncement(pub(crate) MetaBlock);

impl Display for MetaBlockAnnouncement {
    fn fmt(&self, f: &mut Formatter<'_>) -> fmt::Result {
        write!(
            f,
            "announcement for meta block {} at height {}",
            self.0.hash(),
            self.0.height(),
        )
    }
}

#[derive(DataSize, Serialize, Debug)]
pub(crate) struct UnexecutedBlockAnnouncement(pub(crate) u64);

impl Display for UnexecutedBlockAnnouncement {
    fn fmt(&self, f: &mut Formatter<'_>) -> fmt::Result {
        write!(
            f,
            "announcement for unexecuted finalized block at height {}",
            self.0,
        )
    }
}

/// Queue dump format with handler.
#[derive(Serialize)]
pub(crate) enum QueueDumpFormat {
    /// Dump using given serde serializer.
    Serde(#[serde(skip)] FileSerializer),
    /// Dump writing debug output to file.
    Debug(#[serde(skip)] File),
}

impl QueueDumpFormat {
    /// Creates a new queue dump serde format.
    pub(crate) fn serde(serializer: FileSerializer) -> Self {
        QueueDumpFormat::Serde(serializer)
    }

    /// Creates a new queue dump debug format.
    pub(crate) fn debug(file: File) -> Self {
        QueueDumpFormat::Debug(file)
    }
}

/// A `TransactionAcceptor` announcement.
#[derive(Debug, Serialize)]
pub(crate) enum TransactionAcceptorAnnouncement {
    /// A transaction which wasn't previously stored on this node has been accepted and stored.
    AcceptedNewTransaction {
        /// The new transaction.
        transaction: Arc<Transaction>,
        /// The source (peer or client) of the transaction.
        source: Source,
    },

    /// An invalid transaction was received.
    InvalidTransaction {
        /// The invalid transaction.
        transaction: Transaction,
        /// The source (peer or client) of the transaction.
        source: Source,
    },
}

impl Display for TransactionAcceptorAnnouncement {
    fn fmt(&self, formatter: &mut Formatter<'_>) -> fmt::Result {
        match self {
            TransactionAcceptorAnnouncement::AcceptedNewTransaction {
                transaction,
                source,
            } => write!(
                formatter,
                "accepted new transaction {} from {}",
                transaction.hash(),
                source
            ),
            TransactionAcceptorAnnouncement::InvalidTransaction {
                transaction,
                source,
            } => {
                write!(
                    formatter,
                    "invalid transaction {} from {}",
                    transaction.hash(),
                    source
                )
            }
        }
    }
}

#[derive(Debug, Serialize)]
pub(crate) enum TransactionBufferAnnouncement {
<<<<<<< HEAD
    /// Hashes of the deploys that expired.
=======
    /// Hashes of the transactions that expired.
>>>>>>> 73ad1d79
    TransactionsExpired(Vec<TransactionHash>),
}

impl Display for TransactionBufferAnnouncement {
    fn fmt(&self, f: &mut Formatter<'_>) -> fmt::Result {
        match self {
            TransactionBufferAnnouncement::TransactionsExpired(hashes) => {
                write!(f, "pruned hashes: {}", hashes.iter().join(", "))
            }
        }
    }
}

/// A consensus announcement.
#[derive(Debug)]
pub(crate) enum ConsensusAnnouncement {
    /// A block was proposed.
    Proposed(Box<ProposedBlock<ClContext>>),
    /// A block was finalized.
    Finalized(Box<FinalizedBlock>),
    /// An equivocation has been detected.
    Fault {
        /// The Id of the era in which the equivocation was detected
        era_id: EraId,
        /// The public key of the equivocator.
        public_key: Box<PublicKey>,
        /// The timestamp when the evidence of the equivocation was detected.
        timestamp: Timestamp,
    },
}

impl Display for ConsensusAnnouncement {
    fn fmt(&self, formatter: &mut Formatter<'_>) -> fmt::Result {
        match self {
            ConsensusAnnouncement::Proposed(block) => {
                write!(formatter, "proposed block payload {}", block)
            }
            ConsensusAnnouncement::Finalized(block) => {
                write!(formatter, "finalized block payload {}", block)
            }
            ConsensusAnnouncement::Fault {
                era_id,
                public_key,
                timestamp,
            } => write!(
                formatter,
                "Validator fault with public key: {} has been identified at time: {} in {}",
                public_key, timestamp, era_id,
            ),
        }
    }
}

/// Notable / unexpected peer behavior has been detected by some part of the system.
#[derive(Debug, Serialize)]
pub(crate) enum PeerBehaviorAnnouncement {
    /// A given peer committed a blockable offense.
    OffenseCommitted {
        /// The peer ID of the offending node.
        offender: Box<NodeId>,
        /// Justification for blocking the peer.
        justification: Box<BlocklistJustification>,
    },
}

impl Display for PeerBehaviorAnnouncement {
    fn fmt(&self, f: &mut Formatter<'_>) -> fmt::Result {
        match self {
            PeerBehaviorAnnouncement::OffenseCommitted {
                offender,
                justification,
            } => {
                write!(f, "peer {} committed offense: {}", offender, justification)
            }
        }
    }
}

/// A Gossiper announcement.
#[derive(Debug)]
pub(crate) enum GossiperAnnouncement<T: GossipItem> {
    /// A new gossip has been received, but not necessarily the full item.
    GossipReceived { item_id: T::Id, sender: NodeId },

    /// A new item has been received, where the item's ID is the complete item.
    NewCompleteItem(T::Id),

    /// A new item has been received where the item's ID is NOT the complete item.
    NewItemBody { item: Box<T>, sender: NodeId },

    /// Finished gossiping about the indicated item.
    FinishedGossiping(T::Id),
}

impl<T: GossipItem> Display for GossiperAnnouncement<T> {
    fn fmt(&self, f: &mut Formatter<'_>) -> fmt::Result {
        match self {
            GossiperAnnouncement::GossipReceived { item_id, sender } => {
                write!(f, "new gossiped item {} from sender {}", item_id, sender)
            }
            GossiperAnnouncement::NewCompleteItem(item) => write!(f, "new complete item {}", item),
            GossiperAnnouncement::NewItemBody { item, sender } => {
                write!(f, "new item body {} from {}", item.gossip_id(), sender)
            }
            GossiperAnnouncement::FinishedGossiping(item_id) => {
                write!(f, "finished gossiping {}", item_id)
            }
        }
    }
}

/// A chainspec loader announcement.
#[derive(Debug, Serialize)]
pub(crate) enum UpgradeWatcherAnnouncement {
    /// New upgrade recognized.
    UpgradeActivationPointRead(NextUpgrade),
}

impl Display for UpgradeWatcherAnnouncement {
    fn fmt(&self, f: &mut Formatter<'_>) -> fmt::Result {
        match self {
            UpgradeWatcherAnnouncement::UpgradeActivationPointRead(next_upgrade) => {
                write!(f, "read {}", next_upgrade)
            }
        }
    }
}

/// A ContractRuntime announcement.
#[derive(Debug, Serialize)]
pub(crate) enum ContractRuntimeAnnouncement {
    /// A step was committed successfully and has altered global state.
    CommitStepSuccess {
        /// The era id in which the step was committed to global state.
        era_id: EraId,
        /// The operations and transforms committed to global state.
        effects: Effects,
    },
    /// New era validators.
    UpcomingEraValidators {
        /// The era id in which the step was committed to global state.
        era_that_is_ending: EraId,
        /// The validators for the eras after the `era_that_is_ending` era.
        upcoming_era_validators: BTreeMap<EraId, BTreeMap<PublicKey, U512>>,
    },
    NextEraGasPrice {
        era_id: EraId,
        next_era_gas_price: u8,
    },
}

impl Display for ContractRuntimeAnnouncement {
    fn fmt(&self, f: &mut Formatter<'_>) -> fmt::Result {
        match self {
            ContractRuntimeAnnouncement::CommitStepSuccess { era_id, .. } => {
                write!(f, "commit step completed for {}", era_id)
            }
            ContractRuntimeAnnouncement::UpcomingEraValidators {
                era_that_is_ending, ..
            } => {
                write!(
                    f,
                    "upcoming era validators after current {}.",
                    era_that_is_ending,
                )
            }
            ContractRuntimeAnnouncement::NextEraGasPrice {
                era_id,
                next_era_gas_price,
            } => {
                write!(
                    f,
                    "Calculated gas price {} for era {}",
                    next_era_gas_price, era_id
                )
            }
        }
    }
}

#[derive(Debug, Serialize)]
pub(crate) enum BlockAccumulatorAnnouncement {
    /// A finality signature which wasn't previously stored on this node has been accepted and
    /// stored.
    AcceptedNewFinalitySignature {
        finality_signature: Box<FinalitySignatureV2>,
    },
}

impl Display for BlockAccumulatorAnnouncement {
    fn fmt(&self, f: &mut Formatter<'_>) -> fmt::Result {
        match self {
            BlockAccumulatorAnnouncement::AcceptedNewFinalitySignature { finality_signature } => {
                write!(
                    f,
                    "finality signature {} accepted",
                    finality_signature.gossip_id()
                )
            }
        }
    }
}

/// A block which wasn't previously stored on this node has been fetched and stored.
#[derive(Debug, Serialize)]
pub(crate) struct FetchedNewBlockAnnouncement {
    pub(crate) block: Arc<Block>,
    pub(crate) peer: NodeId,
}

impl Display for FetchedNewBlockAnnouncement {
    fn fmt(&self, f: &mut Formatter<'_>) -> fmt::Result {
        write!(
            f,
            "new block {} fetched from {}",
            self.block.fetch_id(),
            self.peer
        )
    }
}

/// A finality signature which wasn't previously stored on this node has been fetched and stored.
#[derive(Debug, Serialize)]
pub(crate) struct FetchedNewFinalitySignatureAnnouncement {
    pub(crate) finality_signature: Box<FinalitySignature>,
    pub(crate) peer: NodeId,
}

impl Display for FetchedNewFinalitySignatureAnnouncement {
    fn fmt(&self, f: &mut Formatter<'_>) -> fmt::Result {
        write!(
            f,
            "new finality signature {} fetched from {}",
            self.finality_signature.fetch_id(),
            self.peer
        )
    }
}<|MERGE_RESOLUTION|>--- conflicted
+++ resolved
@@ -15,13 +15,8 @@
 use serde::Serialize;
 
 use casper_types::{
-<<<<<<< HEAD
-    execution::Effects, Block, EraId, FinalitySignature, FinalitySignatureV2, PublicKey, Timestamp,
-    Transaction, TransactionHash, U512,
-=======
     execution::Effects, Block, EraId, FinalitySignature, FinalitySignatureV2, NextUpgrade,
     PublicKey, Timestamp, Transaction, TransactionHash, U512,
->>>>>>> 73ad1d79
 };
 
 use crate::{
@@ -234,11 +229,7 @@
 
 #[derive(Debug, Serialize)]
 pub(crate) enum TransactionBufferAnnouncement {
-<<<<<<< HEAD
-    /// Hashes of the deploys that expired.
-=======
     /// Hashes of the transactions that expired.
->>>>>>> 73ad1d79
     TransactionsExpired(Vec<TransactionHash>),
 }
 
