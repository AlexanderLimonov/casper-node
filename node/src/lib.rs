//! # Casper blockchain node
//!
//! This crate contain the core application for the Casper blockchain. Run with `--help` to see
//! available command-line arguments.
//!
//! ## Application structure
//!
//! While the [`main`](fn.main.html) function is the central entrypoint for the node application,
//! its core event loop is found inside the [reactor](reactor/index.html).

#![doc(html_root_url = "https://docs.rs/casper-node/1.0.0")]
#![doc(
    html_favicon_url = "https://raw.githubusercontent.com/CasperLabs/casper-node/master/images/CasperLabs_Logo_Favicon_RGB_50px.png",
    html_logo_url = "https://raw.githubusercontent.com/CasperLabs/casper-node/master/images/CasperLabs_Logo_Symbol_RGB.png",
    test(attr(forbid(warnings)))
)]
#![warn(
    missing_docs,
    trivial_casts,
    trivial_numeric_casts,
    unused_qualifications
)]

pub(crate) mod components;
mod config_migration;
mod data_migration;
pub(crate) mod effect;
pub(crate) mod logging;
pub(crate) mod protocol;
pub(crate) mod reactor;
#[cfg(test)]
pub(crate) mod testing;
pub(crate) mod tls;
pub(crate) mod utils;

// Public API
pub mod cli;
pub mod crypto;
pub mod types;

pub use components::{
    contract_runtime,
    rpc_server::rpcs,
    storage::{self, Config as StorageConfig},
};
pub use utils::WithDir;

use std::sync::{
    atomic::{AtomicBool, AtomicUsize},
    Arc,
};

use ansi_term::Color::Red;
use once_cell::sync::Lazy;
#[cfg(not(test))]
use rand::SeedableRng;
use signal_hook::{
    consts::{signal::SIGUSR1, TERM_SIGNALS},
    flag,
};

pub(crate) use components::{
    block_proposer::Config as BlockProposerConfig, consensus::Config as ConsensusConfig,
    contract_runtime::Config as ContractRuntimeConfig,
    deploy_acceptor::Config as DeployAcceptorConfig,
    event_stream_server::Config as EventStreamServerConfig, fetcher::Config as FetcherConfig,
<<<<<<< HEAD
    gossiper::Config as GossipConfig, rest_server::Config as RestServerConfig,
    rpc_server::Config as RpcServerConfig, small_network::Config as SmallNetworkConfig,
    storage::Config as StorageConfig,
=======
    gossiper::Config as GossipConfig, linear_chain_sync::Config as LinearChainSyncConfig,
    rest_server::Config as RestServerConfig, rpc_server::Config as RpcServerConfig,
    small_network::Config as SmallNetworkConfig,
>>>>>>> 7d6100b3
};

pub(crate) use types::NodeRng;

/// The maximum thread count which should be spawned by the tokio runtime.
pub const MAX_THREAD_COUNT: usize = 512;

fn version_string(color: bool) -> String {
    let mut version = format!(
        "{}-{}{}",
        env!("CARGO_PKG_VERSION"),
        env!("VERGEN_SHA_SHORT"),
        if cfg!(feature = "casper-mainnet") {
            "-casper-mainnet"
        } else {
            ""
        }
    );

    // Add a `@DEBUG` (or similar) tag to release string on non-release builds.
    if env!("NODE_BUILD_PROFILE") != "release" {
        version += "@";
        let profile = env!("NODE_BUILD_PROFILE").to_uppercase();
        version.push_str(&if color {
            Red.paint(&profile).to_string()
        } else {
            profile
        });
    }

    version
}

/// Color version string for the compiled node. Filled in at build time, output allocated at
/// runtime.
pub(crate) static VERSION_STRING_COLOR: Lazy<String> = Lazy::new(|| version_string(true));

/// Version string for the compiled node. Filled in at build time, output allocated at runtime.
pub(crate) static VERSION_STRING: Lazy<String> = Lazy::new(|| version_string(false));

/// Global value that indicates the currently running reactor should exit if it is non-zero.
pub(crate) static TERMINATION_REQUESTED: Lazy<Arc<AtomicUsize>> =
    Lazy::new(|| Arc::new(AtomicUsize::new(0)));

/// Global flag that indicates the currently running reactor should dump its event queue.
pub(crate) static QUEUE_DUMP_REQUESTED: Lazy<Arc<AtomicBool>> =
    Lazy::new(|| Arc::new(AtomicBool::new(false)));

/// Setup UNIX signal hooks for current application.
pub(crate) fn setup_signal_hooks() {
    for signal in TERM_SIGNALS {
        flag::register_usize(
            *signal,
            Arc::clone(&*TERMINATION_REQUESTED),
            *signal as usize,
        )
        .unwrap_or_else(|error| panic!("failed to register signal {}: {}", signal, error));
    }
    let _ = flag::register(SIGUSR1, Arc::clone(&*QUEUE_DUMP_REQUESTED));
}

/// Constructs a new `NodeRng`.
#[cfg(not(test))]
pub(crate) fn new_rng() -> NodeRng {
    NodeRng::from_entropy()
}

/// Constructs a new `NodeRng`.
#[cfg(test)]
pub(crate) fn new_rng() -> NodeRng {
    NodeRng::new()
}<|MERGE_RESOLUTION|>--- conflicted
+++ resolved
@@ -31,13 +31,12 @@
 #[cfg(test)]
 pub(crate) mod testing;
 pub(crate) mod tls;
-pub(crate) mod utils;
 
 // Public API
 pub mod cli;
 pub mod crypto;
 pub mod types;
-
+pub mod utils;
 pub use components::{
     contract_runtime,
     rpc_server::rpcs,
@@ -64,17 +63,9 @@
     contract_runtime::Config as ContractRuntimeConfig,
     deploy_acceptor::Config as DeployAcceptorConfig,
     event_stream_server::Config as EventStreamServerConfig, fetcher::Config as FetcherConfig,
-<<<<<<< HEAD
     gossiper::Config as GossipConfig, rest_server::Config as RestServerConfig,
     rpc_server::Config as RpcServerConfig, small_network::Config as SmallNetworkConfig,
-    storage::Config as StorageConfig,
-=======
-    gossiper::Config as GossipConfig, linear_chain_sync::Config as LinearChainSyncConfig,
-    rest_server::Config as RestServerConfig, rpc_server::Config as RpcServerConfig,
-    small_network::Config as SmallNetworkConfig,
->>>>>>> 7d6100b3
 };
-
 pub(crate) use types::NodeRng;
 
 /// The maximum thread count which should be spawned by the tokio runtime.
