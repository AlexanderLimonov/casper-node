--- conflicted
+++ resolved
@@ -29,16 +29,12 @@
 use tracing::error;
 
 use casper_types::{
-<<<<<<< HEAD
     bytesrepr::{self, Bytes, FromBytes, ToBytes, U8_SERIALIZED_LENGTH},
-    crypto, ActivationPoint, ChunkWithProofVerificationError, Digest, EraId, ProtocolConfig,
-    ProtocolVersion, PublicKey, SecretKey, Signature, Timestamp, U512,
-=======
     bytesrepr::{self, FromBytes, ToBytes},
-    crypto, ActivationPoint, Approval, ChunkWithProofVerificationError, Deploy, DeployHash,
-    DeployId, Digest, DisplayIter, EraId, ProtocolConfig, ProtocolVersion, PublicKey, SecretKey,
-    Signature, Timestamp, U512,
->>>>>>> 78db4ef0
+    crypto, crypto, ActivationPoint, ActivationPoint, Approval, ChunkWithProofVerificationError,
+    ChunkWithProofVerificationError, Deploy, DeployHash, DeployId, Digest, Digest, DisplayIter,
+    EraId, EraId, ProtocolConfig, ProtocolConfig, ProtocolVersion, ProtocolVersion, PublicKey,
+    PublicKey, SecretKey, SecretKey, Signature, Signature, Timestamp, Timestamp, U512, U512,
 };
 #[cfg(any(feature = "testing", test))]
 use casper_types::{crypto::generate_ed25519_keypair, testing::TestRng};
