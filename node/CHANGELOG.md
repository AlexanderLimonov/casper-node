# Changelog

All notable changes to this project will be documented in this file.  The format is based on [Keep a Changelog].

[comment]: <> (Added:      new features)
[comment]: <> (Changed:    changes in existing functionality)
[comment]: <> (Deprecated: soon-to-be removed features)
[comment]: <> (Removed:    now removed features)
[comment]: <> (Fixed:      any bug fixes)
[comment]: <> (Security:   in case of vulnerabilities)



## Unreleased

### Added
* New environment variable `CL_EVENT_QUEUE_DUMP_THRESHOLD` to enable dumping of queue event counts to log when a certain threshold is exceeded.
* Add initial support for private chain. 
* Add support for CA signed client certificates for private chain.
* Add a Highway Analysis tool for checking the state of the consensus.

### Changed
* The `state_identifier` parameter of the `query_global_state` JSON-RPC method is now optional. If no `state_identifier` is specified, the highest complete block known to the node will be used to fulfill the request.
* `state_get_account_info` RPC handler can now handle an `AccountIdentifier` as a parameter.
* Replace the `sync_to_genesis` node config field with `sync_handling`.
  * The new `sync_handling` field accepts three values:
    - `genesis` - node will attempt to acquire all block data back to genesis
    - `ttl` - node will attempt to acquire all block data to comply with time to live enforcement
    - `nosync` - node will only acquire blocks moving forward

### Fixed
* Now possible to build outside a git repository context (e.g. from a source tarball). In such cases, the node's build version (as reported vie status endpoints) will not contain a trailing git short hash.
* Remove an error that would unnecessarily be raised when a node includes its highest orphaned block within the current era.
* Short-circuit initialization of block and deploy metadata DB to resolve delays after an upgrade.

### Security
* Update `openssl` to version 0.10.55 as mitigation for [RUSTSEC-2023-0044](https://rustsec.org/advisories/RUSTSEC-2023-0044).



## 1.5.3

### Added
* Add `deploy_acceptor` section to config with a single option `timestamp_leeway` to allow a small leeway when deciding if a deploy is future-dated.
* Add `deploys.max_timestamp_leeway` chainspec option to define the upper limit for the new config option `deploy_acceptor.timestamp_leeway`.
* Add `block_validator.max_completed_entries` config option to control the number of recently validated proposed blocks to retain.

### Changed
<<<<<<< HEAD
* The `state_identifier` parameter of the `query_global_state` JSON-RPC method is now optional. If no `state_identifier` is specified, the highest complete block known to the node will be used to fulfill the request.
* All SSE events are emitted via the `<IP:Port>/events` endpoint. None of the previous ones (`/events/main`, `/events/deploys`, and `/events/sigs`) is available any longer.
=======
* Change the limit of the `core_config.simultaneous_peer_requests` chainspec parameter to 255.
* Optimize the `BlockValidator` component to reduce the number of simultaneous fetch events created for a given proposed block.

### Fixed
* Fix issue in `chain_get_block_transfers` JSON-RPC where blocks with no deploys could be reported as having `null` transfers rather than `[]`.
* Fix issue in `chain_get_block_transfers` JSON-RPC where blocks containing successful transfers could erroneously be reported as having none.

### Removed
* Remove the `block_synchronizer.stall_limit` node config parameter since it is no longer needed.
>>>>>>> ec27792a



## 1.5.2

### Added
* Added the `cors_origin` config option under the `[rest_server]`, `[rpc_server]`, `[event_stream_server]` and `[speculative_exec_server]` sections to allow configuration of the CORS Origin.



## 1.5.1

### Added
* Added the `upgrade_timeout` config option under the `[node]` section.

### Changed
* `speculative_exec` server now routes deploys to `DeployAcceptor` for more comprehensive validation, including cryptographic verification of signatures.



## 1.5.0-rc.1

### Added
* Introduce fast-syncing to join the network, avoiding the need to execute every block to catch up.
* Add config sections for new components to support fast-sync: `[block_accumulator]`, `[block_synchronizer]`, `[deploy_buffer]` and `[upgrade_watcher]`.
* Add new Zug consensus protocol, disabled by default, along with a new `[consensus.zug]` config section.
* Add a `consensus_protocol` option to the chainspec to choose a consensus protocol, and a `minimum_block_time` setting for the minimum difference between a block's timestamp and its child's.
* Add a `vesting_schedule_period` option to the chainspec to define the period in which genesis validators' bids are released over time after they are unlocked.
* Add a `simultaneous_peer_requests` option to the chainspec to define the maximum number of simultaneous block-sync and sync-leap requests.
* Add following config options under `[node]` section to support fast-sync:
  * `sync_to_genesis` which if set to `true` will cause the node to retrieve all blocks, deploys and global state back to genesis.
  * `idle_tolerance` which defines the time after which the syncing process is considered stalled.
  * `max_attempts` which defines the maximum number of attempts to sync before exiting the node process after the syncing process is considered stalled.
  * `control_logic_default_delay` which defines the default delay for the control events that have no dedicated delay requirements.
  * `force_resync` which if set to `true` will cause the node to resync all of the blocks.
* Add following config options under `[network]` section:
  * `min_peers_for_initialization` which defines the minimum number of fully-connected peers to consider network component initialized.
  * `handshake_timeout` which defines connection handshake timeouts (they were hardcoded at 20 seconds previously).
  * `max_incoming_peer_connections` which defines the maximum number of incoming connections per unique peer allowed.
  * `max_in_flight_demands` which defines the maximum number of in-flight requests for data from a single peer.
  * `tarpit_version_threshold`, `tarpit_duration` and `tarpit_chance` to configure the tarpitting feature, designed to reduce the impact of old node versions making repeated, rapid reconnection attempts.
  * `blocklist_retain_duration` which defines how long peers remain blocked after they get blocklisted.
  * optional `[network.identity]` section to support loading existing network identity certificates signed by a certificate authority.
  * In addition to `consensus` and `deploy_requests`, the following values can now be controlled via the `[network.estimator_weights]` section in config: `gossip`, `finality_signatures`, `deploy_responses`, `block_requests`, `block_responses`, `trie_requests` and `trie_responses`.
* The network handshake now contains the hash of the chainspec used and will be successful only if they match.
* Checksums for execution results and deploy approvals are written to global state after each block execution.
* Add a new config option `[rpc_server.max_body_bytes]` to allow a configurable value for the maximum size of the body of a JSON-RPC request.
* Add `enable_server` option to all HTTP server configuration sections (`rpc_server`, `rest_server`, `event_stream_server`) which allow users to enable/disable each server independently (enabled by default).
* Add `enable_server`, `address`, `qps_limit` and `max_body_bytes` to new `speculative_exec_server` section to `config.toml` to configure speculative execution JSON-RPC server (disabled by default).
* Add new event to the main SSE server stream across all endpoints `<IP:PORT>/events/*` which emits a shutdown event when the node shuts down.
* Add following fields to the `/status` endpoint and the `info_get_status` JSON-RPC:
  * `reactor_state` indicating the node's current operating mode.
  * `last_progress` indicating the time the node last made progress.
  * `available_block_range` indicating the highest contiguous sequence of the block chain for which the node has complete data.
  * `block_sync` indicating the state of the block synchronizer component.
* Add new REST `/chainspec` and JSON-RPC `info_get_chainspec` endpoints that return the raw bytes of the `chainspec.toml`, `accounts.toml` and `global_state.toml` files as read at node startup.
* Add a new JSON-RPC endpoint `query_balance` which queries for balances under a given `PurseIdentifier`.
* Add new JSON-RPC endpoint `/speculative_exec` that accepts a deploy and a block hash and executes that deploy, returning the execution effects.
* Add `strict_argument_checking` to the chainspec to enable strict args checking when executing a contract; i.e. that all non-optional args are provided and of the correct `CLType`.
* A diagnostics port can now be enabled via the `[diagnostics_port]` config section. See the `README.md` for details.
* Add `SIGUSR2` signal handling to dump the queue in JSON format (see "Changed" section for `SIGUSR1`).
* Add `validate_and_store_timeout` config option under `[gossip]` section to control the time the gossiper waits for another component to validate and store an item received via gossip.
* Add metrics:
  * `block_accumulator_block_acceptors`, `block_accumulator_known_child_blocks` to report status of the block accumulator component
  * `(forward|historical)_block_sync_duration_seconds` to report the progress of block synchronization
  * `deploy_buffer_total_deploys`, `deploy_buffer_held_deploys`, `deploy_buffer_dead_deploys` to report status of the deploy buffer component
  * `(lowest|highest)_available_block_height` to report the low/high values of the complete block range (the highest contiguous chain of blocks for which the node has complete data)
  * `sync_leap_duration_seconds`, `sync_leap_fetched_from_peer_total`, `sync_leap_rejected_by_peer_total`, `sync_leap_cant_fetch_total` to report progress of the sync leaper component
  * `execution_queue_size` to report the number of blocks enqueued pending execution
  * `accumulated_(outgoing|incoming)_limiter_delay` to report how much time was spent throttling other peers.
* Add `testing` feature to casper-node crate to support test-only functionality (random constructors) on blocks and deploys.
* Connections to unresponsive nodes will be terminated, based on a watchdog feature.

### Changed
* The `starting_state_root_hash` field from the REST and JSON-RPC status endpoints now represents the state root hash of the lowest block in the available block range.
* Detection of a crash no longer triggers DB integrity checks to run on node start; the checks can be triggered manually instead.
* Nodes no longer connect to nodes that do not speak the same protocol version by default.
* Incoming connections from peers are rejected if they are exceeding the default incoming connections per peer limit of 3.
* Chain automatically creates a switch block immediately after genesis or an upgrade, known as "immediate switch blocks".
* Requests for data from a peer are now de-prioritized over networking messages necessary for consensus and chain advancement.
* Replace network message format with a more efficient encoding while keeping the initial handshake intact.
* Flush outgoing messages immediately, trading bandwidth for latency and hence optimizing feedback loops of various components in the system.
* Move `finality_threshold_fraction` from the `[highway]` to the `[core]` section in the chainspec.
* Move `max_execution_delay` config option from `[consensus.highway]` to `[consensus]` section.
* Add CORS behavior to allow any route on the JSON-RPC, REST and SSE servers.
* The JSON-RPC server now returns more useful responses in many error cases.
* Add a new parameter to `info_get_deploys` JSON-RPC, `finalized_approvals` - controlling whether the approvals returned with the deploy should be the ones originally received by the node, or overridden by the approvals that were finalized along with the deploy.
* Support using block height as the `state_identifier` parameter of JSON-RPC `query_global_state` requests.
* Add new `block_hash` and `block_height` optional fields to JSON-RPC `info_get_deploy` response which will be present when execution results aren't available.
* JSON-RPC responses which fail to provide requested data will now also include an indication of that node's available block range, i.e. the block heights for which it holds all global state.  See [#2789](https://github.com/casper-network/casper-node/pull/2789) for an example of the new error response.
* Add a `lock_status` field to the JSON representation of the `ContractPackage` values.
* `Key::SystemContractRegistry` is now readable and can be queried via the `query_global_state` JSON-RPC.
* Unify log messages for blocked nodes and provide more detailed reasons for blocking peers.
* Rename `current_era` metric to `consensus_current_era`.

### Deprecated
* `null` should no longer be used as a value for `params` in JSON-RPC requests.  Prefer an empty Array or Object.
* Deprecate the `chain_height` metric in favor of `highest_available_block_height`.

### Removed
* Remove legacy synchronization from genesis in favor of fast-sync.
* Remove config options no longer required due to fast-sync: `[linear_chain_sync]`, `[block_proposer]` and `[consensus.highway.standstill_timeout]`.
* Remove chainspec setting `[protocol.last_emergency_restart]` as fast sync will use the global state directly for recognizing such restarts instead.
* Remove a temporary chainspec setting `[core.max_stored_value_size]` which was used to limit the size of individual values stored in global state.
* Remove config section `[deploy_acceptor]` which only has one option `verify_accounts`, meaning deploys received from clients always undergo account balance checks to assess suitability for execution or not.
* Remove storage integrity check.
* Remove `SIGUSR1`/`SIGUSR2` queue dumps in favor of the diagnostics port.
* Remove `casper-mainnet` feature flag.

### Fixed
* Limiters for incoming requests and outgoing bandwidth will no longer inadvertently delay some validator traffic when maxed out due to joining nodes.
* Dropped connections no longer cause the outstanding messages metric to become incorrect.
* JSON-RPC server is now mostly compliant with the standard. Specifically, correct error values are now returned in responses in many failure cases.

### Security
* Bump `openssl` crate to version 0.10.48, if compiling with vendored OpenSSL to address latest RUSTSEC advisories.



## 1.4.15-alt

### Changed
* Update dependencies (in particular `casper-types` to v2.0.0 due to additional `Key` variant).  Note that publishing `1.4.15-alt` is only to rectify the issue where `casper-types` was published as v1.6.0 despite having a breaking change.  It is expected to only be consumed as a crate; there will be no upgrade of Casper Mainnet, Testnet, etc to protocol version `1.4.15-alt`.



## 1.4.15

### Changed
* Modified JSON-RPCs `chain_get_era_info_by_switch_block` and `chain_get_era_summary` to use either `Key::EraInfo` or `Key::EraSummary` as appropriate in order to provide useful responses.



## 1.4.14

### Added
* Node executes new prune process after executing each block, whereby entries under `Key::EraInfo` are removed in batches of size defined by the new chainspec option `[core.prune_batch_size]`.
* After executing a switch block, information about that era is stored to global state under a new static key `Key::EraSummary`.
* Add a new JSON-RPC endpoint `chain_get_era_summary` to retrieve the information stored under `Key::EraSummary`.

### Changed
* Rather than storing an ever-increasing collection of era information after executing a switch block under `Key::EraInfo`, the node now stores only the information relevant to that era under `Key::EraSummary`.
* Update `openssl` and `openssl-sys` to latest versions.

### Removed
* Remove asymmetric key functionality (move to `casper-types` crate behind feature `std`).
* Remove time types (move to `casper-types` with some functionality behind feature `std`).

### Fixed
* Fix issue in BlockValidator inhibiting the use of fallback peers to fetch missing deploys.



## 1.4.13

### Changed
* Update `casper-execution-engine`.



## 1.4.8

### Added
* Add an `identity` option to load existing network identity certificates signed by a CA.



### Changed
* Update `casper-execution-engine`.



## 1.4.7

### Changed
* Update `casper-execution-engine` and three `openssl` crates to latest versions.



## 1.4.6

### Changed
* Update dependencies to make use of scratch global state in the contract runtime.



## 1.4.5

### Added
* Add a temporary chainspec setting `max_stored_value_size` to limit the size of individual values stored in global state.
* Add a chainspec setting `minimum_delegation_amount` to limit the minimal amount of motes that can be delegated by a first time delegator.
* Add a chainspec setting `block_max_approval_count` to limit the maximum number of approvals across all deploys in a single block.
* Add a `finalized_approvals` field to the GetDeploy RPC, which if `true` causes the response to include finalized approvals substituted for the originally-received ones.

### Fixed
* Include deploy approvals in block payloads upon which consensus operates.
* Fixes a bug where historical auction data was unavailable via `get-auction-info` RPC.



## 1.4.4 - 2021-12-29

### Added
* Add `contract_runtime_latest_commit_step` gauge metric indicating the execution duration of the latest `commit_step` call.

### Changed
* No longer checksum-hex encode various types.



## 1.4.3 - 2021-12-06

### Added
* Add new event to the main SSE server stream accessed via `<IP:Port>/events/main` which emits hashes of expired deploys.

### Changed
* `enable_manual_sync` configuration parameter defaults to `true`.
* Default behavior of LMDB changed to use [`NO_READAHEAD`](https://docs.rs/lmdb/0.8.0/lmdb/struct.EnvironmentFlags.html#associatedconstant.NO_READAHEAD).



## [1.4.2] - 2021-11-11

### Changed
* There are now less false warnings/errors regarding dropped responders or closed channels during a shutdown, where they are expected and harmless.
* Execution transforms are ordered by insertion order.

### Removed
* The config option `consensus.highway.unit_hashes_folder` has been removed.

### Fixed
* The block proposer component now retains pending deploys and transfers across a restart.



## [1.4.0] - 2021-10-04

### Added
* Add `enable_manual_sync` boolean option to `[contract_runtime]` in the config.toml which enables manual LMDB sync.
* Add `contract_runtime_execute_block` histogram tracking execution time of a whole block.
* Long-running events now log their event type.
* Individual weights for traffic throttling can now be set through the configuration value `network.estimator_weights`.
* Add `consensus.highway.max_request_batch_size` configuration parameter. Defaults to 20.
* New histogram metrics `deploy_acceptor_accepted_deploy` and `deploy_acceptor_rejected_deploy` that track how long the initial verification took.
* Add gzip content negotiation (using accept-encoding header) to rpc endpoints.
* Add `state_get_trie` JSON-RPC endpoint.
* Add `info_get_validator_changes` JSON-RPC endpoint and REST endpoint `validator-changes` that return the status changes of active validators.

### Changed
* The following Highway timers are now separate, configurable, and optional (if the entry is not in the config, the timer is never called):
  * `standstill_timeout` causes the node to restart if no progress is made.
  * `request_state_interval` makes the node periodically request the latest state from a peer.
  * `log_synchronizer_interval` periodically logs the number of entries in the synchronizer queues.
* Add support for providing node uptime via the addition of an `uptime` parameter in the response to the `/status` endpoint and the `info_get_status` JSON-RPC.
* Support building and testing using stable Rust.
* Log chattiness in `debug` or lower levels has been reduced and performance at `info` or higher slightly improved.
* The following parameters in the `[gossip]` section of the config has been renamed:
  * `[finished_entry_duration_secs]` => `[finished_entry_duration]`
  * `[gossip_request_timeout_secs]` => `[gossip_request_timeout]`
  * `[get_remainder_timeout_secs]` => `[get_remainder_timeout]`
* The following parameters in config now follow the humantime convention ('30sec', '120min', etc.):
  * `[network][gossip_interval]`
  * `[gossip][finished_entry_duration]`
  * `[gossip][gossip_request_timeout]`
  * `[gossip][get_remainder_timeout]`
  * `[fetcher][get_from_peer_timeout]`

### Removed
* The unofficial support for nix-related derivations and support tooling has been removed.
* Experimental, nix-based kubernetes testing support has been removed.
* Experimental support for libp2p has been removed.
* The `isolation_reconnect_delay` configuration, which has been ignored since 1.3, has been removed.
* The libp2p-exclusive metrics of `read_futures_in_flight`, `read_futures_total`, `write_futures_in_flight`, `write_futures_total` have been removed.

### Fixed
* Resolve an issue where `Deploys` with payment amounts exceeding the block gas limit would not be rejected.
* Resolve issue of duplicated config option `max_associated_keys`.



## [1.3.2] - 2021-08-02

### Fixed
* Resolve an issue in the `state_get_dictionary_item` JSON-RPC when a `ContractHash` is used.
* Corrected network state engine to hold in blocked state for full 10 minutes when encountering out of order race condition.



## [1.3.1] - 2021-07-26

### Fixed
* Parametrized sync_timeout and increased value to stop possible post upgrade restart loop.



## [1.3.0] - 2021-07-19

### Added
* Add support for providing historical auction information via the addition of an optional block ID in the `state_get_auction_info` JSON-RPC.
* Exclude inactive validators from proposing blocks.
* Add validation of the `[protocol]` configuration on startup, to ensure the contained values make sense.
* Add optional outgoing bandwidth limiter to the networking component, controllable via new `[network][max_outgoing_byte_rate_non_validators]` config option.
* Add optional incoming message limiter to the networking component, controllable via new `[network][max_incoming_message_rate_non_validators]` config option.
* Add optional in-memory deduplication of deploys, controllable via new `[storage]` config options `[enable_mem_deduplication]` and `[mem_pool_prune_interval]`.
* Add a new event stream to SSE server accessed via `<IP:Port>/events/deploys` which emits deploys in full as they are accepted.
* Events now log their ancestors, so detailed tracing of events is possible.

### Changed
* Major rewrite of the network component, covering connection negotiation and management, periodic housekeeping and logging.
* Exchange and authenticate Validator public keys in network handshake between peers.
* Remove needless copying of outgoing network messages.
* Move finality signatures to separate event stream and change stream endpoints to `/events/main` and `/events/sigs`.
* Avoid truncating the state root hash when reporting node's status via JSON-RPC or REST servers.
* The JSON-RPC server waits until an incoming deploy has been sent to storage before responding to the client.
* Persist event stream event index across node restarts.
* Separate transfers from other deploys in the block proposer.
* Enable getting validators for future eras in `EffectBuilder::get_era_validators()`.
* Improve logging around stalled consensus detection.
* Skip storage integrity checks if the node didn't previously crash.
* Update pinned version of Rust to `nightly-2021-06-17`.
* Changed LMDB flags to reduce flushing and optimize IO performance in the Contract Runtime.
* Don't shut down by default anymore if stalled. To enable set config option `shutdown_on_standstill = true` in `[consensus.highway]`.
* Major rewrite of the contract runtime component.
* Ports used for local testing are now determined in a manner that hopefully leads to less accidental conflicts.
* At log level `DEBUG`, single events are no longer logged (use `TRACE` instead).
* More node modules are now `pub(crate)`.

### Removed
* Remove systemd notify support, including removal of `[network][systemd_support]` config option.
* Removed dead code revealed by making modules `pub(crate)`.
* The networking layer no longer gives preferences to validators from the previous era.

### Fixed
* Avoid redundant requests caused by the Highway synchronizer.
* Update "current era" metric also for initial era.
* Keep syncing until the node is in the current era, rather than allowing an acceptable drift.
* Update the list of peers with newly-learned ones in linear chain sync.
* Drain the joiner reactor queue on exit, to eliminate stale connections whose handshake has completed, but which live on the queue.
* Shut down SSE event streams gracefully.
* Limit the maximum number of clients connected to the event stream server via the `[event_stream_server][max_concurrent_subscribers]` config option.
* Avoid emitting duplicate events in the event stream.
* Change `BlockIdentifier` params in the Open-RPC schema to be optional.
* Asymmetric connections are now swept regularly again.



## [1.2.0] - 2021-05-27

### Added
* Add configuration options for `[consensus][highway][round_success_meter]`.
* Add `[protocol][last_emergency_restart]` field to the chainspec for use by fast sync.
* Add an endpoint at `/rpc-schema` to the REST server which returns the OpenRPC-compatible schema of the JSON-RPC API.
* Have consensus component shut down the node on an absence of messages for the last era for a given period.
* Add a new `Step` event to the event stream which displays the contract runtime `Step` execution results.
* Add a configurable delay before proposing dependencies, to give deploys time to be gossiped before inclusion in a new block.
* Add instrumentation to the network component.
* Add fetchers for block headers.
* Add joiner test.

### Changed
* Change to Apache 2.0 license.
* Provide an efficient way of finding the block to which a given deploy belongs.
* On hard-reset upgrades, only remove stored blocks with old protocol versions, and remove all data associated with a removed block.
* Restrict expensive startup integrity checks to sessions following unclean shutdowns.
* Improve node joining process.
* Improve linear chain component, including cleanups and optimized handling of finality signatures.
* Make the syncing process, linear chain component and joiner reactor not depend on the Era Supervisor.
* Improve logging of banned peers.
* Change trigger for upgrade checks to timed interval rather than announcement of new block.
* Use the same JSON representation for a block in the event stream as for the JSON-RPC server.
* Avoid creating a new era when shutting down for an upgrade.
* Allow consensus to disconnect from faulty peers.
* Use own most recent round exponent instead of the median when initializing a new era.
* Request protocol state from peers only for the latest era.
* Add an instance ID to consensus pings, so that they are only handled in the era and the network they were meant for.
* Avoid requesting a consensus dependency that is already in the synchronizer queue.
* Change replay detection to not use execution results.
* Initialize consensus round success meter with current timestamp.
* Era Supervisor now accounts for the last emergency restart.
* Upgrade dependencies, in particular tokio.
* Use `minimum_block_time` and `maximum_round_length` in Highway, instead of `minimum_round_exponent` and `maximum_round_exponent`. The minimum round length doesn't have to be a power of two in milliseconds anymore.

### Removed
* Remove `impl Sub<Timestamp> for Timestamp` to help avoid panicking in non-obvious edge cases.
* Remove `impl Sub<TimeDiff> for Timestamp` from production code to help avoid panicking in non-obvious edge cases.
* Remove `[event_stream_server][broadcast_channel_size]` from config.toml, and make it a factor of the event stream buffer size.

### Fixed
* Have casper-node process exit with the exit code returned by the validator reactor.
* Restore cached block proposer state correctly.
* Runtime memory estimator now registered in the joiner reactor.
* Avoid potential arithmetic overflow in consensus component.
* Avoid potential index out of bounds error in consensus component.
* Avoid panic on dropping an event responder.
* Validate each block size in the block validator component.
* Prevent deploy replays.
* Ensure finality signatures received after storing a block are gossiped and stored.
* Ensure isolated bootstrap nodes attempt to reconnect properly.
* Ensure the reactor doesn't skip fatal errors before successfully exiting.
* Collect only verified signatures from bonded validators.
* Fix a race condition where new metrics were replaced before the networking component had shut down completely, resulting in a panic.
* Ensure an era is not activated twice.
* Avoid redundant requests caused by the Highway synchronizer.
* Reduce duplication in block validation requests made by the Highway synchronizer.
* Request latest consensus state only if consensus has stalled locally.



## [1.1.1] - 2021-04-19

### Changed
* Ensure consistent validation when adding deploys and transfers while proposing and validating blocks.



## [1.1.0] - 2021-04-13 [YANKED]

### Changed
* Ensure that global state queries will only be permitted to recurse to a fixed maximum depth.



## [1.0.1] - 2021-04-08

### Added
* Add `[deploys][max_deploy_size]` to chainspec to limit the size of valid deploys.
* Add `[network][maximum_net_message_size]` to chainspec to limit the size of peer-to-peer messages.

### Changed
* Check deploy size does not exceed maximum permitted as part of deploy validation.
* Include protocol version and maximum message size in network handshake of nodes.
* Change accounts.toml to only be included in v1.0.0 configurations.



## [1.0.0] - 2021-03-30

### Added
* Initial release of node for Casper mainnet.



[Keep a Changelog]: https://keepachangelog.com/en/1.0.0
[unreleased]: https://github.com/casper-network/casper-node/compare/37d561634adf73dab40fffa7f1f1ee47e80bf8a1...dev
[1.4.2]: https://github.com/casper-network/casper-node/compare/v1.4.0...37d561634adf73dab40fffa7f1f1ee47e80bf8a1
[1.4.0]: https://github.com/casper-network/casper-node/compare/v1.3.0...v1.4.0
[1.3.0]: https://github.com/casper-network/casper-node/compare/v1.2.0...v1.3.0
[1.2.0]: https://github.com/casper-network/casper-node/compare/v1.1.1...v1.2.0
[1.1.1]: https://github.com/casper-network/casper-node/compare/v1.0.1...v1.1.1
[1.1.0]: https://github.com/casper-network/casper-node/compare/v1.0.1...v1.1.1
[1.0.1]: https://github.com/casper-network/casper-node/compare/v1.0.0...v1.0.1
[1.0.0]: https://github.com/casper-network/casper-node/releases/tag/v1.0.0<|MERGE_RESOLUTION|>--- conflicted
+++ resolved
@@ -11,7 +11,14 @@
 
 
 
-## Unreleased
+## Unreleased (2.0.0)
+
+### Changed
+* All SSE events are emitted via the `<IP:Port>/events` endpoint. None of the previous ones (`/events/main`, `/events/deploys`, and `/events/sigs`) is available any longer.
+
+
+
+## 1.5.4
 
 ### Added
 * New environment variable `CL_EVENT_QUEUE_DUMP_THRESHOLD` to enable dumping of queue event counts to log when a certain threshold is exceeded.
@@ -46,10 +53,6 @@
 * Add `block_validator.max_completed_entries` config option to control the number of recently validated proposed blocks to retain.
 
 ### Changed
-<<<<<<< HEAD
-* The `state_identifier` parameter of the `query_global_state` JSON-RPC method is now optional. If no `state_identifier` is specified, the highest complete block known to the node will be used to fulfill the request.
-* All SSE events are emitted via the `<IP:Port>/events` endpoint. None of the previous ones (`/events/main`, `/events/deploys`, and `/events/sigs`) is available any longer.
-=======
 * Change the limit of the `core_config.simultaneous_peer_requests` chainspec parameter to 255.
 * Optimize the `BlockValidator` component to reduce the number of simultaneous fetch events created for a given proposed block.
 
@@ -59,7 +62,6 @@
 
 ### Removed
 * Remove the `block_synchronizer.stall_limit` node config parameter since it is no longer needed.
->>>>>>> ec27792a
 
 
 
