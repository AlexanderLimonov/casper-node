--- conflicted
+++ resolved
@@ -156,13 +156,8 @@
 	$(LEGACY) $(CARGO) build --release
 
 .PHONY: deb
-<<<<<<< HEAD
-deb: setup build-for-packaging
+deb: setup-rs build-for-packaging
 	cd client && $(LEGACY) $(CARGO) deb -p casper-client --no-build
-=======
-deb: setup-rs build-for-packaging
-	cd client && $(CARGO) deb -p casper-client --no-build
->>>>>>> de1f513e
 
 .PHONY: rpm
 rpm: setup-rs
