--- conflicted
+++ resolved
@@ -222,12 +222,8 @@
     standard_payment_installer_bytes: Vec<u8>,
     auction_installer_bytes: Vec<u8>,
     accounts: Vec<GenesisAccount>,
-<<<<<<< HEAD
     wasm_config: WasmConfig,
-=======
-    wasm_costs: WasmCosts,
     validator_slots: u32,
->>>>>>> fbe9c7d3
 }
 
 impl ExecConfig {
@@ -237,12 +233,8 @@
         standard_payment_installer_bytes: Vec<u8>,
         auction_installer_bytes: Vec<u8>,
         accounts: Vec<GenesisAccount>,
-<<<<<<< HEAD
         wasm_config: WasmConfig,
-=======
-        wasm_costs: WasmCosts,
         validator_slots: u32,
->>>>>>> fbe9c7d3
     ) -> ExecConfig {
         ExecConfig {
             mint_installer_bytes,
@@ -250,12 +242,8 @@
             standard_payment_installer_bytes,
             auction_installer_bytes,
             accounts,
-<<<<<<< HEAD
             wasm_config,
-=======
-            wasm_costs,
             validator_slots,
->>>>>>> fbe9c7d3
         }
     }
 
@@ -326,12 +314,8 @@
             standard_payment_installer_bytes,
             auction_installer_bytes,
             accounts,
-<<<<<<< HEAD
             wasm_config,
-=======
-            wasm_costs,
             validator_slots,
->>>>>>> fbe9c7d3
         }
     }
 }