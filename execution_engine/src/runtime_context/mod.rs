//! The context of execution of WASM code.

pub(crate) mod dictionary;
#[cfg(test)]
mod tests;

use std::{
    cell::RefCell,
    collections::BTreeSet,
    convert::{TryFrom, TryInto},
    fmt::Debug,
    rc::Rc,
};

use tracing::error;

use casper_storage::global_state::state::StateReader;
use casper_types::{
    account::{Account, AccountHash},
    addressable_entity::{
<<<<<<< HEAD
        ActionType, AddKeyFailure, EntityKind, EntityKindTag, NamedKeyAddr, NamedKeyValue,
        NamedKeys, RemoveKeyFailure, SetThresholdFailure, UpdateKeyFailure, Weight,
=======
        ActionType, AddKeyFailure, MessageTopicError, NamedKeys, RemoveKeyFailure,
        SetThresholdFailure, UpdateKeyFailure, Weight,
>>>>>>> 284af92e
    },
    bytesrepr::ToBytes,
    contract_messages::{
        Message, MessageAddr, MessageChecksum, MessageTopicSummary, Messages, TopicNameHash,
    },
    execution::Effects,
    system::auction::EraInfo,
    AccessRights, AddressableEntity, AddressableEntityHash, BlockTime, CLType, CLValue,
    ContextAccessRights, DeployHash, EntityAddr, EntryPointType, Gas, GrantedAccess, Key, KeyTag,
    Package, PackageHash, Phase, ProtocolVersion, PublicKey, RuntimeArgs, StoredValue, Transfer,
    TransferAddr, URef, URefAddr, DICTIONARY_ITEM_KEY_MAX_LENGTH, KEY_HASH_LENGTH, U512,
};

use crate::{
    engine_state::{EngineConfig, SystemContractRegistry},
    execution::{AddressGenerator, Error},
    runtime_context::dictionary::DictionaryValue,
    tracking_copy::{AddResult, TrackingCopy, TrackingCopyExt},
};

/// Number of bytes returned from the `random_bytes` function.
pub const RANDOM_BYTES_COUNT: usize = 32;

/// Holds information specific to the deployed contract.
pub struct RuntimeContext<'a, R> {
    tracking_copy: Rc<RefCell<TrackingCopy<R>>>,
    // Enables look up of specific uref based on human-readable name
    named_keys: &'a mut NamedKeys,
    // Used to check uref is known before use (prevents forging urefs)
    access_rights: ContextAccessRights,
    args: RuntimeArgs,
    authorization_keys: BTreeSet<AccountHash>,
    blocktime: BlockTime,
    deploy_hash: DeployHash,
    gas_limit: Gas,
    gas_counter: Gas,
    address_generator: Rc<RefCell<AddressGenerator>>,
    protocol_version: ProtocolVersion,
    phase: Phase,
    engine_config: EngineConfig,
    //TODO: Will be removed along with stored session in later PR.
    entry_point_type: EntryPointType,
    transfers: Vec<TransferAddr>,
    remaining_spending_limit: U512,

    // Original account/contract for read only tasks taken before execution
    entity: &'a AddressableEntity,
    // Key pointing to the entity we are currently running
    entity_key: Key,
    entity_kind: EntityKind,
    account_hash: AccountHash,
    emit_message_cost: U512,
}

impl<'a, R> RuntimeContext<'a, R>
where
    R: StateReader<Key, StoredValue>,
    R::Error: Into<Error>,
{
    /// Creates new runtime context where we don't already have one.
    ///
    /// Where we already have a runtime context, consider using `new_from_self()`.
    #[allow(clippy::too_many_arguments)]
    pub fn new(
        named_keys: &'a mut NamedKeys,
        entity: &'a AddressableEntity,
        entity_key: Key,
        authorization_keys: BTreeSet<AccountHash>,
        access_rights: ContextAccessRights,
        package_kind: EntityKind,
        account_hash: AccountHash,
        address_generator: Rc<RefCell<AddressGenerator>>,
        tracking_copy: Rc<RefCell<TrackingCopy<R>>>,
        engine_config: EngineConfig,
        blocktime: BlockTime,
        protocol_version: ProtocolVersion,
        deploy_hash: DeployHash,
        phase: Phase,
        runtime_args: RuntimeArgs,
        gas_limit: Gas,
        gas_counter: Gas,
        transfers: Vec<TransferAddr>,
        remaining_spending_limit: U512,
        entry_point_type: EntryPointType,
    ) -> Self {
        let emit_message_cost = engine_config
            .wasm_config()
            .take_host_function_costs()
            .emit_message
            .cost()
            .into();
        RuntimeContext {
            tracking_copy,
            entry_point_type,
            named_keys,
            access_rights,
            args: runtime_args,
            entity,
            entity_key,
            authorization_keys,
            account_hash,
            blocktime,
            deploy_hash,
            gas_limit,
            gas_counter,
            address_generator,
            protocol_version,
            phase,
            engine_config,
            transfers,
            remaining_spending_limit,
<<<<<<< HEAD
            entity_kind: package_kind,
=======
            package_kind,
            emit_message_cost,
>>>>>>> 284af92e
        }
    }

    /// Creates new runtime context cloning values from self.
    #[allow(clippy::too_many_arguments)]
    pub fn new_from_self(
        &self,
        entity_key: Key,
        entry_point_type: EntryPointType,
        named_keys: &'a mut NamedKeys,
        access_rights: ContextAccessRights,
        runtime_args: RuntimeArgs,
    ) -> Self {
        let entity = self.entity;
        let authorization_keys = self.authorization_keys.clone();
        let account_hash = self.account_hash;
        let package_kind = self.entity_kind;

        let address_generator = self.address_generator.clone();
        let tracking_copy = self.state();
        let engine_config = self.engine_config.clone();

        let blocktime = self.blocktime;
        let protocol_version = self.protocol_version;
        let deploy_hash = self.deploy_hash;
        let phase = self.phase;

        let gas_limit = self.gas_limit;
        let gas_counter = self.gas_counter;
        let remaining_spending_limit = self.remaining_spending_limit();

        let transfers = self.transfers.clone();

        RuntimeContext {
            tracking_copy,
            entry_point_type,
            named_keys,
            access_rights,
            args: runtime_args,
            entity,
            entity_key,
            authorization_keys,
            account_hash,
            blocktime,
            deploy_hash,
            gas_limit,
            gas_counter,
            address_generator,
            protocol_version,
            phase,
            engine_config,
            transfers,
            remaining_spending_limit,
<<<<<<< HEAD
            entity_kind: package_kind,
=======
            package_kind,
            emit_message_cost: self.emit_message_cost,
>>>>>>> 284af92e
        }
    }

    /// Returns all authorization keys for this deploy.
    pub fn authorization_keys(&self) -> &BTreeSet<AccountHash> {
        &self.authorization_keys
    }

    /// Returns a named key by a name if it exists.
    pub fn named_keys_get(&self, name: &str) -> Option<&Key> {
        self.named_keys.get(name)
    }

    /// Returns named keys.
    pub fn named_keys(&self) -> &NamedKeys {
        self.named_keys
    }

    /// Returns a mutable reference to named keys.
    pub fn named_keys_mut(&mut self) -> &mut NamedKeys {
        self.named_keys
    }

    /// Checks if named keys contains a key referenced by name.
    pub fn named_keys_contains_key(&self, name: &str) -> bool {
        self.named_keys.contains(name)
    }

    /// Returns an instance of the engine config.
    pub fn engine_config(&self) -> &EngineConfig {
        &self.engine_config
    }

    /// Returns the package kind associated with the current context.
    pub fn get_package_kind(&self) -> EntityKind {
        self.entity_kind
    }

    /// Returns whether the current context is of the system addressable entity.
    pub fn is_system_account(&self) -> bool {
        if let Some(account_hash) = self.entity_kind.maybe_account_hash() {
            return account_hash == PublicKey::System.to_account_hash();
        }
        false
    }

    /// Helper function to avoid duplication in `remove_uref`.
    fn remove_key_from_entity(&mut self, entity_key: Key, name: &str) -> Result<(), Error> {
        let entity_addr = if let Key::AddressableEntity(addr) = entity_key {
            addr
        } else {
            return Err(Error::UnexpectedKeyVariant(entity_key));
        };

        let named_key_addr = NamedKeyAddr::new_from_string(entity_addr, name.to_string())?;
        if let Some(StoredValue::NamedKey(_)) = self.read_gs(&Key::NamedKey(named_key_addr))? {
            self.prune_gs_unsafe(Key::NamedKey(named_key_addr));
        }
        Ok(())
    }

    /// Remove Key from the `named_keys` map of the current context.
    /// It removes both from the ephemeral map (RuntimeContext::named_keys) but
    /// also persistable map (one that is found in the
    /// TrackingCopy/GlobalState).
    pub fn remove_key(&mut self, name: &str) -> Result<(), Error> {
        let entity_key = self.get_entity_key();
        self.named_keys.remove(name);
        self.remove_key_from_entity(entity_key, name)
    }

    /// Returns the block time.
    pub fn get_blocktime(&self) -> BlockTime {
        self.blocktime
    }

    /// Returns the deploy hash.
    pub fn get_deploy_hash(&self) -> DeployHash {
        self.deploy_hash
    }

    /// Extends access rights with a new map.
    pub fn access_rights_extend(&mut self, urefs: &[URef]) {
        self.access_rights.extend(urefs);
    }

    /// Returns a mapping of access rights for each [`URef`]s address.
    pub fn access_rights(&self) -> &ContextAccessRights {
        &self.access_rights
    }

    /// Returns contract of the caller.
    pub fn entity(&self) -> &'a AddressableEntity {
        self.entity
    }

    /// Returns arguments.
    pub fn args(&self) -> &RuntimeArgs {
        &self.args
    }

    pub(crate) fn set_args(&mut self, args: RuntimeArgs) {
        self.args = args
    }

    /// Returns new shared instance of an address generator.
    pub fn address_generator(&self) -> Rc<RefCell<AddressGenerator>> {
        Rc::clone(&self.address_generator)
    }

    /// Returns new shared instance of a tracking copy.
    pub(super) fn state(&self) -> Rc<RefCell<TrackingCopy<R>>> {
        Rc::clone(&self.tracking_copy)
    }

    /// Returns the gas limit.
    pub fn gas_limit(&self) -> Gas {
        self.gas_limit
    }

    /// Returns the current gas counter.
    pub fn gas_counter(&self) -> Gas {
        self.gas_counter
    }

    /// Sets the gas counter to a new value.
    pub fn set_gas_counter(&mut self, new_gas_counter: Gas) {
        self.gas_counter = new_gas_counter;
    }

    /// Returns the base key of [`Key::AddressableEntity`]
    pub fn get_entity_key(&self) -> Key {
        self.entity_key
    }

    /// Returns the initiater of the call chain.
    pub fn get_caller(&self) -> AccountHash {
        self.account_hash
    }

    /// Returns the protocol version.
    pub fn protocol_version(&self) -> ProtocolVersion {
        self.protocol_version
    }

    /// Returns the current phase.
    pub fn phase(&self) -> Phase {
        self.phase
    }

    /// Generates new deterministic hash for uses as an address.
    pub fn new_hash_address(&mut self) -> Result<[u8; KEY_HASH_LENGTH], Error> {
        Ok(self.address_generator.borrow_mut().new_hash_address())
    }

    /// Returns 32 pseudo random bytes.
    pub fn random_bytes(&mut self) -> Result<[u8; RANDOM_BYTES_COUNT], Error> {
        Ok(self.address_generator.borrow_mut().create_address())
    }

    /// Creates new [`URef`] instance.
    pub fn new_uref(&mut self, value: StoredValue) -> Result<URef, Error> {
        let uref = self
            .address_generator
            .borrow_mut()
            .new_uref(AccessRights::READ_ADD_WRITE);
        self.insert_uref(uref);
        self.metered_write_gs(Key::URef(uref), value)?;
        Ok(uref)
    }

    /// Creates a new URef where the value it stores is CLType::Unit.
    pub(crate) fn new_unit_uref(&mut self) -> Result<URef, Error> {
        self.new_uref(StoredValue::CLValue(CLValue::unit()))
    }

    /// Creates a new transfer address using a transfer address generator.
    pub fn new_transfer_addr(&mut self) -> Result<TransferAddr, Error> {
        let transfer_addr = self.address_generator.borrow_mut().create_address();
        Ok(TransferAddr::new(transfer_addr))
    }

    /// Puts `key` to the map of named keys of current context.
    pub fn put_key(&mut self, name: String, key: Key) -> Result<(), Error> {
        // No need to perform actual validation on the base key because an account or contract (i.e.
        // the element stored under `base_key`) is allowed to add new named keys to itself.
        let entity_addr = if let Key::AddressableEntity(entity_addr) = self.get_entity_key() {
            entity_addr
        } else {
            return Err(Error::InvalidContext);
        };
        let named_key_value =
            StoredValue::NamedKey(NamedKeyValue::from_concrete_values(key, name.clone())?);
        self.validate_value(&named_key_value)?;
        let named_key_addr = NamedKeyAddr::new_from_string(entity_addr, name.clone())?;
        self.metered_write_gs_unsafe(Key::NamedKey(named_key_addr), named_key_value)?;
        self.insert_named_key(name, key);
        Ok(())
    }

    pub(crate) fn write_named_keys(
        &mut self,
        entity_addr: EntityAddr,
        named_keys: NamedKeys,
    ) -> Result<(), Error> {
        self.metered_write_gs_unsafe(
            Key::NamedKey(NamedKeyAddr::new_named_key_base(entity_addr)),
            StoredValue::CLValue(CLValue::unit()),
        )?;

        for (name, key) in named_keys.iter() {
            let named_key_value =
                StoredValue::NamedKey(NamedKeyValue::from_concrete_values(*key, name.clone())?);
            let named_key_addr = NamedKeyAddr::new_from_string(entity_addr, name.clone())?;
            self.metered_write_gs_unsafe(Key::NamedKey(named_key_addr), named_key_value)?;
        }

        Ok(())
    }

    pub(crate) fn get_named_keys(&mut self, entity_key: Key) -> Result<NamedKeys, Error> {
        let entity_addr = if let Key::AddressableEntity(entity_addr) = entity_key {
            entity_addr
        } else {
            return Err(Error::UnexpectedKeyVariant(entity_key));
        };

        self.tracking_copy
            .borrow_mut()
            .get_named_keys(entity_addr)
            .map_err(Into::into)
    }

    #[cfg(test)]
    pub(crate) fn get_entity(&self) -> AddressableEntity {
        self.entity.clone()
    }

    /// Reads the balance of a purse [`URef`].
    ///
    /// Currently address of a purse [`URef`] is also a hash in the [`Key::Hash`] space.
    #[cfg(test)]
    pub(crate) fn read_purse_uref(&mut self, purse_uref: &URef) -> Result<Option<CLValue>, Error> {
        match self
            .tracking_copy
            .borrow_mut()
            .read(&Key::Hash(purse_uref.addr()))
            .map_err(Into::into)?
        {
            Some(stored_value) => Ok(Some(stored_value.try_into().map_err(Error::TypeMismatch)?)),
            None => Ok(None),
        }
    }

    #[cfg(test)]
    pub(crate) fn write_purse_uref(
        &mut self,
        purse_uref: URef,
        cl_value: CLValue,
    ) -> Result<(), Error> {
        self.metered_write_gs_unsafe(Key::Hash(purse_uref.addr()), cl_value)
    }

    /// Read a stored value under a [`Key`].
    pub fn read_gs(&mut self, key: &Key) -> Result<Option<StoredValue>, Error> {
        self.validate_readable(key)?;
        self.validate_key(key)?;

        let maybe_stored_value = self
            .tracking_copy
            .borrow_mut()
            .read(key)
            .map_err(Into::into)?;

        let stored_value = match maybe_stored_value {
            Some(stored_value) => dictionary::handle_stored_value(*key, stored_value)?,
            None => return Ok(None),
        };

        Ok(Some(stored_value))
    }

    /// Reads a value from a global state directly.
    ///
    /// # Usage
    ///
    /// DO NOT EXPOSE THIS VIA THE FFI - This function bypasses security checks and should be used
    /// with caution.
    pub fn read_gs_direct(&mut self, key: &Key) -> Result<Option<StoredValue>, Error> {
        self.tracking_copy
            .borrow_mut()
            .read(key)
            .map_err(Into::into)
    }

    /// This method is a wrapper over `read_gs` in the sense that it extracts the type held by a
    /// `StoredValue` stored in the global state in a type safe manner.
    ///
    /// This is useful if you want to get the exact type from global state.
    pub fn read_gs_typed<T>(&mut self, key: &Key) -> Result<T, Error>
    where
        T: TryFrom<StoredValue>,
        T::Error: Debug,
    {
        let value = match self.read_gs(key)? {
            None => return Err(Error::KeyNotFound(*key)),
            Some(value) => value,
        };

        value.try_into().map_err(|error| {
            Error::FunctionNotFound(format!(
                "Type mismatch for value under {:?}: {:?}",
                key, error
            ))
        })
    }

    /// Returns all keys based on the tag prefix.
    pub fn get_keys(&mut self, key_tag: &KeyTag) -> Result<BTreeSet<Key>, Error> {
        self.tracking_copy
            .borrow_mut()
            .get_keys(key_tag)
            .map_err(Into::into)
    }

    /// Returns all key's that start with prefix, if any.
    pub fn get_keys_with_prefix(&mut self, prefix: &[u8]) -> Result<Vec<Key>, Error> {
        self.tracking_copy
            .borrow_mut()
            .reader()
            .keys_with_prefix(prefix)
            .map_err(Into::into)
    }

    /// Write a transfer instance to the global state.
    pub fn write_transfer(&mut self, key: Key, value: Transfer) {
        if let Key::Transfer(_) = key {
            // Writing a `Transfer` will not exceed write size limit.
            self.tracking_copy
                .borrow_mut()
                .write(key, StoredValue::Transfer(value));
        } else {
            panic!("Do not use this function for writing non-transfer keys")
        }
    }

    /// Write an era info instance to the global state.
    pub fn write_era_info(&mut self, key: Key, value: EraInfo) {
        if let Key::EraSummary = key {
            // Writing an `EraInfo` for 100 validators will not exceed write size limit.
            self.tracking_copy
                .borrow_mut()
                .write(key, StoredValue::EraInfo(value));
        } else {
            panic!("Do not use this function for writing non-era-info keys")
        }
    }

    /// Creates validated instance of `StoredValue` from `account`.
    fn account_to_validated_value(&self, account: Account) -> Result<StoredValue, Error> {
        let value = StoredValue::Account(account);
        self.validate_value(&value)?;
        Ok(value)
    }

    /// Write an account to the global state.
    pub fn write_account(&mut self, key: Key, account: Account) -> Result<(), Error> {
        if let Key::Account(_) = key {
            self.validate_key(&key)?;
            let account_value = self.account_to_validated_value(account)?;
            self.metered_write_gs_unsafe(key, account_value)?;
            Ok(())
        } else {
            panic!("Do not use this function for writing non-account keys")
        }
    }

    /// Read an account from the global state.
    pub fn read_account(&mut self, key: &Key) -> Result<Option<StoredValue>, Error> {
        if let Key::Account(_) = key {
            self.validate_key(key)?;
            self.tracking_copy
                .borrow_mut()
                .read(key)
                .map_err(Into::into)
        } else {
            panic!("Do not use this function for reading from non-account keys")
        }
    }

    /// Adds a named key.
    ///
    /// If given `Key` refers to an [`URef`] then it extends the runtime context's access rights
    /// with the URef's access rights.
    fn insert_named_key(&mut self, name: String, key: Key) {
        if let Key::URef(uref) = key {
            self.insert_uref(uref);
        }
        self.named_keys.insert(name, key);
    }

    /// Adds a new [`URef`] into the context.
    ///
    /// Once an [`URef`] is inserted, it's considered a valid [`URef`] in this runtime context.
    fn insert_uref(&mut self, uref: URef) {
        self.access_rights.extend(&[uref])
    }

    /// Grants access to a [`URef`]; unless access was pre-existing.
    pub fn grant_access(&mut self, uref: URef) -> GrantedAccess {
        self.access_rights.grant_access(uref)
    }

    /// Removes an access right from the current runtime context.
    pub fn remove_access(&mut self, uref_addr: URefAddr, access_rights: AccessRights) {
        self.access_rights.remove_access(uref_addr, access_rights)
    }

    /// Returns a copy of the current effects of a tracking copy.
    pub fn effects(&self) -> Effects {
        self.tracking_copy.borrow().effects()
    }

    /// Returns a copy of the current messages of a tracking copy.
    pub fn messages(&self) -> Messages {
        self.tracking_copy.borrow().messages()
    }

    /// Returns the cost charged for the last emitted message.
    pub fn emit_message_cost(&self) -> U512 {
        self.emit_message_cost
    }

    /// Sets the cost charged for the last emitted message.
    pub fn set_emit_message_cost(&mut self, cost: U512) {
        self.emit_message_cost = cost
    }

    /// Returns list of transfers.
    pub fn transfers(&self) -> &Vec<TransferAddr> {
        &self.transfers
    }

    /// Returns mutable list of transfers.
    pub fn transfers_mut(&mut self) -> &mut Vec<TransferAddr> {
        &mut self.transfers
    }

    fn validate_cl_value(&self, cl_value: &CLValue) -> Result<(), Error> {
        match cl_value.cl_type() {
            CLType::Bool
            | CLType::I32
            | CLType::I64
            | CLType::U8
            | CLType::U32
            | CLType::U64
            | CLType::U128
            | CLType::U256
            | CLType::U512
            | CLType::Unit
            | CLType::String
            | CLType::Option(_)
            | CLType::List(_)
            | CLType::ByteArray(..)
            | CLType::Result { .. }
            | CLType::Map { .. }
            | CLType::Tuple1(_)
            | CLType::Tuple3(_)
            | CLType::Any
            | CLType::PublicKey => Ok(()),
            CLType::Key => {
                let key: Key = cl_value.to_owned().into_t()?; // TODO: optimize?
                self.validate_key(&key)
            }
            CLType::URef => {
                let uref: URef = cl_value.to_owned().into_t()?; // TODO: optimize?
                self.validate_uref(&uref)
            }
            tuple @ CLType::Tuple2(_) if *tuple == casper_types::named_key_type() => {
                let (_name, key): (String, Key) = cl_value.to_owned().into_t()?; // TODO: optimize?
                self.validate_key(&key)
            }
            CLType::Tuple2(_) => Ok(()),
        }
    }

    /// Validates whether keys used in the `value` are not forged.
    fn validate_value(&self, value: &StoredValue) -> Result<(), Error> {
        match value {
            StoredValue::CLValue(cl_value) => self.validate_cl_value(cl_value),
            StoredValue::Account(_) => Ok(()),
            StoredValue::ByteCode(_) => Ok(()),
            StoredValue::Contract(_) => Ok(()),
            StoredValue::AddressableEntity(_) => Ok(()),
            // TODO: anything to validate here?
            StoredValue::Package(_) => Ok(()),
            StoredValue::Transfer(_) => Ok(()),
            StoredValue::DeployInfo(_) => Ok(()),
            StoredValue::EraInfo(_) => Ok(()),
            StoredValue::Bid(_) => Ok(()),
            StoredValue::BidKind(_) => Ok(()),
            StoredValue::Withdraw(_) => Ok(()),
            StoredValue::Unbonding(_) => Ok(()),
            StoredValue::ContractPackage(_) => Ok(()),
            StoredValue::ContractWasm(_) => Ok(()),
<<<<<<< HEAD
            StoredValue::NamedKey(named_key_value) => {
                self.validate_cl_value(named_key_value.get_key_as_cl_value())?;
                self.validate_cl_value(named_key_value.get_name_as_cl_value())
            }
=======
            StoredValue::MessageTopic(_) => Ok(()),
            StoredValue::Message(_) => Ok(()),
>>>>>>> 284af92e
        }
    }

    /// Validates whether key is not forged (whether it can be found in the
    /// `named_keys`) and whether the version of a key that contract wants
    /// to use, has access rights that are less powerful than access rights'
    /// of the key in the `named_keys`.
    pub(crate) fn validate_key(&self, key: &Key) -> Result<(), Error> {
        let uref = match key {
            Key::URef(uref) => uref,
            _ => return Ok(()),
        };
        self.validate_uref(uref)
    }

    /// Validate [`URef`] access rights.
    ///
    /// Returns unit if [`URef`]s address exists in the context, and has correct access rights bit
    /// set.
    pub(crate) fn validate_uref(&self, uref: &URef) -> Result<(), Error> {
        if self.access_rights.has_access_rights_to_uref(uref) {
            Ok(())
        } else {
            Err(Error::ForgedReference(*uref))
        }
    }

    /// Validates if a [`Key`] refers to a [`URef`] and has a read bit set.
    fn validate_readable(&self, key: &Key) -> Result<(), Error> {
        if self.is_readable(key) {
            Ok(())
        } else {
            Err(Error::InvalidAccess {
                required: AccessRights::READ,
            })
        }
    }

    /// Validates if a [`Key`] refers to a [`URef`] and has a add bit set.
    fn validate_addable(&self, key: &Key) -> Result<(), Error> {
        if self.is_addable(key) {
            Ok(())
        } else {
            Err(Error::InvalidAccess {
                required: AccessRights::ADD,
            })
        }
    }

    /// Validates if a [`Key`] refers to a [`URef`] and has a write bit set.
    fn validate_writeable(&self, key: &Key) -> Result<(), Error> {
        if self.is_writeable(key) {
            Ok(())
        } else {
            Err(Error::InvalidAccess {
                required: AccessRights::WRITE,
            })
        }
    }

    /// Tests whether reading from the `key` is valid.
    pub fn is_readable(&self, key: &Key) -> bool {
        match key {
            Key::URef(uref) => uref.is_readable(),
            Key::Balance(_) => false,
            Key::Account(_)
            | Key::Hash(_)
            | Key::Transfer(_)
            | Key::DeployInfo(_)
            | Key::EraInfo(_)
            | Key::Bid(_)
            | Key::Withdraw(_)
            | Key::Dictionary(_)
            | Key::SystemContractRegistry
            | Key::EraSummary
            | Key::Unbond(_)
            | Key::ChainspecRegistry
            | Key::ChecksumRegistry
            | Key::BidAddr(_)
            | Key::Package(_)
            | Key::AddressableEntity(..)
            | Key::ByteCode(..)
<<<<<<< HEAD
            | Key::NamedKey(_) => true,
=======
            | Key::Message(_) => true,
>>>>>>> 284af92e
        }
    }

    /// Tests whether addition to `key` is valid.
    pub fn is_addable(&self, key: &Key) -> bool {
        match key {
            Key::AddressableEntity(entity_addr) => match self.get_entity_key().into_entity_hash() {
                Some(entity_hash) => entity_hash == AddressableEntityHash::new(entity_addr.value()),
                None => false,
            },
            Key::URef(uref) => uref.is_addable(),
            Key::NamedKey(named_key_addr) => {
                if let Key::AddressableEntity(entity_addr) = self.get_entity_key() {
                    named_key_addr.entity_addr() == entity_addr
                } else {
                    false
                }
            }
            Key::Hash(_)
            | Key::Account(_)
            | Key::Transfer(_)
            | Key::DeployInfo(_)
            | Key::EraInfo(_)
            | Key::Balance(_)
            | Key::Bid(_)
            | Key::Withdraw(_)
            | Key::Dictionary(_)
            | Key::SystemContractRegistry
            | Key::EraSummary
            | Key::Unbond(_)
            | Key::ChainspecRegistry
            | Key::ChecksumRegistry
            | Key::BidAddr(_)
            | Key::Package(_)
            | Key::ByteCode(..)
            | Key::Message(_) => false,
        }
    }

    /// Tests whether writing to `key` is valid.
    pub fn is_writeable(&self, key: &Key) -> bool {
        match key {
            Key::URef(uref) => uref.is_writeable(),
            Key::NamedKey(named_key_addr) => {
                if let Key::AddressableEntity(entity_addr) = self.get_entity_key() {
                    named_key_addr.entity_addr() == entity_addr
                } else {
                    false
                }
            }
            Key::Account(_)
            | Key::Hash(_)
            | Key::Transfer(_)
            | Key::DeployInfo(_)
            | Key::EraInfo(_)
            | Key::Balance(_)
            | Key::Bid(_)
            | Key::Withdraw(_)
            | Key::Dictionary(_)
            | Key::SystemContractRegistry
            | Key::EraSummary
            | Key::Unbond(_)
            | Key::ChainspecRegistry
            | Key::ChecksumRegistry
            | Key::BidAddr(_)
            | Key::Package(_)
            | Key::AddressableEntity(..)
            | Key::ByteCode(..)
            | Key::Message(_) => false,
        }
    }

    /// Safely charge the specified amount of gas, up to the available gas limit.
    ///
    /// Returns [`Error::GasLimit`] if gas limit exceeded and `()` if not.
    /// Intuition about the return value sense is to answer the question 'are we
    /// allowed to continue?'
    pub(crate) fn charge_gas(&mut self, gas: Gas) -> Result<(), Error> {
        let prev = self.gas_counter();
        let gas_limit = self.gas_limit();
        let is_system = self.entity_kind.is_system();

        // gas charge overflow protection
        match prev.checked_add(gas.cost(is_system)) {
            None => {
                self.set_gas_counter(gas_limit);
                Err(Error::GasLimit)
            }
            Some(val) if val > gas_limit => {
                self.set_gas_counter(gas_limit);
                Err(Error::GasLimit)
            }
            Some(val) => {
                self.set_gas_counter(val);
                Ok(())
            }
        }
    }

    /// Checks if we are calling a system addressable entity.
    pub(crate) fn is_system_addressable_entity(
        &self,
        contract_hash: &AddressableEntityHash,
    ) -> Result<bool, Error> {
        Ok(self
            .system_contract_registry()?
            .has_contract_hash(contract_hash))
    }

    /// Charges gas for specified amount of bytes used.
    fn charge_gas_storage(&mut self, bytes_count: usize) -> Result<(), Error> {
        if let Some(base_key) = self.get_entity_key().into_entity_addr() {
            let entity_hash = AddressableEntityHash::new(base_key);
            if self.is_system_addressable_entity(&entity_hash)? {
                // Don't charge storage used while executing a system contract.
                return Ok(());
            }
        }

        let storage_costs = self.engine_config.wasm_config().storage_costs();

        let gas_cost = storage_costs.calculate_gas_cost(bytes_count);

        self.charge_gas(gas_cost)
    }

    /// Charges gas for using a host system contract's entrypoint.
    pub(crate) fn charge_system_contract_call<T>(&mut self, call_cost: T) -> Result<(), Error>
    where
        T: Into<Gas>,
    {
        let amount: Gas = call_cost.into();
        self.charge_gas(amount)
    }

    /// Prune a key from the global state.
    ///
    /// Use with caution - there is no validation done as the key is assumed to be validated
    /// already.
    pub(crate) fn prune_gs_unsafe<K>(&mut self, key: K)
    where
        K: Into<Key>,
    {
        self.tracking_copy.borrow_mut().prune(key.into());
    }

    /// Writes data to global state with a measurement.
    ///
    /// Use with caution - there is no validation done as the key is assumed to be validated
    /// already.
    pub(crate) fn metered_write_gs_unsafe<K, V>(&mut self, key: K, value: V) -> Result<(), Error>
    where
        K: Into<Key>,
        V: Into<StoredValue>,
    {
        let stored_value = value.into();

        // Charge for amount as measured by serialized length
        let bytes_count = stored_value.serialized_length();
        self.charge_gas_storage(bytes_count)?;

        self.tracking_copy
            .borrow_mut()
            .write(key.into(), stored_value);
        Ok(())
    }

    /// Emits message and writes message summary to global state with a measurement.
    pub(crate) fn metered_emit_message(
        &mut self,
        topic_key: Key,
        topic_value: MessageTopicSummary,
        message_key: Key,
        message_value: MessageChecksum,
        message: Message,
    ) -> Result<(), Error> {
        let topic_value = StoredValue::MessageTopic(topic_value);
        let message_value = StoredValue::Message(message_value);

        // Charge for amount as measured by serialized length
        let bytes_count = topic_value.serialized_length() + message_value.serialized_length();
        self.charge_gas_storage(bytes_count)?;

        self.tracking_copy.borrow_mut().emit_message(
            topic_key,
            topic_value,
            message_key,
            message_value,
            message,
        );
        Ok(())
    }

    /// Writes data to a global state and charges for bytes stored.
    ///
    /// This method performs full validation of the key to be written.
    pub(crate) fn metered_write_gs<T>(&mut self, key: Key, value: T) -> Result<(), Error>
    where
        T: Into<StoredValue>,
    {
        let stored_value = value.into();
        self.validate_writeable(&key)?;
        self.validate_key(&key)?;
        self.validate_value(&stored_value)?;
        self.metered_write_gs_unsafe(key, stored_value)
    }

    /// Adds data to a global state key and charges for bytes stored.
    ///
    /// This method performs full validation of the key to be written.
    pub(crate) fn metered_add_gs_unsafe(
        &mut self,
        key: Key,
        value: StoredValue,
    ) -> Result<(), Error> {
        let value_bytes_count = value.serialized_length();
        self.charge_gas_storage(value_bytes_count)?;

        match self.tracking_copy.borrow_mut().add(key, value) {
            Err(storage_error) => Err(storage_error.into()),
            Ok(AddResult::Success) => Ok(()),
            Ok(AddResult::KeyNotFound(key)) => Err(Error::KeyNotFound(key)),
            Ok(AddResult::TypeMismatch(type_mismatch)) => Err(Error::TypeMismatch(type_mismatch)),
            Ok(AddResult::Serialization(error)) => Err(Error::BytesRepr(error)),
            Ok(AddResult::Transform(error)) => Err(Error::Transform(error)),
        }
    }

    /// Adds `value` to the `key`. The premise for being able to `add` value is
    /// that the type of it value can be added (is a Monoid). If the
    /// values can't be added, either because they're not a Monoid or if the
    /// value stored under `key` has different type, then `TypeMismatch`
    /// errors is returned.
    pub(crate) fn metered_add_gs<K, V>(&mut self, key: K, value: V) -> Result<(), Error>
    where
        K: Into<Key>,
        V: Into<StoredValue>,
    {
        let key = key.into();
        let value = value.into();
        self.validate_addable(&key)?;
        self.validate_key(&key)?;
        self.validate_value(&value)?;
        self.metered_add_gs_unsafe(key, value)
    }

    /// Adds new associated key.
    pub(crate) fn add_associated_key(
        &mut self,
        account_hash: AccountHash,
        weight: Weight,
    ) -> Result<(), Error> {
        let entity_key = match self.entry_point_type {
            EntryPointType::AddressableEntity => self.entity_key,
            EntryPointType::Session | EntryPointType::Factory => {
                self.get_entity_address_for_account_hash(self.account_hash)?
            }
        };

        // Check permission to modify associated keys
        if !self.is_valid_context(entity_key) {
            // Exit early with error to avoid mutations
            return Err(AddKeyFailure::PermissionDenied.into());
        }

        // Converts an account's public key into a URef
        let key = self.get_entity_key();

        // Take an addressable entity out of the global state
        let entity = {
            let mut entity: AddressableEntity = self.read_gs_typed(&key)?;

            if entity.associated_keys().len() >= (self.engine_config.max_associated_keys() as usize)
            {
                return Err(Error::AddKeyFailure(AddKeyFailure::MaxKeysLimit));
            }

            // Exit early in case of error without updating global state
            entity
                .add_associated_key(account_hash, weight)
                .map_err(Error::from)?;
            entity
        };

        let entity_value = self.addressable_entity_to_validated_value(entity)?;

        self.metered_write_gs_unsafe(key, entity_value)?;

        Ok(())
    }

    /// Remove associated key.
    pub(crate) fn remove_associated_key(&mut self, account_hash: AccountHash) -> Result<(), Error> {
        let entity_key = self.get_entity_address_for_account_hash(self.account_hash)?;
        // Check permission to modify associated keys
        if !self.is_valid_context(entity_key) {
            // Exit early with error to avoid mutations
            return Err(RemoveKeyFailure::PermissionDenied.into());
        }

        if !self.entity().can_manage_keys_with(&self.authorization_keys) {
            // Exit early if authorization keys weight doesn't exceed required
            // key management threshold
            return Err(RemoveKeyFailure::PermissionDenied.into());
        }

        // Converts an account's public key into a URef
        let contract_hash = self.get_entity_key();

        // Take an account out of the global state
        let mut entity: AddressableEntity = self.read_gs_typed(&contract_hash)?;

        // Exit early in case of error without updating global state
        entity
            .remove_associated_key(account_hash)
            .map_err(Error::from)?;

        let account_value = self.addressable_entity_to_validated_value(entity)?;

        self.metered_write_gs_unsafe(contract_hash, account_value)?;

        Ok(())
    }

    /// Update associated key.
    pub(crate) fn update_associated_key(
        &mut self,
        account_hash: AccountHash,
        weight: Weight,
    ) -> Result<(), Error> {
        let entity_key = self.get_entity_address_for_account_hash(self.account_hash)?;
        // Check permission to modify associated keys
        if !self.is_valid_context(entity_key) {
            // Exit early with error to avoid mutations
            return Err(UpdateKeyFailure::PermissionDenied.into());
        }

        if !self.entity().can_manage_keys_with(&self.authorization_keys) {
            // Exit early if authorization keys weight doesn't exceed required
            // key management threshold
            return Err(UpdateKeyFailure::PermissionDenied.into());
        }

        // Converts an account's public key into a URef
        let key = self.get_entity_key();

        // Take an account out of the global state
        let mut entity: AddressableEntity = self.read_gs_typed(&key)?;

        // Exit early in case of error without updating global state
        entity
            .update_associated_key(account_hash, weight)
            .map_err(Error::from)?;

        let entity_value = self.addressable_entity_to_validated_value(entity)?;

        self.metered_write_gs_unsafe(key, entity_value)?;

        Ok(())
    }

    pub(crate) fn is_authorized_by_admin(&self) -> bool {
        self.engine_config
            .administrative_accounts()
            .intersection(&self.authorization_keys)
            .next()
            .is_some()
    }

    /// Set threshold of an associated key.
    pub(crate) fn set_action_threshold(
        &mut self,
        action_type: ActionType,
        threshold: Weight,
    ) -> Result<(), Error> {
        let entity_key = match self.entry_point_type {
            EntryPointType::AddressableEntity => self.entity_key,
            EntryPointType::Session | EntryPointType::Factory => {
                self.get_entity_address_for_account_hash(self.account_hash)?
            }
        };
        // Check permission to modify associated keys
        if !self.is_valid_context(entity_key) {
            // Exit early with error to avoid mutations
            return Err(SetThresholdFailure::PermissionDeniedError.into());
        }

        let key = self.get_entity_key();

        // Take an addressable entity out of the global state
        let mut entity: AddressableEntity = self.read_gs_typed(&key)?;

        // Exit early in case of error without updating global state
        if self.is_authorized_by_admin() {
            entity.set_action_threshold_unchecked(action_type, threshold)
        } else {
            entity.set_action_threshold(action_type, threshold)
        }
        .map_err(Error::from)?;

        let entity_value = self.addressable_entity_to_validated_value(entity)?;

        self.metered_write_gs_unsafe(key, entity_value)?;

        Ok(())
    }

    fn addressable_entity_to_validated_value(
        &self,
        entity: AddressableEntity,
    ) -> Result<StoredValue, Error> {
        let value = StoredValue::AddressableEntity(entity);
        self.validate_value(&value)?;
        Ok(value)
    }

    pub(crate) fn get_entity_address_for_account_hash(
        &mut self,
        account_hash: AccountHash,
    ) -> Result<Key, Error> {
        let cl_value = self.read_gs_typed::<CLValue>(&Key::Account(account_hash))?;
        CLValue::into_t::<Key>(cl_value).map_err(Error::CLValue)
    }

    pub(crate) fn read_addressable_entity_by_account_hash(
        &mut self,
        account_hash: AccountHash,
    ) -> Result<Option<AddressableEntity>, Error> {
        match self.read_gs(&Key::Account(account_hash))? {
            Some(StoredValue::CLValue(cl_value)) => {
                let key: Key = cl_value.into_t().map_err(Error::CLValue)?;
                match self.read_gs(&key)? {
                    Some(StoredValue::AddressableEntity(addressable_entity)) => {
                        Ok(Some(addressable_entity))
                    }
                    Some(_other_variant_2) => Err(Error::UnexpectedStoredValueVariant),
                    None => Ok(None),
                }
            }
            Some(_other_variant_1) => Err(Error::UnexpectedStoredValueVariant),
            None => Ok(None),
        }
    }

    /// Checks if the account context is valid.
    fn is_valid_context(&self, entity_key: Key) -> bool {
        self.get_entity_key() == entity_key
    }

    /// Gets main purse id
    pub fn get_main_purse(&mut self) -> Result<URef, Error> {
        let main_purse = self.entity().main_purse();
        Ok(main_purse)
    }

    /// Gets entry point type.
    pub fn entry_point_type(&self) -> EntryPointType {
        self.entry_point_type
    }

    /// Gets given contract package with its access_key validated against current context.
    pub(crate) fn get_validated_package(
        &mut self,
        package_hash: PackageHash,
    ) -> Result<Package, Error> {
        let package_hash_key = Key::from(package_hash);
        self.validate_key(&package_hash_key)?;
        let contract_package: Package = self.read_gs_typed(&Key::from(package_hash))?;
        if !self.is_authorized_by_admin() {
            self.validate_uref(&contract_package.access_key())?;
        }
        Ok(contract_package)
    }

    pub(crate) fn get_package(&mut self, package_hash: PackageHash) -> Result<Package, Error> {
        self.tracking_copy
            .borrow_mut()
            .get_package(package_hash)
            .map_err(Into::into)
    }

    pub(crate) fn get_contract_entity(
        &mut self,
        entity_key: Key,
    ) -> Result<(AddressableEntity, bool), Error> {
        let entity_hash = if let Some(entity_hash) = entity_key.into_entity_hash() {
            entity_hash
        } else {
            return Err(Error::UnexpectedKeyVariant(entity_key));
        };

        self.tracking_copy
            .borrow_mut()
            .get_contract_entity(entity_hash)
            .map_err(Into::into)
    }

    /// Gets a dictionary item key from a dictionary referenced by a `uref`.
    pub(crate) fn dictionary_get(
        &mut self,
        uref: URef,
        dictionary_item_key: &str,
    ) -> Result<Option<CLValue>, Error> {
        self.validate_readable(&uref.into())?;
        self.validate_key(&uref.into())?;
        let dictionary_item_key_bytes = dictionary_item_key.as_bytes();

        if dictionary_item_key_bytes.len() > DICTIONARY_ITEM_KEY_MAX_LENGTH {
            return Err(Error::DictionaryItemKeyExceedsLength);
        }

        let dictionary_key = Key::dictionary(uref, dictionary_item_key_bytes);
        self.dictionary_read(dictionary_key)
    }

    /// Gets a dictionary value from a dictionary `Key`.
    pub(crate) fn dictionary_read(
        &mut self,
        dictionary_key: Key,
    ) -> Result<Option<CLValue>, Error> {
        let maybe_stored_value = self
            .tracking_copy
            .borrow_mut()
            .read(&dictionary_key)
            .map_err(Into::into)?;

        if let Some(stored_value) = maybe_stored_value {
            let stored_value = dictionary::handle_stored_value(dictionary_key, stored_value)?;
            let cl_value = CLValue::try_from(stored_value).map_err(Error::TypeMismatch)?;
            Ok(Some(cl_value))
        } else {
            Ok(None)
        }
    }

    /// Puts a dictionary item key from a dictionary referenced by a `uref`.
    pub fn dictionary_put(
        &mut self,
        seed_uref: URef,
        dictionary_item_key: &str,
        cl_value: CLValue,
    ) -> Result<(), Error> {
        let dictionary_item_key_bytes = dictionary_item_key.as_bytes();

        if dictionary_item_key_bytes.len() > DICTIONARY_ITEM_KEY_MAX_LENGTH {
            return Err(Error::DictionaryItemKeyExceedsLength);
        }

        self.validate_writeable(&seed_uref.into())?;
        self.validate_uref(&seed_uref)?;

        self.validate_cl_value(&cl_value)?;

        let wrapped_cl_value = {
            let dictionary_value = DictionaryValue::new(
                cl_value,
                seed_uref.addr().to_vec(),
                dictionary_item_key_bytes.to_vec(),
            );
            CLValue::from_t(dictionary_value).map_err(Error::from)?
        };

        let dictionary_key = Key::dictionary(seed_uref, dictionary_item_key_bytes);
        self.metered_write_gs_unsafe(dictionary_key, wrapped_cl_value)?;
        Ok(())
    }

    /// Gets system contract by name.
    pub(crate) fn get_system_contract(&self, name: &str) -> Result<AddressableEntityHash, Error> {
        let registry = self.system_contract_registry()?;
        let hash = registry.get(name).ok_or_else(|| {
            error!("Missing system contract hash: {}", name);
            Error::MissingSystemContractHash(name.to_string())
        })?;
        Ok(*hash)
    }

    pub(crate) fn get_system_entity_key(&self, name: &str) -> Result<Key, Error> {
        let system_entity_hash = self.get_system_contract(name)?;
        Ok(Key::addressable_entity_key(
            EntityKindTag::System,
            system_entity_hash,
        ))
    }

    /// Returns system contract registry by querying the global state.
    pub fn system_contract_registry(&self) -> Result<SystemContractRegistry, Error> {
        self.tracking_copy
            .borrow_mut()
            .get_system_contracts()
            .map_err(|_| {
                error!("Missing system contract registry");
                Error::MissingSystemContractRegistry
            })
    }

    pub(super) fn remaining_spending_limit(&self) -> U512 {
        self.remaining_spending_limit
    }

    /// Subtract spent amount from the main purse spending limit.
    pub(crate) fn subtract_amount_spent(&mut self, amount: U512) -> Option<U512> {
        if let Some(res) = self.remaining_spending_limit.checked_sub(amount) {
            self.remaining_spending_limit = res;
            Some(self.remaining_spending_limit)
        } else {
            error!(
                limit = %self.remaining_spending_limit,
                spent = %amount,
                "exceeded main purse spending limit"
            );
            self.remaining_spending_limit = U512::zero();
            None
        }
    }

    /// Sets a new spending limit.
    /// Should be called after inner context returns - if tokens were spent there, it must count
    /// towards global limit for the whole deploy execution.
    pub(crate) fn set_remaining_spending_limit(&mut self, amount: U512) {
        self.remaining_spending_limit = amount;
    }

    /// Adds new message topic.
    pub(crate) fn add_message_topic(
        &mut self,
        topic_name: &str,
        topic_name_hash: TopicNameHash,
    ) -> Result<Result<(), MessageTopicError>, Error> {
        let entity_key: Key = self.get_entity_key();
        let entity_addr = entity_key.into_entity_hash().ok_or(Error::InvalidContext)?;

        // Take the addressable entity out of the global state
        let entity = {
            let mut entity: AddressableEntity = self.read_gs_typed(&entity_key)?;

            let max_topics_per_contract = self
                .engine_config
                .wasm_config()
                .messages_limits()
                .max_topics_per_contract();

            if entity.message_topics().len() >= max_topics_per_contract as usize {
                return Ok(Err(MessageTopicError::MaxTopicsExceeded));
            }

            if let Err(e) = entity.add_message_topic(topic_name, topic_name_hash) {
                return Ok(Err(e));
            }
            entity
        };

        let topic_key = Key::Message(MessageAddr::new_topic_addr(entity_addr, topic_name_hash));
        let summary = StoredValue::MessageTopic(MessageTopicSummary::new(0, self.get_blocktime()));

        let entity_value = self.addressable_entity_to_validated_value(entity)?;

        self.metered_write_gs_unsafe(entity_key, entity_value)?;
        self.metered_write_gs_unsafe(topic_key, summary)?;

        Ok(Ok(()))
    }
}<|MERGE_RESOLUTION|>--- conflicted
+++ resolved
@@ -18,13 +18,8 @@
 use casper_types::{
     account::{Account, AccountHash},
     addressable_entity::{
-<<<<<<< HEAD
         ActionType, AddKeyFailure, EntityKind, EntityKindTag, NamedKeyAddr, NamedKeyValue,
-        NamedKeys, RemoveKeyFailure, SetThresholdFailure, UpdateKeyFailure, Weight,
-=======
-        ActionType, AddKeyFailure, MessageTopicError, NamedKeys, RemoveKeyFailure,
-        SetThresholdFailure, UpdateKeyFailure, Weight,
->>>>>>> 284af92e
+        NamedKeys, RemoveKeyFailure, SetThresholdFailure, UpdateKeyFailure, Weight, MessageTopicError,
     },
     bytesrepr::ToBytes,
     contract_messages::{
@@ -136,12 +131,8 @@
             engine_config,
             transfers,
             remaining_spending_limit,
-<<<<<<< HEAD
             entity_kind: package_kind,
-=======
-            package_kind,
             emit_message_cost,
->>>>>>> 284af92e
         }
     }
 
@@ -195,12 +186,8 @@
             engine_config,
             transfers,
             remaining_spending_limit,
-<<<<<<< HEAD
             entity_kind: package_kind,
-=======
-            package_kind,
             emit_message_cost: self.emit_message_cost,
->>>>>>> 284af92e
         }
     }
 
@@ -706,15 +693,12 @@
             StoredValue::Unbonding(_) => Ok(()),
             StoredValue::ContractPackage(_) => Ok(()),
             StoredValue::ContractWasm(_) => Ok(()),
-<<<<<<< HEAD
+            StoredValue::MessageTopic(_) => Ok(()),
+            StoredValue::Message(_) => Ok(()),
             StoredValue::NamedKey(named_key_value) => {
                 self.validate_cl_value(named_key_value.get_key_as_cl_value())?;
                 self.validate_cl_value(named_key_value.get_name_as_cl_value())
             }
-=======
-            StoredValue::MessageTopic(_) => Ok(()),
-            StoredValue::Message(_) => Ok(()),
->>>>>>> 284af92e
         }
     }
 
@@ -797,11 +781,8 @@
             | Key::Package(_)
             | Key::AddressableEntity(..)
             | Key::ByteCode(..)
-<<<<<<< HEAD
+            | Key::Message(_)
             | Key::NamedKey(_) => true,
-=======
-            | Key::Message(_) => true,
->>>>>>> 284af92e
         }
     }
 
