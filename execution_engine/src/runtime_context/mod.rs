--- conflicted
+++ resolved
@@ -1275,11 +1275,7 @@
                     "Contract".to_string(),
                     other.type_name(),
                 ))),
-<<<<<<< HEAD
-                None => Err(Into::into(TrackingCopyError::KeyNotFound(key))),
-=======
                 None => Err(TrackingCopyError::KeyNotFound(key).into()),
->>>>>>> 9dec8acf
             },
         }
     }
