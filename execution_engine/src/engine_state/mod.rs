//!  This module contains all the execution related code.
pub mod deploy_item;
pub mod engine_config;
mod error;
<<<<<<< HEAD
/// Module containing the [`ExecuteRequest`] and associated items.
=======
pub mod executable_item;
>>>>>>> 4232609c
pub mod execute_request;
pub(crate) mod execution_kind;
pub mod execution_result;
mod wasm_v1;

use std::{cell::RefCell, convert::TryFrom, rc::Rc};

use num_traits::Zero;

use once_cell::sync::Lazy;

use tracing::error;

use casper_storage::{
<<<<<<< HEAD
    global_state::state::StateProvider,
    tracking_copy::{FeesPurseHandling, TrackingCopyEntityExt, TrackingCopyExt},
=======
    data_access_layer::TransferRequest, system::runtime_native::TransferConfig,
    tracking_copy::FeesPurseHandling,
};

use casper_storage::{
    global_state::state::StateProvider,
    tracking_copy::{TrackingCopyEntityExt, TrackingCopyError, TrackingCopyExt},
>>>>>>> 4232609c
};
use casper_types::{
<<<<<<< HEAD
    system::{
        handle_payment::{self},
        HANDLE_PAYMENT,
    },
    EntityAddr, FeeHandling, Gas, Key, Motes, Phase, ProtocolVersion, PublicKey, RuntimeArgs,
    StoredValue, TransactionInfo, TransactionSessionKind, U512,
=======
    DeployInfo, EntityAddr, FeeHandling, Key, Motes, PublicKey, RuntimeArgs, StoredValue,
    TransactionHash,
>>>>>>> 4232609c
};

use casper_types::{Phase, U512};

use casper_types::{BlockTime, Digest, Gas, ProtocolVersion};

use crate::engine_state::execution_result::ExecutionResults;

use casper_types::system::{
    handle_payment::{self},
    HANDLE_PAYMENT,
};

use casper_types::ExecutableDeployItem;

use crate::execution::{DirectSystemContractCall, ExecError};

use crate::{
<<<<<<< HEAD
    execution::{DirectSystemContractCall, ExecError, Executor},
    runtime::RuntimeStack,
};
pub use deploy_item::DeployItem;
pub use engine_config::{
    EngineConfig, EngineConfigBuilder, DEFAULT_MAX_QUERY_DEPTH,
    DEFAULT_MAX_RUNTIME_CALL_STACK_HEIGHT,
};
pub use error::Error;
pub use execute_request::{
    ExecuteRequest, NewRequestError, Payment, PaymentInfo, Session, SessionInfo,
};
use execution_kind::ExecutionKind;
pub use execution_result::{ExecutionResult, ForcedTransferResult};
=======
    engine_state::execution_kind::ExecutionKind, execution::Executor, runtime::RuntimeStack,
};

pub use self::{
    deploy_item::DeployItem,
    engine_config::{
        EngineConfig, EngineConfigBuilder, DEFAULT_MAX_QUERY_DEPTH,
        DEFAULT_MAX_RUNTIME_CALL_STACK_HEIGHT,
    },
    error::Error,
    executable_item::{ExecutableItem, ExecutableItemIdentifier},
    execute_request::ExecuteRequest,
    execution_result::{ExecutionResult, ForcedTransferResult},
};
pub use wasm_v1::{WasmV1Request, WasmV1Result};
>>>>>>> 4232609c

/// The maximum amount of motes that payment code execution can cost.
pub const MAX_PAYMENT_AMOUNT: u64 = 2_500_000_000;
/// The maximum amount of gas a payment code can use.
///
/// This value also indicates the minimum balance of the main purse of an account when
/// executing payment code, as such amount is held as collateral to compensate for
/// code execution.
pub static MAX_PAYMENT: Lazy<U512> = Lazy::new(|| U512::from(MAX_PAYMENT_AMOUNT));

/// Gas/motes conversion rate of wasmless transfer cost is always 1 regardless of what user wants to
/// pay.
pub const WASMLESS_TRANSFER_FIXED_GAS_PRICE: u64 = 1;

/// Main implementation of an execution engine state.
///
/// Takes an engine's configuration and a provider of a state (aka the global state) to operate on.
/// Methods implemented on this structure are the external API intended to be used by the users such
/// as the node, test framework, and others.
#[derive(Debug, Clone, Default)]
pub struct ExecutionEngineV1 {
    config: EngineConfig,
}

impl ExecutionEngineV1 {
    /// Creates new execution engine.
    pub fn new(config: EngineConfig) -> ExecutionEngineV1 {
        ExecutionEngineV1 { config }
    }

    /// Returns engine config.
    pub fn config(&self) -> &EngineConfig {
        &self.config
    }

<<<<<<< HEAD
    /// Sets the protocol version of the config.
    ///
    /// NOTE: This is only useful to the WasmTestBuilder for emulating a network upgrade, and hence
    /// is subject to change or deletion without notice.
    #[doc(hidden)]
    pub fn set_protocol_version(&mut self, protocol_version: ProtocolVersion) {
        self.config.set_protocol_version(protocol_version)
=======
    /// Executes wasm, and that's all. Does not commit or handle payment or anything else.
    pub fn execute(
        &self,
        state_provider: &impl StateProvider,
        request: WasmV1Request,
    ) -> WasmV1Result {
        let executable_item = match ExecutableItem::try_from(request.transaction().clone()) {
            Ok(executable_item) => executable_item,
            Err(_) => return WasmV1Result::invalid_executable_item(request),
        };
        let phase = request.phase();
        match phase {
            Phase::System | Phase::FinalizePayment => {
                return WasmV1Result::precondition_failure(
                    request,
                    Error::Deprecated(format!(
                        "execution of phase {:?} is no longer supported",
                        phase
                    )),
                );
            }
            Phase::Payment => {
                if !executable_item.is_module_bytes() {
                    return WasmV1Result::precondition_failure(
                        request,
                        Error::Deprecated(format!(
                            "direct execution in phase {:?} is no longer supported",
                            phase
                        )),
                    );
                }
                // module bytes is allowed
            }
            Phase::Session => {
                // noop
            }
        };

        let state_hash = request.state_hash();
        let tc = match state_provider.tracking_copy(state_hash) {
            Ok(Some(tracking_copy)) => Rc::new(RefCell::new(tracking_copy)),
            Ok(None) => return WasmV1Result::root_not_found(request, state_hash),
            Err(gse) => {
                return WasmV1Result::precondition_failure(
                    request,
                    Error::TrackingCopy(TrackingCopyError::Storage(gse)),
                )
            }
        };
        let protocol_version = request.protocol_version();
        let transaction = request.transaction();
        let account_hash = transaction.initiator_addr().account_hash();
        let authorization_keys = &transaction.authorization_keys();
        let (entity, entity_hash) = {
            match tc.borrow_mut().get_authorized_addressable_entity(
                protocol_version,
                account_hash,
                authorization_keys,
                &self.config().administrative_accounts,
            ) {
                Ok((addressable_entity, entity_hash)) => (addressable_entity, entity_hash),
                Err(tce) => {
                    return WasmV1Result::precondition_failure(request, Error::TrackingCopy(tce))
                }
            }
        };
        let mut named_keys = match tc
            .borrow_mut()
            .get_named_keys(entity.entity_addr(entity_hash))
            .map_err(Into::into)
        {
            Ok(named_keys) => named_keys,
            Err(tce) => {
                return WasmV1Result::precondition_failure(request, Error::TrackingCopy(tce))
            }
        };
        let execution_kind = match ExecutionKind::from_executable_item(
            tc.clone(),
            &named_keys,
            executable_item.clone(),
            &protocol_version,
            phase,
        ) {
            Ok(execution_kind) => execution_kind,
            Err(ese) => return WasmV1Result::precondition_failure(request, ese),
        };

        let access_rights = entity.extract_access_rights(entity_hash, &named_keys);
        let runtime_args = executable_item.args().clone();
        let transaction_hash = transaction.hash();

        let execution_result = Executor::new(self.config().clone()).exec(
            execution_kind,
            runtime_args,
            entity_hash,
            &entity,
            &mut named_keys,
            access_rights,
            authorization_keys.clone(),
            account_hash,
            request.blocktime(),
            transaction_hash,
            request.gas_limit(),
            protocol_version,
            Rc::clone(&tc),
            phase,
            RuntimeStack::from_account_hash(
                account_hash,
                self.config.max_runtime_call_stack_height() as usize,
            ),
        );

        WasmV1Result::execution_result(request, execution_result)
    }

    /// Runs a deploy execution request.
    ///
    /// For each deploy stored in the request it will execute it.
    ///
    /// Currently a special shortcut is taken to distinguish a native transfer, from a deploy.
    ///
    /// Return execution results which contains results from each deploy ran.

    #[deprecated(since = "6.0.0", note = "please use `execute` instead")]
    pub fn exec(
        &self,
        state_provider: &impl StateProvider,
        mut exec_request: ExecuteRequest,
    ) -> Result<ExecutionResults, Error> {
        let deploys = exec_request.take_deploys();
        let mut results = ExecutionResults::with_capacity(deploys.len());

        for deploy_item in deploys {
            let result = match deploy_item.session {
                ExecutableDeployItem::Transfer { .. } => self.transfer(
                    state_provider,
                    exec_request.protocol_version,
                    exec_request.parent_state_hash,
                    BlockTime::new(exec_request.block_time),
                    deploy_item,
                ),
                _ => self.deploy(
                    state_provider,
                    exec_request.protocol_version,
                    exec_request.parent_state_hash,
                    BlockTime::new(exec_request.block_time),
                    deploy_item,
                    exec_request.proposer.clone(),
                ),
            };
            match result {
                Ok(result) => results.push_back(result),
                Err(error) => {
                    return Err(error);
                }
            };
        }

        Ok(results)
    }

    /// Executes a native transfer.
    ///
    /// Native transfers do not involve WASM at all, and also skip executing payment code.
    /// Therefore this is the fastest and cheapest way to transfer tokens from account to account.
    ///
    /// Returns an [`ExecutionResult`] for a successful native transfer.

    #[allow(clippy::too_many_arguments)]
    fn transfer(
        &self,
        state_provider: &impl StateProvider,
        protocol_version: ProtocolVersion,
        prestate_hash: Digest,
        blocktime: BlockTime,
        deploy_item: DeployItem,
    ) -> Result<ExecutionResult, Error> {
        // leaving this method in place for now as a lot of tests rely on it.
        // TODO: rewrite those tests to use the data access layer instead and
        // then remove this method.
        let deploy_hash = deploy_item.deploy_hash;
        let transfer_config = TransferConfig::new(
            self.config.administrative_accounts.clone(),
            self.config.allow_unrestricted_transfers,
        );

        let fee_handling = self.config.fee_handling;
        let refund_handling = self.config.refund_handling;
        let vesting_schedule_period_millis = self.config.vesting_schedule_period_millis();
        let allow_auction_bids = self.config.allow_auction_bids;
        let compute_rewards = self.config.compute_rewards;
        let max_delegators_per_validator = self.config.max_delegators_per_validator();
        let minimum_delegation_amount = self.config.minimum_delegation_amount();
        let balance_hold_interval = self.config.balance_hold_interval.millis();

        let native_runtime_config = casper_storage::system::runtime_native::Config::new(
            transfer_config,
            fee_handling,
            refund_handling,
            vesting_schedule_period_millis,
            allow_auction_bids,
            compute_rewards,
            max_delegators_per_validator,
            minimum_delegation_amount,
            balance_hold_interval,
        );
        let wasmless_transfer_gas = Gas::new(U512::from(
            self.config().system_config().mint_costs().transfer,
        ));
        let transaction_hash = TransactionHash::Deploy(deploy_hash);
        let holds_epoch = Some(
            blocktime
                .value()
                .saturating_sub(self.config.balance_hold_interval.millis()),
        );
        let runtime_args = deploy_item.session.args().clone();
        let transfer_req = TransferRequest::with_runtime_args(
            native_runtime_config,
            prestate_hash,
            holds_epoch,
            protocol_version,
            transaction_hash,
            deploy_item.address,
            deploy_item.authorization_keys,
            runtime_args,
            wasmless_transfer_gas.value(),
        );
        let transfer_result = state_provider.transfer(transfer_req);
        ExecutionResult::from_transfer_result(transfer_result, wasmless_transfer_gas)
            .map_err(|_| Error::RootNotFound(prestate_hash))
>>>>>>> 4232609c
    }

    /// Executes a transaction.
    ///
    /// A transaction execution consists of running the payment code, which is expected to deposit
    /// funds into the payment purse, and then running the session code with a specific gas limit.
    /// For running payment code, we lock [`MAX_PAYMENT`] amount of motes from the user as
    /// collateral. If both the payment code and the session code execute successfully, a fraction
    /// of the unspent collateral will be transferred back to the proposer of the transaction, as
    /// specified in the request.
    ///
    /// Returns [`ExecutionResult`], or an error condition.
<<<<<<< HEAD
    pub fn exec(
=======

    #[allow(clippy::too_many_arguments)]
    fn deploy(
>>>>>>> 4232609c
        &self,
        state_provider: &impl StateProvider,
        ExecuteRequest {
            state_hash,
            block_time,
            transaction_hash,
            gas_price,
            initiator_addr,
            payment,
            payment_entry_point,
            payment_args,
            session,
            session_entry_point,
            session_args,
            authorization_keys,
            proposer,
        }: ExecuteRequest,
    ) -> Result<ExecutionResult, Error> {
<<<<<<< HEAD
        let protocol_version = self.config.protocol_version();

        let tracking_copy = match state_provider.tracking_copy(state_hash) {
            Err(gse) => return Ok(ExecutionResult::precondition_failure(Error::Storage(gse))),
            Ok(None) => return Err(Error::RootNotFound(state_hash)),
=======
        let tracking_copy = match state_provider.tracking_copy(prestate_hash) {
            Err(gse) => {
                return Ok(ExecutionResult::precondition_failure(Error::TrackingCopy(
                    TrackingCopyError::Storage(gse),
                )))
            }
            Ok(None) => return Err(Error::RootNotFound(prestate_hash)),
>>>>>>> 4232609c
            Ok(Some(tracking_copy)) => Rc::new(RefCell::new(tracking_copy)),
        };

        let executor = Executor::new(self.config().clone());

        let account_hash = initiator_addr.account_hash();

        if let Err(error) = tracking_copy
            .borrow_mut()
            .migrate_account(account_hash, protocol_version)
        {
            return Ok(ExecutionResult::precondition_failure(error.into()));
        }

        // Get account from tracking copy
        // validation_spec_3: account validity
        let (entity, entity_hash) = {
            match tracking_copy
                .borrow_mut()
                .get_authorized_addressable_entity(
                    protocol_version,
                    account_hash,
                    &authorization_keys,
                    &self.config().administrative_accounts,
                ) {
                Ok((addressable_entity, entity_hash)) => (addressable_entity, entity_hash),
                Err(error) => return Ok(ExecutionResult::precondition_failure(error.into())),
            }
        };

        let entity_addr = entity.entity_addr(entity_hash);

        let entity_named_keys = match tracking_copy
            .borrow_mut()
            .get_named_keys(entity_addr)
            .map_err(Into::into)
        {
            Ok(named_keys) => named_keys,
            Err(error) => {
                return Ok(ExecutionResult::precondition_failure(error));
            }
        };

        // Create session code `A` from provided session bytes
        // validation_spec_1: valid wasm bytes
        // we do this upfront as there is no reason to continue if session logic is invalid
<<<<<<< HEAD
        let session_execution_kind = match &session {
            Session::Stored(invocation_target) => match ExecutionKind::new_stored(
                &mut *tracking_copy.borrow_mut(),
                invocation_target,
                session_entry_point,
                &entity_named_keys,
                protocol_version,
            ) {
                Ok(execution_kind) => execution_kind,
                Err(error) => {
                    return Ok(ExecutionResult::precondition_failure(error));
                }
            },
            Session::ModuleBytes {
                kind: TransactionSessionKind::Standard,
                module_bytes,
            } => ExecutionKind::new_standard(module_bytes),
            Session::ModuleBytes {
                kind: TransactionSessionKind::Installer,
                module_bytes,
                ..
            } => ExecutionKind::new_installer(module_bytes),
            Session::ModuleBytes {
                kind: TransactionSessionKind::Upgrader,
                module_bytes,
                ..
            } => ExecutionKind::new_upgrader(module_bytes),
            Session::ModuleBytes {
                kind: TransactionSessionKind::Isolated,
                module_bytes,
                ..
            } => ExecutionKind::new_isolated(module_bytes),
            Session::DeployModuleBytes(module_bytes) => ExecutionKind::new_deploy(module_bytes),
=======
        let session_execution_kind = match ExecutionKind::from_executable_deploy_item(
            Rc::clone(&tracking_copy),
            &entity_named_keys,
            session,
            &protocol_version,
            Phase::Session,
        ) {
            Ok(execution_kind) => execution_kind,
            Err(error) => {
                return Ok(ExecutionResult::precondition_failure(error));
            }
>>>>>>> 4232609c
        };

        // Get account main purse balance key
        // validation_spec_5: account main purse minimum balance
        let entity_main_purse_key: Key = {
            let account_key = Key::URef(entity.main_purse());
            match tracking_copy
                .borrow_mut()
                .get_purse_balance_key(account_key)
            {
                Ok(key) => key,
                Err(error) => {
                    return Ok(ExecutionResult::precondition_failure(error.into()));
                }
            }
        };

        let holds_epoch = block_time
            .value()
            .saturating_sub(self.config.balance_hold_interval.millis());

        // Get account main purse balance to enforce precondition and in case of forced
        // transfer validation_spec_5: account main purse minimum balance
        let account_main_purse_balance: Motes = match tracking_copy
            .borrow_mut()
            .get_available_balance(entity_main_purse_key, Some(holds_epoch))
        {
            Ok(balance) => balance,
            Err(error) => return Ok(ExecutionResult::precondition_failure(error.into())),
        };

        let max_payment_cost = Motes::new(*MAX_PAYMENT);

        // Enforce minimum main purse balance validation
        // validation_spec_5: account main purse minimum balance
        if account_main_purse_balance < max_payment_cost {
            return Ok(ExecutionResult::precondition_failure(
                Error::InsufficientPayment,
            ));
        }

        // Finalization is executed by system account (currently genesis account)
        // payment_code_spec_5: system executes finalization
        let system_addressable_entity = tracking_copy
            .borrow_mut()
            .get_addressable_entity_by_account_hash(
                protocol_version,
                PublicKey::System.to_account_hash(),
            )?;

        // Get handle payment system contract details
        // payment_code_spec_6: system contract validity
        let system_entity_registry = tracking_copy.borrow_mut().get_system_entity_registry()?;

        let handle_payment_contract_hash =
            system_entity_registry.get(HANDLE_PAYMENT).ok_or_else(|| {
                error!("Missing system handle payment contract hash");
                Error::MissingSystemContractHash(HANDLE_PAYMENT.to_string())
            })?;

        let handle_payment_addr = EntityAddr::new_system(handle_payment_contract_hash.value());

        let handle_payment_named_keys = match tracking_copy
            .borrow_mut()
            .get_named_keys(handle_payment_addr)
            .map_err(Into::into)
        {
            Ok(named_keys) => named_keys,
            Err(error) => {
                return Ok(ExecutionResult::precondition_failure(error));
            }
        };

        // Get payment purse Key from handle payment contract
        // payment_code_spec_6: system contract validity
        let Some(payment_purse_key) =
            handle_payment_named_keys.get(handle_payment::PAYMENT_PURSE_KEY).copied() else {
            return Ok(ExecutionResult::precondition_failure(Error::FailedToGetPaymentPurse));
        };

        let payment_purse_uref = payment_purse_key
            .into_uref()
            .ok_or_else(|| Error::InvalidKeyVariant(payment_purse_key))?;

        // [`ExecutionResultBuilder`] handles merging of multiple execution results
        let mut execution_result_builder = execution_result::ExecutionResultBuilder::new();

        let rewards_target_purse = {
            let fees_purse_handling = match self.config.fee_handling {
                FeeHandling::PayToProposer => {
                    FeesPurseHandling::ToProposer(proposer.to_account_hash())
                }
                FeeHandling::NoFee => FeesPurseHandling::None(payment_purse_uref),
                FeeHandling::Accumulate => FeesPurseHandling::Accumulate,
                FeeHandling::Burn => FeesPurseHandling::Burn,
            };

            match tracking_copy
                .borrow_mut()
                .fees_purse(protocol_version, fees_purse_handling)
            {
                Err(tce) => return Ok(ExecutionResult::precondition_failure(tce.into())),
                Ok(purse) => purse,
            }
        };

        let rewards_target_purse_balance_key = {
            // Get reward purse Key from handle payment contract
            // payment_code_spec_6: system contract validity
            match tracking_copy
                .borrow_mut()
                .get_purse_balance_key(rewards_target_purse.into())
            {
                Err(tce) => {
                    return Ok(ExecutionResult::precondition_failure(tce.into()));
                }
                Ok(key) => key,
            }
        };

        // Execute provided payment code
        //
        // payment_code_spec_1: init pay environment w/ gas limit == (max_payment_cost /
        // gas_price)
        let Some(payment_gas_limit) = Gas::from_motes(max_payment_cost, gas_price) else {
            return Ok(ExecutionResult::precondition_failure(Error::GasConversionOverflow));
        };
        let payment_result = {
            let maybe_custom_payment = match &payment {
                Payment::Standard => None,
                Payment::Stored(invocation_target) => {
                    match ExecutionKind::new_stored(
                        &mut *tracking_copy.borrow_mut(),
                        invocation_target,
                        payment_entry_point,
                        &entity_named_keys,
                        protocol_version,
                    ) {
                        Ok(execution_kind) => Some(execution_kind),
                        Err(error) => {
                            return Ok(ExecutionResult::precondition_failure(error));
                        }
                    }
                }
                Payment::ModuleBytes(module_bytes) => {
                    match ExecutionKind::new_standard_for_payment(module_bytes) {
                        Ok(execution_kind) => Some(execution_kind),
                        Err(error) => {
                            return Ok(ExecutionResult::precondition_failure(error));
                        }
                    }
                }
            };

            if let Some(custom_payment) = maybe_custom_payment {
                // Create payment code module from bytes
                // validation_spec_1: valid wasm bytes
                let payment_stack = RuntimeStack::from_account_hash(
                    account_hash,
                    self.config.max_runtime_call_stack_height() as usize,
                );

                // payment_code_spec_2: execute payment code
                let payment_access_rights =
                    entity.extract_access_rights(entity_hash, &entity_named_keys);

                let mut payment_named_keys = entity_named_keys.clone();

                executor.exec(
                    custom_payment,
                    payment_args,
                    entity_hash,
                    &entity,
                    &mut payment_named_keys,
                    payment_access_rights,
                    authorization_keys.clone(),
                    account_hash,
                    block_time,
                    transaction_hash,
                    payment_gas_limit,
                    protocol_version,
                    Rc::clone(&tracking_copy),
                    Phase::Payment,
                    payment_stack,
                )
            } else {
                // Todo potentially could be moved to Executor::Exec
                match executor.exec_standard_payment(
                    payment_args,
                    &entity,
                    authorization_keys.clone(),
                    account_hash,
                    block_time,
                    transaction_hash,
                    payment_gas_limit,
                    protocol_version,
                    Rc::clone(&tracking_copy),
                    self.config.max_runtime_call_stack_height() as usize,
                ) {
                    Ok(payment_result) => payment_result,
                    Err(error) => {
                        return Ok(ExecutionResult::precondition_failure(error));
                    }
                }
<<<<<<< HEAD
=======
            } else {
                let payment_execution_kind = match ExecutionKind::from_executable_deploy_item(
                    Rc::clone(&tracking_copy),
                    &entity_named_keys,
                    payment,
                    &protocol_version,
                    phase,
                ) {
                    Ok(execution_kind) => execution_kind,
                    Err(error) => {
                        return Ok(ExecutionResult::precondition_failure(error));
                    }
                };
                executor.exec(
                    payment_execution_kind,
                    payment_args,
                    entity_hash,
                    &entity,
                    &mut payment_named_keys,
                    payment_access_rights,
                    authorization_keys.clone(),
                    account_hash,
                    blocktime,
                    deploy_hash.into(),
                    payment_gas_limit,
                    protocol_version,
                    Rc::clone(&tracking_copy),
                    phase,
                    payment_stack,
                )
>>>>>>> 4232609c
            }
        };
        payment_result.log_execution_result("payment result");

        // If provided wasm file was malformed, we should charge.
        if payment_result.should_charge_for_errors_in_wasm() {
            let error = payment_result
                .as_error()
                .cloned()
                .unwrap_or(Error::InsufficientPayment);

            return match ExecutionResult::new_payment_code_error(
                error,
                max_payment_cost,
                account_main_purse_balance,
                payment_result.gas(),
                entity_main_purse_key,
                rewards_target_purse_balance_key,
            ) {
                Ok(execution_result) => Ok(execution_result),
                Err(error) => Ok(ExecutionResult::precondition_failure(error)),
            };
        }

        // payment_code_spec_3: fork based upon payment purse balance and cost of
        // payment code execution

        // Get handle payment system contract details
        // payment_code_spec_6: system contract validity
        let system_entity_registry = tracking_copy.borrow_mut().get_system_entity_registry()?;

        let handle_payment_contract_hash =
            system_entity_registry.get(HANDLE_PAYMENT).ok_or_else(|| {
                error!("Missing system handle payment contract hash");
                Error::MissingSystemContractHash(HANDLE_PAYMENT.to_string())
            })?;

        let handle_payment_addr = EntityAddr::new_system(handle_payment_contract_hash.value());

        let handle_payment_named_keys = match tracking_copy
            .borrow_mut()
            .get_named_keys(handle_payment_addr)
            .map_err(Into::into)
        {
            Ok(named_keys) => named_keys,
            Err(error) => {
                return Ok(ExecutionResult::precondition_failure(error));
            }
        };

        // Get payment purse Key from handle payment contract
        // payment_code_spec_6: system contract validity
        let payment_purse_key: Key =
            match handle_payment_named_keys.get(handle_payment::PAYMENT_PURSE_KEY) {
                Some(key) => *key,
                None => {
                    return Ok(ExecutionResult::precondition_failure(
                        Error::FailedToGetPaymentPurse,
                    ))
                }
            };
        let purse_balance_key = match tracking_copy
            .borrow_mut()
            .get_purse_balance_key(payment_purse_key)
        {
            Ok(key) => key,
            Err(error) => {
                return Ok(ExecutionResult::precondition_failure(error.into()));
            }
        };
        let payment_purse_balance: Motes = {
            match tracking_copy
                .borrow_mut()
                .get_available_balance(purse_balance_key, Some(holds_epoch))
            {
                Ok(balance) => balance,
                Err(error) => {
                    return Ok(ExecutionResult::precondition_failure(error.into()));
                }
            }
        };

        if let Some(forced_transfer) =
            payment_result.check_forced_transfer(payment_purse_balance, gas_price)
        {
            // Get rewards purse balance key
            // payment_code_spec_6: system contract validity
            let error = match forced_transfer {
                ForcedTransferResult::InsufficientPayment => Error::InsufficientPayment,
                ForcedTransferResult::GasConversionOverflow => Error::GasConversionOverflow,
                ForcedTransferResult::PaymentFailure => payment_result
                    .take_error()
                    .unwrap_or(Error::InsufficientPayment),
            };

            return match ExecutionResult::new_payment_code_error(
                error,
                max_payment_cost,
                account_main_purse_balance,
                payment_gas_limit,
                entity_main_purse_key,
                rewards_target_purse_balance_key,
            ) {
                Ok(execution_result) => Ok(execution_result),
                Err(error) => Ok(ExecutionResult::precondition_failure(error)),
            };
        };

        // Transfer the contents of the rewards purse to block proposer
        let payment_result_gas = payment_result.gas();
        execution_result_builder.set_payment_execution_result(payment_result);

        // Begin session logic handling
        let post_payment_tracking_copy = tracking_copy.borrow();
        let session_tracking_copy = Rc::new(RefCell::new(post_payment_tracking_copy.fork()));

        let session_stack = RuntimeStack::from_account_hash(
            account_hash,
            self.config.max_runtime_call_stack_height() as usize,
        );

        let mut session_named_keys = entity_named_keys.clone();

        let session_access_rights = entity.extract_access_rights(entity_hash, &entity_named_keys);

        let mut session_result = {
            // payment_code_spec_3_b_i: if (balance of handle payment pay purse) >= (gas spent
            // during payment code execution) * gas_price, yes session
            // session_code_spec_1: gas limit = ((balance of handle payment payment purse) /
            // gas_price)
            // - (gas spent during payment execution)
            let Some(session_gas_limit) = Gas::from_motes(payment_purse_balance, gas_price)
                .and_then(|gas| gas.checked_sub(payment_result_gas)) else {
                return Ok(ExecutionResult::precondition_failure(Error::GasConversionOverflow));
            };

            executor.exec(
                session_execution_kind,
                session_args,
                entity_hash,
                &entity,
                &mut session_named_keys,
                session_access_rights,
                authorization_keys.clone(),
                account_hash,
<<<<<<< HEAD
                block_time,
                transaction_hash,
=======
                blocktime,
                deploy_hash.into(),
>>>>>>> 4232609c
                session_gas_limit,
                protocol_version,
                Rc::clone(&session_tracking_copy),
                Phase::Session,
                session_stack,
            )
        };
        session_result.log_execution_result("session result");

        // Create + persist transaction info.
        {
<<<<<<< HEAD
            let transfers = session_result.transfers().clone();
            let gas = payment_result_gas + session_result.gas();
            let txn_info = TransactionInfo::new(
                transaction_hash,
=======
            let transfers = session_result.transfers();
            let cost = payment_result_cost.value() + session_result.cost().value();
            let info = DeployInfo::new(
                deploy_hash,
>>>>>>> 4232609c
                transfers,
                initiator_addr,
                entity.main_purse(),
                gas,
            );
<<<<<<< HEAD
            session_tracking_copy.borrow_mut().write(
                Key::TransactionInfo(transaction_hash),
                StoredValue::TransactionInfo(txn_info),
            );
=======
            session_tracking_copy
                .borrow_mut()
                .write(Key::DeployInfo(deploy_hash), StoredValue::DeployInfo(info));
>>>>>>> 4232609c
        }

        // Session execution was zero cost or provided wasm was malformed.
        // Check if the payment purse can cover the minimum floor for session execution.
        if (session_result.gas().is_zero() && payment_purse_balance < max_payment_cost)
            || session_result.should_charge_for_errors_in_wasm()
        {
            // When session code structure is valid but still has 0 cost we should propagate the
            // error.
            let error = session_result
                .as_error()
                .cloned()
                .unwrap_or(Error::InsufficientPayment);

            return match ExecutionResult::new_payment_code_error(
                error,
                max_payment_cost,
                account_main_purse_balance,
                session_result.gas(),
                entity_main_purse_key,
                rewards_target_purse_balance_key,
            ) {
                Ok(execution_result) => Ok(execution_result),
                Err(error) => Ok(ExecutionResult::precondition_failure(error)),
            };
        }

        let post_session_tc = if session_result.is_failure() {
            // If session code fails we do not include its effects,
            // so we start again from the post-payment state.
            Rc::new(RefCell::new(post_payment_tracking_copy.fork()))
        } else {
            session_result = session_result.with_effects(session_tracking_copy.borrow().effects());
            session_tracking_copy
        };

        // NOTE: session_code_spec_3: (do not include session execution effects in
        // results) is enforced in execution_result_builder.build()
        execution_result_builder.set_session_execution_result(session_result);
        // payment_code_spec_5: run finalize process
        let finalize_result: ExecutionResult = {
            let post_session_tc = post_session_tc.borrow();
            let finalization_tc = Rc::new(RefCell::new(post_session_tc.fork()));

            let handle_payment_args = {
                // ((gas spent during payment code execution) + (gas spent during session code
                // execution)) * gas_price
                let Some(finalize_cost_motes) = Motes::from_gas(
                    execution_result_builder.gas_used(),
                    gas_price,
                ) else {
                    return Ok(ExecutionResult::precondition_failure(
                        Error::GasConversionOverflow,
                    ));
                };

                let maybe_runtime_args = RuntimeArgs::try_new(|args| {
                    args.insert(handle_payment::ARG_AMOUNT, finalize_cost_motes.value())?;
                    args.insert(handle_payment::ARG_ACCOUNT, account_hash)?;
                    args.insert(handle_payment::ARG_TARGET, rewards_target_purse)?;
                    Ok(())
                });
                match maybe_runtime_args {
                    Ok(runtime_args) => runtime_args,
                    Err(error) => {
                        let exec_error = ExecError::from(error);
                        return Ok(ExecutionResult::precondition_failure(exec_error.into()));
                    }
                }
            };

            // The Handle Payment keys may have changed because of effects during payment and/or
            // session, so we need to look them up again from the tracking copy
            let system_entity_registry =
                finalization_tc.borrow_mut().get_system_entity_registry()?;

            let handle_payment_contract_hash =
                system_entity_registry.get(HANDLE_PAYMENT).ok_or_else(|| {
                    error!("Missing system handle payment contract hash");
                    Error::MissingSystemContractHash(HANDLE_PAYMENT.to_string())
                })?;

            let handle_payment_contract = match finalization_tc
                .borrow_mut()
                .get_addressable_entity_by_hash(*handle_payment_contract_hash)
            {
                Ok(info) => info,
                Err(error) => return Ok(ExecutionResult::precondition_failure(error.into())),
            };

            let handle_payment_addr = EntityAddr::new_system(handle_payment_contract_hash.value());

            let handle_payment_named_keys = match finalization_tc
                .borrow_mut()
                .get_named_keys(handle_payment_addr)
            {
                Ok(named_keys) => named_keys,
                Err(error) => return Ok(ExecutionResult::precondition_failure(error.into())),
            };

            let mut handle_payment_access_rights = handle_payment_contract
                .extract_access_rights(*handle_payment_contract_hash, &handle_payment_named_keys);
            handle_payment_access_rights.extend(&[payment_purse_uref, rewards_target_purse]);

            let gas_limit = Gas::new(U512::MAX);

            let handle_payment_stack = RuntimeStack::new_system_call_stack(
                self.config.max_runtime_call_stack_height() as usize,
            );
            let system_account_hash = PublicKey::System.to_account_hash();

            let (_ret, finalize_result): (Option<()>, ExecutionResult) = executor
                .call_system_contract(
                    DirectSystemContractCall::FinalizePayment,
                    handle_payment_args,
                    &system_addressable_entity,
                    authorization_keys,
                    system_account_hash,
<<<<<<< HEAD
                    block_time,
                    transaction_hash,
=======
                    blocktime,
                    deploy_hash.into(),
>>>>>>> 4232609c
                    gas_limit,
                    protocol_version,
                    finalization_tc,
                    Phase::FinalizePayment,
                    handle_payment_stack,
                    U512::zero(),
                );

            finalize_result
        };

        execution_result_builder.set_finalize_execution_result(finalize_result);

        // We panic here to indicate that the builder was not used properly.
        let ret = execution_result_builder
            .build()
            .expect("ExecutionResultBuilder not initialized properly");

        // NOTE: payment_code_spec_5_a is enforced in execution_result_builder.build()
        // payment_code_spec_6: return properly combined set of transforms and
        // appropriate error
        Ok(ret)
    }
}<|MERGE_RESOLUTION|>--- conflicted
+++ resolved
@@ -2,11 +2,7 @@
 pub mod deploy_item;
 pub mod engine_config;
 mod error;
-<<<<<<< HEAD
-/// Module containing the [`ExecuteRequest`] and associated items.
-=======
 pub mod executable_item;
->>>>>>> 4232609c
 pub mod execute_request;
 pub(crate) mod execution_kind;
 pub mod execution_result;
@@ -14,88 +10,28 @@
 
 use std::{cell::RefCell, convert::TryFrom, rc::Rc};
 
-use num_traits::Zero;
-
 use once_cell::sync::Lazy;
-
-use tracing::error;
-
-use casper_storage::{
-<<<<<<< HEAD
-    global_state::state::StateProvider,
-    tracking_copy::{FeesPurseHandling, TrackingCopyEntityExt, TrackingCopyExt},
-=======
-    data_access_layer::TransferRequest, system::runtime_native::TransferConfig,
-    tracking_copy::FeesPurseHandling,
-};
 
 use casper_storage::{
     global_state::state::StateProvider,
     tracking_copy::{TrackingCopyEntityExt, TrackingCopyError, TrackingCopyExt},
->>>>>>> 4232609c
 };
-use casper_types::{
-<<<<<<< HEAD
-    system::{
-        handle_payment::{self},
-        HANDLE_PAYMENT,
-    },
-    EntityAddr, FeeHandling, Gas, Key, Motes, Phase, ProtocolVersion, PublicKey, RuntimeArgs,
-    StoredValue, TransactionInfo, TransactionSessionKind, U512,
-=======
-    DeployInfo, EntityAddr, FeeHandling, Key, Motes, PublicKey, RuntimeArgs, StoredValue,
-    TransactionHash,
->>>>>>> 4232609c
-};
+use casper_types::{Phase, ProtocolVersion, U512};
 
-use casper_types::{Phase, U512};
-
-use casper_types::{BlockTime, Digest, Gas, ProtocolVersion};
-
-use crate::engine_state::execution_result::ExecutionResults;
-
-use casper_types::system::{
-    handle_payment::{self},
-    HANDLE_PAYMENT,
-};
-
-use casper_types::ExecutableDeployItem;
-
-use crate::execution::{DirectSystemContractCall, ExecError};
-
-use crate::{
-<<<<<<< HEAD
-    execution::{DirectSystemContractCall, ExecError, Executor},
-    runtime::RuntimeStack,
-};
+use crate::{execution::Executor, runtime::RuntimeStack};
 pub use deploy_item::DeployItem;
 pub use engine_config::{
     EngineConfig, EngineConfigBuilder, DEFAULT_MAX_QUERY_DEPTH,
     DEFAULT_MAX_RUNTIME_CALL_STACK_HEIGHT,
 };
 pub use error::Error;
+pub use executable_item::{ExecutableItem, ExecutableItemIdentifier};
 pub use execute_request::{
     ExecuteRequest, NewRequestError, Payment, PaymentInfo, Session, SessionInfo,
 };
 use execution_kind::ExecutionKind;
 pub use execution_result::{ExecutionResult, ForcedTransferResult};
-=======
-    engine_state::execution_kind::ExecutionKind, execution::Executor, runtime::RuntimeStack,
-};
-
-pub use self::{
-    deploy_item::DeployItem,
-    engine_config::{
-        EngineConfig, EngineConfigBuilder, DEFAULT_MAX_QUERY_DEPTH,
-        DEFAULT_MAX_RUNTIME_CALL_STACK_HEIGHT,
-    },
-    error::Error,
-    executable_item::{ExecutableItem, ExecutableItemIdentifier},
-    execute_request::ExecuteRequest,
-    execution_result::{ExecutionResult, ForcedTransferResult},
-};
 pub use wasm_v1::{WasmV1Request, WasmV1Result};
->>>>>>> 4232609c
 
 /// The maximum amount of motes that payment code execution can cost.
 pub const MAX_PAYMENT_AMOUNT: u64 = 2_500_000_000;
@@ -131,7 +67,6 @@
         &self.config
     }
 
-<<<<<<< HEAD
     /// Sets the protocol version of the config.
     ///
     /// NOTE: This is only useful to the WasmTestBuilder for emulating a network upgrade, and hence
@@ -139,22 +74,32 @@
     #[doc(hidden)]
     pub fn set_protocol_version(&mut self, protocol_version: ProtocolVersion) {
         self.config.set_protocol_version(protocol_version)
-=======
+    }
+
     /// Executes wasm, and that's all. Does not commit or handle payment or anything else.
     pub fn execute(
         &self,
         state_provider: &impl StateProvider,
-        request: WasmV1Request,
+        WasmV1Request {
+            state_hash,
+            protocol_version,
+            block_time,
+            transaction,
+            gas_limit,
+            phase,
+        }: WasmV1Request,
     ) -> WasmV1Result {
-        let executable_item = match ExecutableItem::try_from(request.transaction().clone()) {
+        let account_hash = transaction.initiator_addr().account_hash();
+        let authorization_keys = &transaction.authorization_keys();
+        let transaction_hash = transaction.hash();
+        let executable_item = match ExecutableItem::try_from(transaction) {
             Ok(executable_item) => executable_item,
-            Err(_) => return WasmV1Result::invalid_executable_item(request),
+            Err(_) => return WasmV1Result::invalid_executable_item(gas_limit),
         };
-        let phase = request.phase();
         match phase {
             Phase::System | Phase::FinalizePayment => {
                 return WasmV1Result::precondition_failure(
-                    request,
+                    gas_limit,
                     Error::Deprecated(format!(
                         "execution of phase {:?} is no longer supported",
                         phase
@@ -164,7 +109,7 @@
             Phase::Payment => {
                 if !executable_item.is_module_bytes() {
                     return WasmV1Result::precondition_failure(
-                        request,
+                        gas_limit,
                         Error::Deprecated(format!(
                             "direct execution in phase {:?} is no longer supported",
                             phase
@@ -178,21 +123,16 @@
             }
         };
 
-        let state_hash = request.state_hash();
         let tc = match state_provider.tracking_copy(state_hash) {
             Ok(Some(tracking_copy)) => Rc::new(RefCell::new(tracking_copy)),
-            Ok(None) => return WasmV1Result::root_not_found(request, state_hash),
+            Ok(None) => return WasmV1Result::root_not_found(gas_limit, state_hash),
             Err(gse) => {
                 return WasmV1Result::precondition_failure(
-                    request,
+                    gas_limit,
                     Error::TrackingCopy(TrackingCopyError::Storage(gse)),
                 )
             }
         };
-        let protocol_version = request.protocol_version();
-        let transaction = request.transaction();
-        let account_hash = transaction.initiator_addr().account_hash();
-        let authorization_keys = &transaction.authorization_keys();
         let (entity, entity_hash) = {
             match tc.borrow_mut().get_authorized_addressable_entity(
                 protocol_version,
@@ -202,7 +142,7 @@
             ) {
                 Ok((addressable_entity, entity_hash)) => (addressable_entity, entity_hash),
                 Err(tce) => {
-                    return WasmV1Result::precondition_failure(request, Error::TrackingCopy(tce))
+                    return WasmV1Result::precondition_failure(gas_limit, Error::TrackingCopy(tce))
                 }
             }
         };
@@ -213,7 +153,7 @@
         {
             Ok(named_keys) => named_keys,
             Err(tce) => {
-                return WasmV1Result::precondition_failure(request, Error::TrackingCopy(tce))
+                return WasmV1Result::precondition_failure(gas_limit, Error::TrackingCopy(tce))
             }
         };
         let execution_kind = match ExecutionKind::from_executable_item(
@@ -224,12 +164,11 @@
             phase,
         ) {
             Ok(execution_kind) => execution_kind,
-            Err(ese) => return WasmV1Result::precondition_failure(request, ese),
+            Err(ese) => return WasmV1Result::precondition_failure(gas_limit, ese),
         };
 
         let access_rights = entity.extract_access_rights(entity_hash, &named_keys);
         let runtime_args = executable_item.args().clone();
-        let transaction_hash = transaction.hash();
 
         let execution_result = Executor::new(self.config().clone()).exec(
             execution_kind,
@@ -240,9 +179,9 @@
             access_rights,
             authorization_keys.clone(),
             account_hash,
-            request.blocktime(),
+            block_time,
             transaction_hash,
-            request.gas_limit(),
+            gas_limit,
             protocol_version,
             Rc::clone(&tc),
             phase,
@@ -252,842 +191,6 @@
             ),
         );
 
-        WasmV1Result::execution_result(request, execution_result)
-    }
-
-    /// Runs a deploy execution request.
-    ///
-    /// For each deploy stored in the request it will execute it.
-    ///
-    /// Currently a special shortcut is taken to distinguish a native transfer, from a deploy.
-    ///
-    /// Return execution results which contains results from each deploy ran.
-
-    #[deprecated(since = "6.0.0", note = "please use `execute` instead")]
-    pub fn exec(
-        &self,
-        state_provider: &impl StateProvider,
-        mut exec_request: ExecuteRequest,
-    ) -> Result<ExecutionResults, Error> {
-        let deploys = exec_request.take_deploys();
-        let mut results = ExecutionResults::with_capacity(deploys.len());
-
-        for deploy_item in deploys {
-            let result = match deploy_item.session {
-                ExecutableDeployItem::Transfer { .. } => self.transfer(
-                    state_provider,
-                    exec_request.protocol_version,
-                    exec_request.parent_state_hash,
-                    BlockTime::new(exec_request.block_time),
-                    deploy_item,
-                ),
-                _ => self.deploy(
-                    state_provider,
-                    exec_request.protocol_version,
-                    exec_request.parent_state_hash,
-                    BlockTime::new(exec_request.block_time),
-                    deploy_item,
-                    exec_request.proposer.clone(),
-                ),
-            };
-            match result {
-                Ok(result) => results.push_back(result),
-                Err(error) => {
-                    return Err(error);
-                }
-            };
-        }
-
-        Ok(results)
-    }
-
-    /// Executes a native transfer.
-    ///
-    /// Native transfers do not involve WASM at all, and also skip executing payment code.
-    /// Therefore this is the fastest and cheapest way to transfer tokens from account to account.
-    ///
-    /// Returns an [`ExecutionResult`] for a successful native transfer.
-
-    #[allow(clippy::too_many_arguments)]
-    fn transfer(
-        &self,
-        state_provider: &impl StateProvider,
-        protocol_version: ProtocolVersion,
-        prestate_hash: Digest,
-        blocktime: BlockTime,
-        deploy_item: DeployItem,
-    ) -> Result<ExecutionResult, Error> {
-        // leaving this method in place for now as a lot of tests rely on it.
-        // TODO: rewrite those tests to use the data access layer instead and
-        // then remove this method.
-        let deploy_hash = deploy_item.deploy_hash;
-        let transfer_config = TransferConfig::new(
-            self.config.administrative_accounts.clone(),
-            self.config.allow_unrestricted_transfers,
-        );
-
-        let fee_handling = self.config.fee_handling;
-        let refund_handling = self.config.refund_handling;
-        let vesting_schedule_period_millis = self.config.vesting_schedule_period_millis();
-        let allow_auction_bids = self.config.allow_auction_bids;
-        let compute_rewards = self.config.compute_rewards;
-        let max_delegators_per_validator = self.config.max_delegators_per_validator();
-        let minimum_delegation_amount = self.config.minimum_delegation_amount();
-        let balance_hold_interval = self.config.balance_hold_interval.millis();
-
-        let native_runtime_config = casper_storage::system::runtime_native::Config::new(
-            transfer_config,
-            fee_handling,
-            refund_handling,
-            vesting_schedule_period_millis,
-            allow_auction_bids,
-            compute_rewards,
-            max_delegators_per_validator,
-            minimum_delegation_amount,
-            balance_hold_interval,
-        );
-        let wasmless_transfer_gas = Gas::new(U512::from(
-            self.config().system_config().mint_costs().transfer,
-        ));
-        let transaction_hash = TransactionHash::Deploy(deploy_hash);
-        let holds_epoch = Some(
-            blocktime
-                .value()
-                .saturating_sub(self.config.balance_hold_interval.millis()),
-        );
-        let runtime_args = deploy_item.session.args().clone();
-        let transfer_req = TransferRequest::with_runtime_args(
-            native_runtime_config,
-            prestate_hash,
-            holds_epoch,
-            protocol_version,
-            transaction_hash,
-            deploy_item.address,
-            deploy_item.authorization_keys,
-            runtime_args,
-            wasmless_transfer_gas.value(),
-        );
-        let transfer_result = state_provider.transfer(transfer_req);
-        ExecutionResult::from_transfer_result(transfer_result, wasmless_transfer_gas)
-            .map_err(|_| Error::RootNotFound(prestate_hash))
->>>>>>> 4232609c
-    }
-
-    /// Executes a transaction.
-    ///
-    /// A transaction execution consists of running the payment code, which is expected to deposit
-    /// funds into the payment purse, and then running the session code with a specific gas limit.
-    /// For running payment code, we lock [`MAX_PAYMENT`] amount of motes from the user as
-    /// collateral. If both the payment code and the session code execute successfully, a fraction
-    /// of the unspent collateral will be transferred back to the proposer of the transaction, as
-    /// specified in the request.
-    ///
-    /// Returns [`ExecutionResult`], or an error condition.
-<<<<<<< HEAD
-    pub fn exec(
-=======
-
-    #[allow(clippy::too_many_arguments)]
-    fn deploy(
->>>>>>> 4232609c
-        &self,
-        state_provider: &impl StateProvider,
-        ExecuteRequest {
-            state_hash,
-            block_time,
-            transaction_hash,
-            gas_price,
-            initiator_addr,
-            payment,
-            payment_entry_point,
-            payment_args,
-            session,
-            session_entry_point,
-            session_args,
-            authorization_keys,
-            proposer,
-        }: ExecuteRequest,
-    ) -> Result<ExecutionResult, Error> {
-<<<<<<< HEAD
-        let protocol_version = self.config.protocol_version();
-
-        let tracking_copy = match state_provider.tracking_copy(state_hash) {
-            Err(gse) => return Ok(ExecutionResult::precondition_failure(Error::Storage(gse))),
-            Ok(None) => return Err(Error::RootNotFound(state_hash)),
-=======
-        let tracking_copy = match state_provider.tracking_copy(prestate_hash) {
-            Err(gse) => {
-                return Ok(ExecutionResult::precondition_failure(Error::TrackingCopy(
-                    TrackingCopyError::Storage(gse),
-                )))
-            }
-            Ok(None) => return Err(Error::RootNotFound(prestate_hash)),
->>>>>>> 4232609c
-            Ok(Some(tracking_copy)) => Rc::new(RefCell::new(tracking_copy)),
-        };
-
-        let executor = Executor::new(self.config().clone());
-
-        let account_hash = initiator_addr.account_hash();
-
-        if let Err(error) = tracking_copy
-            .borrow_mut()
-            .migrate_account(account_hash, protocol_version)
-        {
-            return Ok(ExecutionResult::precondition_failure(error.into()));
-        }
-
-        // Get account from tracking copy
-        // validation_spec_3: account validity
-        let (entity, entity_hash) = {
-            match tracking_copy
-                .borrow_mut()
-                .get_authorized_addressable_entity(
-                    protocol_version,
-                    account_hash,
-                    &authorization_keys,
-                    &self.config().administrative_accounts,
-                ) {
-                Ok((addressable_entity, entity_hash)) => (addressable_entity, entity_hash),
-                Err(error) => return Ok(ExecutionResult::precondition_failure(error.into())),
-            }
-        };
-
-        let entity_addr = entity.entity_addr(entity_hash);
-
-        let entity_named_keys = match tracking_copy
-            .borrow_mut()
-            .get_named_keys(entity_addr)
-            .map_err(Into::into)
-        {
-            Ok(named_keys) => named_keys,
-            Err(error) => {
-                return Ok(ExecutionResult::precondition_failure(error));
-            }
-        };
-
-        // Create session code `A` from provided session bytes
-        // validation_spec_1: valid wasm bytes
-        // we do this upfront as there is no reason to continue if session logic is invalid
-<<<<<<< HEAD
-        let session_execution_kind = match &session {
-            Session::Stored(invocation_target) => match ExecutionKind::new_stored(
-                &mut *tracking_copy.borrow_mut(),
-                invocation_target,
-                session_entry_point,
-                &entity_named_keys,
-                protocol_version,
-            ) {
-                Ok(execution_kind) => execution_kind,
-                Err(error) => {
-                    return Ok(ExecutionResult::precondition_failure(error));
-                }
-            },
-            Session::ModuleBytes {
-                kind: TransactionSessionKind::Standard,
-                module_bytes,
-            } => ExecutionKind::new_standard(module_bytes),
-            Session::ModuleBytes {
-                kind: TransactionSessionKind::Installer,
-                module_bytes,
-                ..
-            } => ExecutionKind::new_installer(module_bytes),
-            Session::ModuleBytes {
-                kind: TransactionSessionKind::Upgrader,
-                module_bytes,
-                ..
-            } => ExecutionKind::new_upgrader(module_bytes),
-            Session::ModuleBytes {
-                kind: TransactionSessionKind::Isolated,
-                module_bytes,
-                ..
-            } => ExecutionKind::new_isolated(module_bytes),
-            Session::DeployModuleBytes(module_bytes) => ExecutionKind::new_deploy(module_bytes),
-=======
-        let session_execution_kind = match ExecutionKind::from_executable_deploy_item(
-            Rc::clone(&tracking_copy),
-            &entity_named_keys,
-            session,
-            &protocol_version,
-            Phase::Session,
-        ) {
-            Ok(execution_kind) => execution_kind,
-            Err(error) => {
-                return Ok(ExecutionResult::precondition_failure(error));
-            }
->>>>>>> 4232609c
-        };
-
-        // Get account main purse balance key
-        // validation_spec_5: account main purse minimum balance
-        let entity_main_purse_key: Key = {
-            let account_key = Key::URef(entity.main_purse());
-            match tracking_copy
-                .borrow_mut()
-                .get_purse_balance_key(account_key)
-            {
-                Ok(key) => key,
-                Err(error) => {
-                    return Ok(ExecutionResult::precondition_failure(error.into()));
-                }
-            }
-        };
-
-        let holds_epoch = block_time
-            .value()
-            .saturating_sub(self.config.balance_hold_interval.millis());
-
-        // Get account main purse balance to enforce precondition and in case of forced
-        // transfer validation_spec_5: account main purse minimum balance
-        let account_main_purse_balance: Motes = match tracking_copy
-            .borrow_mut()
-            .get_available_balance(entity_main_purse_key, Some(holds_epoch))
-        {
-            Ok(balance) => balance,
-            Err(error) => return Ok(ExecutionResult::precondition_failure(error.into())),
-        };
-
-        let max_payment_cost = Motes::new(*MAX_PAYMENT);
-
-        // Enforce minimum main purse balance validation
-        // validation_spec_5: account main purse minimum balance
-        if account_main_purse_balance < max_payment_cost {
-            return Ok(ExecutionResult::precondition_failure(
-                Error::InsufficientPayment,
-            ));
-        }
-
-        // Finalization is executed by system account (currently genesis account)
-        // payment_code_spec_5: system executes finalization
-        let system_addressable_entity = tracking_copy
-            .borrow_mut()
-            .get_addressable_entity_by_account_hash(
-                protocol_version,
-                PublicKey::System.to_account_hash(),
-            )?;
-
-        // Get handle payment system contract details
-        // payment_code_spec_6: system contract validity
-        let system_entity_registry = tracking_copy.borrow_mut().get_system_entity_registry()?;
-
-        let handle_payment_contract_hash =
-            system_entity_registry.get(HANDLE_PAYMENT).ok_or_else(|| {
-                error!("Missing system handle payment contract hash");
-                Error::MissingSystemContractHash(HANDLE_PAYMENT.to_string())
-            })?;
-
-        let handle_payment_addr = EntityAddr::new_system(handle_payment_contract_hash.value());
-
-        let handle_payment_named_keys = match tracking_copy
-            .borrow_mut()
-            .get_named_keys(handle_payment_addr)
-            .map_err(Into::into)
-        {
-            Ok(named_keys) => named_keys,
-            Err(error) => {
-                return Ok(ExecutionResult::precondition_failure(error));
-            }
-        };
-
-        // Get payment purse Key from handle payment contract
-        // payment_code_spec_6: system contract validity
-        let Some(payment_purse_key) =
-            handle_payment_named_keys.get(handle_payment::PAYMENT_PURSE_KEY).copied() else {
-            return Ok(ExecutionResult::precondition_failure(Error::FailedToGetPaymentPurse));
-        };
-
-        let payment_purse_uref = payment_purse_key
-            .into_uref()
-            .ok_or_else(|| Error::InvalidKeyVariant(payment_purse_key))?;
-
-        // [`ExecutionResultBuilder`] handles merging of multiple execution results
-        let mut execution_result_builder = execution_result::ExecutionResultBuilder::new();
-
-        let rewards_target_purse = {
-            let fees_purse_handling = match self.config.fee_handling {
-                FeeHandling::PayToProposer => {
-                    FeesPurseHandling::ToProposer(proposer.to_account_hash())
-                }
-                FeeHandling::NoFee => FeesPurseHandling::None(payment_purse_uref),
-                FeeHandling::Accumulate => FeesPurseHandling::Accumulate,
-                FeeHandling::Burn => FeesPurseHandling::Burn,
-            };
-
-            match tracking_copy
-                .borrow_mut()
-                .fees_purse(protocol_version, fees_purse_handling)
-            {
-                Err(tce) => return Ok(ExecutionResult::precondition_failure(tce.into())),
-                Ok(purse) => purse,
-            }
-        };
-
-        let rewards_target_purse_balance_key = {
-            // Get reward purse Key from handle payment contract
-            // payment_code_spec_6: system contract validity
-            match tracking_copy
-                .borrow_mut()
-                .get_purse_balance_key(rewards_target_purse.into())
-            {
-                Err(tce) => {
-                    return Ok(ExecutionResult::precondition_failure(tce.into()));
-                }
-                Ok(key) => key,
-            }
-        };
-
-        // Execute provided payment code
-        //
-        // payment_code_spec_1: init pay environment w/ gas limit == (max_payment_cost /
-        // gas_price)
-        let Some(payment_gas_limit) = Gas::from_motes(max_payment_cost, gas_price) else {
-            return Ok(ExecutionResult::precondition_failure(Error::GasConversionOverflow));
-        };
-        let payment_result = {
-            let maybe_custom_payment = match &payment {
-                Payment::Standard => None,
-                Payment::Stored(invocation_target) => {
-                    match ExecutionKind::new_stored(
-                        &mut *tracking_copy.borrow_mut(),
-                        invocation_target,
-                        payment_entry_point,
-                        &entity_named_keys,
-                        protocol_version,
-                    ) {
-                        Ok(execution_kind) => Some(execution_kind),
-                        Err(error) => {
-                            return Ok(ExecutionResult::precondition_failure(error));
-                        }
-                    }
-                }
-                Payment::ModuleBytes(module_bytes) => {
-                    match ExecutionKind::new_standard_for_payment(module_bytes) {
-                        Ok(execution_kind) => Some(execution_kind),
-                        Err(error) => {
-                            return Ok(ExecutionResult::precondition_failure(error));
-                        }
-                    }
-                }
-            };
-
-            if let Some(custom_payment) = maybe_custom_payment {
-                // Create payment code module from bytes
-                // validation_spec_1: valid wasm bytes
-                let payment_stack = RuntimeStack::from_account_hash(
-                    account_hash,
-                    self.config.max_runtime_call_stack_height() as usize,
-                );
-
-                // payment_code_spec_2: execute payment code
-                let payment_access_rights =
-                    entity.extract_access_rights(entity_hash, &entity_named_keys);
-
-                let mut payment_named_keys = entity_named_keys.clone();
-
-                executor.exec(
-                    custom_payment,
-                    payment_args,
-                    entity_hash,
-                    &entity,
-                    &mut payment_named_keys,
-                    payment_access_rights,
-                    authorization_keys.clone(),
-                    account_hash,
-                    block_time,
-                    transaction_hash,
-                    payment_gas_limit,
-                    protocol_version,
-                    Rc::clone(&tracking_copy),
-                    Phase::Payment,
-                    payment_stack,
-                )
-            } else {
-                // Todo potentially could be moved to Executor::Exec
-                match executor.exec_standard_payment(
-                    payment_args,
-                    &entity,
-                    authorization_keys.clone(),
-                    account_hash,
-                    block_time,
-                    transaction_hash,
-                    payment_gas_limit,
-                    protocol_version,
-                    Rc::clone(&tracking_copy),
-                    self.config.max_runtime_call_stack_height() as usize,
-                ) {
-                    Ok(payment_result) => payment_result,
-                    Err(error) => {
-                        return Ok(ExecutionResult::precondition_failure(error));
-                    }
-                }
-<<<<<<< HEAD
-=======
-            } else {
-                let payment_execution_kind = match ExecutionKind::from_executable_deploy_item(
-                    Rc::clone(&tracking_copy),
-                    &entity_named_keys,
-                    payment,
-                    &protocol_version,
-                    phase,
-                ) {
-                    Ok(execution_kind) => execution_kind,
-                    Err(error) => {
-                        return Ok(ExecutionResult::precondition_failure(error));
-                    }
-                };
-                executor.exec(
-                    payment_execution_kind,
-                    payment_args,
-                    entity_hash,
-                    &entity,
-                    &mut payment_named_keys,
-                    payment_access_rights,
-                    authorization_keys.clone(),
-                    account_hash,
-                    blocktime,
-                    deploy_hash.into(),
-                    payment_gas_limit,
-                    protocol_version,
-                    Rc::clone(&tracking_copy),
-                    phase,
-                    payment_stack,
-                )
->>>>>>> 4232609c
-            }
-        };
-        payment_result.log_execution_result("payment result");
-
-        // If provided wasm file was malformed, we should charge.
-        if payment_result.should_charge_for_errors_in_wasm() {
-            let error = payment_result
-                .as_error()
-                .cloned()
-                .unwrap_or(Error::InsufficientPayment);
-
-            return match ExecutionResult::new_payment_code_error(
-                error,
-                max_payment_cost,
-                account_main_purse_balance,
-                payment_result.gas(),
-                entity_main_purse_key,
-                rewards_target_purse_balance_key,
-            ) {
-                Ok(execution_result) => Ok(execution_result),
-                Err(error) => Ok(ExecutionResult::precondition_failure(error)),
-            };
-        }
-
-        // payment_code_spec_3: fork based upon payment purse balance and cost of
-        // payment code execution
-
-        // Get handle payment system contract details
-        // payment_code_spec_6: system contract validity
-        let system_entity_registry = tracking_copy.borrow_mut().get_system_entity_registry()?;
-
-        let handle_payment_contract_hash =
-            system_entity_registry.get(HANDLE_PAYMENT).ok_or_else(|| {
-                error!("Missing system handle payment contract hash");
-                Error::MissingSystemContractHash(HANDLE_PAYMENT.to_string())
-            })?;
-
-        let handle_payment_addr = EntityAddr::new_system(handle_payment_contract_hash.value());
-
-        let handle_payment_named_keys = match tracking_copy
-            .borrow_mut()
-            .get_named_keys(handle_payment_addr)
-            .map_err(Into::into)
-        {
-            Ok(named_keys) => named_keys,
-            Err(error) => {
-                return Ok(ExecutionResult::precondition_failure(error));
-            }
-        };
-
-        // Get payment purse Key from handle payment contract
-        // payment_code_spec_6: system contract validity
-        let payment_purse_key: Key =
-            match handle_payment_named_keys.get(handle_payment::PAYMENT_PURSE_KEY) {
-                Some(key) => *key,
-                None => {
-                    return Ok(ExecutionResult::precondition_failure(
-                        Error::FailedToGetPaymentPurse,
-                    ))
-                }
-            };
-        let purse_balance_key = match tracking_copy
-            .borrow_mut()
-            .get_purse_balance_key(payment_purse_key)
-        {
-            Ok(key) => key,
-            Err(error) => {
-                return Ok(ExecutionResult::precondition_failure(error.into()));
-            }
-        };
-        let payment_purse_balance: Motes = {
-            match tracking_copy
-                .borrow_mut()
-                .get_available_balance(purse_balance_key, Some(holds_epoch))
-            {
-                Ok(balance) => balance,
-                Err(error) => {
-                    return Ok(ExecutionResult::precondition_failure(error.into()));
-                }
-            }
-        };
-
-        if let Some(forced_transfer) =
-            payment_result.check_forced_transfer(payment_purse_balance, gas_price)
-        {
-            // Get rewards purse balance key
-            // payment_code_spec_6: system contract validity
-            let error = match forced_transfer {
-                ForcedTransferResult::InsufficientPayment => Error::InsufficientPayment,
-                ForcedTransferResult::GasConversionOverflow => Error::GasConversionOverflow,
-                ForcedTransferResult::PaymentFailure => payment_result
-                    .take_error()
-                    .unwrap_or(Error::InsufficientPayment),
-            };
-
-            return match ExecutionResult::new_payment_code_error(
-                error,
-                max_payment_cost,
-                account_main_purse_balance,
-                payment_gas_limit,
-                entity_main_purse_key,
-                rewards_target_purse_balance_key,
-            ) {
-                Ok(execution_result) => Ok(execution_result),
-                Err(error) => Ok(ExecutionResult::precondition_failure(error)),
-            };
-        };
-
-        // Transfer the contents of the rewards purse to block proposer
-        let payment_result_gas = payment_result.gas();
-        execution_result_builder.set_payment_execution_result(payment_result);
-
-        // Begin session logic handling
-        let post_payment_tracking_copy = tracking_copy.borrow();
-        let session_tracking_copy = Rc::new(RefCell::new(post_payment_tracking_copy.fork()));
-
-        let session_stack = RuntimeStack::from_account_hash(
-            account_hash,
-            self.config.max_runtime_call_stack_height() as usize,
-        );
-
-        let mut session_named_keys = entity_named_keys.clone();
-
-        let session_access_rights = entity.extract_access_rights(entity_hash, &entity_named_keys);
-
-        let mut session_result = {
-            // payment_code_spec_3_b_i: if (balance of handle payment pay purse) >= (gas spent
-            // during payment code execution) * gas_price, yes session
-            // session_code_spec_1: gas limit = ((balance of handle payment payment purse) /
-            // gas_price)
-            // - (gas spent during payment execution)
-            let Some(session_gas_limit) = Gas::from_motes(payment_purse_balance, gas_price)
-                .and_then(|gas| gas.checked_sub(payment_result_gas)) else {
-                return Ok(ExecutionResult::precondition_failure(Error::GasConversionOverflow));
-            };
-
-            executor.exec(
-                session_execution_kind,
-                session_args,
-                entity_hash,
-                &entity,
-                &mut session_named_keys,
-                session_access_rights,
-                authorization_keys.clone(),
-                account_hash,
-<<<<<<< HEAD
-                block_time,
-                transaction_hash,
-=======
-                blocktime,
-                deploy_hash.into(),
->>>>>>> 4232609c
-                session_gas_limit,
-                protocol_version,
-                Rc::clone(&session_tracking_copy),
-                Phase::Session,
-                session_stack,
-            )
-        };
-        session_result.log_execution_result("session result");
-
-        // Create + persist transaction info.
-        {
-<<<<<<< HEAD
-            let transfers = session_result.transfers().clone();
-            let gas = payment_result_gas + session_result.gas();
-            let txn_info = TransactionInfo::new(
-                transaction_hash,
-=======
-            let transfers = session_result.transfers();
-            let cost = payment_result_cost.value() + session_result.cost().value();
-            let info = DeployInfo::new(
-                deploy_hash,
->>>>>>> 4232609c
-                transfers,
-                initiator_addr,
-                entity.main_purse(),
-                gas,
-            );
-<<<<<<< HEAD
-            session_tracking_copy.borrow_mut().write(
-                Key::TransactionInfo(transaction_hash),
-                StoredValue::TransactionInfo(txn_info),
-            );
-=======
-            session_tracking_copy
-                .borrow_mut()
-                .write(Key::DeployInfo(deploy_hash), StoredValue::DeployInfo(info));
->>>>>>> 4232609c
-        }
-
-        // Session execution was zero cost or provided wasm was malformed.
-        // Check if the payment purse can cover the minimum floor for session execution.
-        if (session_result.gas().is_zero() && payment_purse_balance < max_payment_cost)
-            || session_result.should_charge_for_errors_in_wasm()
-        {
-            // When session code structure is valid but still has 0 cost we should propagate the
-            // error.
-            let error = session_result
-                .as_error()
-                .cloned()
-                .unwrap_or(Error::InsufficientPayment);
-
-            return match ExecutionResult::new_payment_code_error(
-                error,
-                max_payment_cost,
-                account_main_purse_balance,
-                session_result.gas(),
-                entity_main_purse_key,
-                rewards_target_purse_balance_key,
-            ) {
-                Ok(execution_result) => Ok(execution_result),
-                Err(error) => Ok(ExecutionResult::precondition_failure(error)),
-            };
-        }
-
-        let post_session_tc = if session_result.is_failure() {
-            // If session code fails we do not include its effects,
-            // so we start again from the post-payment state.
-            Rc::new(RefCell::new(post_payment_tracking_copy.fork()))
-        } else {
-            session_result = session_result.with_effects(session_tracking_copy.borrow().effects());
-            session_tracking_copy
-        };
-
-        // NOTE: session_code_spec_3: (do not include session execution effects in
-        // results) is enforced in execution_result_builder.build()
-        execution_result_builder.set_session_execution_result(session_result);
-        // payment_code_spec_5: run finalize process
-        let finalize_result: ExecutionResult = {
-            let post_session_tc = post_session_tc.borrow();
-            let finalization_tc = Rc::new(RefCell::new(post_session_tc.fork()));
-
-            let handle_payment_args = {
-                // ((gas spent during payment code execution) + (gas spent during session code
-                // execution)) * gas_price
-                let Some(finalize_cost_motes) = Motes::from_gas(
-                    execution_result_builder.gas_used(),
-                    gas_price,
-                ) else {
-                    return Ok(ExecutionResult::precondition_failure(
-                        Error::GasConversionOverflow,
-                    ));
-                };
-
-                let maybe_runtime_args = RuntimeArgs::try_new(|args| {
-                    args.insert(handle_payment::ARG_AMOUNT, finalize_cost_motes.value())?;
-                    args.insert(handle_payment::ARG_ACCOUNT, account_hash)?;
-                    args.insert(handle_payment::ARG_TARGET, rewards_target_purse)?;
-                    Ok(())
-                });
-                match maybe_runtime_args {
-                    Ok(runtime_args) => runtime_args,
-                    Err(error) => {
-                        let exec_error = ExecError::from(error);
-                        return Ok(ExecutionResult::precondition_failure(exec_error.into()));
-                    }
-                }
-            };
-
-            // The Handle Payment keys may have changed because of effects during payment and/or
-            // session, so we need to look them up again from the tracking copy
-            let system_entity_registry =
-                finalization_tc.borrow_mut().get_system_entity_registry()?;
-
-            let handle_payment_contract_hash =
-                system_entity_registry.get(HANDLE_PAYMENT).ok_or_else(|| {
-                    error!("Missing system handle payment contract hash");
-                    Error::MissingSystemContractHash(HANDLE_PAYMENT.to_string())
-                })?;
-
-            let handle_payment_contract = match finalization_tc
-                .borrow_mut()
-                .get_addressable_entity_by_hash(*handle_payment_contract_hash)
-            {
-                Ok(info) => info,
-                Err(error) => return Ok(ExecutionResult::precondition_failure(error.into())),
-            };
-
-            let handle_payment_addr = EntityAddr::new_system(handle_payment_contract_hash.value());
-
-            let handle_payment_named_keys = match finalization_tc
-                .borrow_mut()
-                .get_named_keys(handle_payment_addr)
-            {
-                Ok(named_keys) => named_keys,
-                Err(error) => return Ok(ExecutionResult::precondition_failure(error.into())),
-            };
-
-            let mut handle_payment_access_rights = handle_payment_contract
-                .extract_access_rights(*handle_payment_contract_hash, &handle_payment_named_keys);
-            handle_payment_access_rights.extend(&[payment_purse_uref, rewards_target_purse]);
-
-            let gas_limit = Gas::new(U512::MAX);
-
-            let handle_payment_stack = RuntimeStack::new_system_call_stack(
-                self.config.max_runtime_call_stack_height() as usize,
-            );
-            let system_account_hash = PublicKey::System.to_account_hash();
-
-            let (_ret, finalize_result): (Option<()>, ExecutionResult) = executor
-                .call_system_contract(
-                    DirectSystemContractCall::FinalizePayment,
-                    handle_payment_args,
-                    &system_addressable_entity,
-                    authorization_keys,
-                    system_account_hash,
-<<<<<<< HEAD
-                    block_time,
-                    transaction_hash,
-=======
-                    blocktime,
-                    deploy_hash.into(),
->>>>>>> 4232609c
-                    gas_limit,
-                    protocol_version,
-                    finalization_tc,
-                    Phase::FinalizePayment,
-                    handle_payment_stack,
-                    U512::zero(),
-                );
-
-            finalize_result
-        };
-
-        execution_result_builder.set_finalize_execution_result(finalize_result);
-
-        // We panic here to indicate that the builder was not used properly.
-        let ret = execution_result_builder
-            .build()
-            .expect("ExecutionResultBuilder not initialized properly");
-
-        // NOTE: payment_code_spec_5_a is enforced in execution_result_builder.build()
-        // payment_code_spec_6: return properly combined set of transforms and
-        // appropriate error
-        Ok(ret)
+        WasmV1Result::execution_result(gas_limit, execution_result)
     }
 }