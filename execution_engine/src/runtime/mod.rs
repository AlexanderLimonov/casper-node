//! This module contains executor state of the WASM code.
mod args;
mod auction_internal;
mod externals;
mod handle_payment_internal;
mod host_function_flag;
mod mint_internal;
pub mod stack;
mod utils;
mod wasm_prep;

use std::{
    cmp,
    collections::{BTreeMap, BTreeSet},
    convert::{TryFrom, TryInto},
    iter::FromIterator,
};

use casper_wasm::elements::Module;
use casper_wasmi::{MemoryRef, Trap, TrapCode};
use tracing::error;

#[cfg(feature = "test-support")]
use casper_wasmi::RuntimeValue;

use casper_storage::{
    global_state::{error::Error as GlobalStateError, state::StateReader},
    system::{auction::Auction, handle_payment::HandlePayment, mint::Mint},
    tracking_copy::TrackingCopyExt,
};
use casper_types::{
    account::{Account, AccountHash},
    addressable_entity::{
        self, ActionThresholds, ActionType, AddKeyFailure, AddressableEntity,
        AddressableEntityHash, AssociatedKeys, EntityKindTag, EntryPoint, EntryPointAccess,
        EntryPointType, EntryPoints, MessageTopicError, MessageTopics, NamedKeys, Parameter,
        RemoveKeyFailure, SetThresholdFailure, UpdateKeyFailure, Weight, DEFAULT_ENTRY_POINT_NAME,
    },
    bytesrepr::{self, Bytes, FromBytes, ToBytes},
    contract_messages::{
        Message, MessageAddr, MessagePayload, MessageTopicOperation, MessageTopicSummary,
    },
    crypto,
    system::{
        self,
        auction::{self, EraInfo},
        handle_payment, mint, Caller, SystemEntityType, AUCTION, HANDLE_PAYMENT, MINT,
        STANDARD_PAYMENT,
    },
<<<<<<< HEAD
    AccessRights, ApiError, BlockTime, ByteCode, ByteCodeAddr, ByteCodeHash, ByteCodeKind, CLTyped,
    CLValue, ContextAccessRights, EntityAddr, EntityKind, EntityVersion, EntityVersionKey,
    EntityVersions, Gas, GrantedAccess, Group, Groups, HoldsEpoch, HostFunction, HostFunctionCost,
    InitiatorAddr, Key, NamedArg, Package, PackageHash, PackageStatus, Phase, PublicKey,
    RuntimeArgs, StoredValue, Tagged, Transfer, TransferResult, TransferV2, TransferredTo, URef,
    DICTIONARY_ITEM_KEY_MAX_LENGTH, U512,
=======
    AccessRights, ApiError, BlockGlobalAddr, BlockTime, ByteCode, ByteCodeAddr, ByteCodeHash,
    ByteCodeKind, CLTyped, CLValue, ContextAccessRights, ContractWasm, EntityAddr, EntityKind,
    EntityVersion, EntityVersionKey, EntityVersions, Gas, GrantedAccess, Group, Groups,
    HostFunction, HostFunctionCost, InitiatorAddr, Key, NamedArg, Package, PackageHash,
    PackageStatus, Phase, PublicKey, RuntimeArgs, StoredValue, Tagged, Transfer, TransferResult,
    TransferV2, TransferredTo, URef, DICTIONARY_ITEM_KEY_MAX_LENGTH, U512,
>>>>>>> f836a458
};

use crate::{
    execution::ExecError, runtime::host_function_flag::HostFunctionFlag,
    runtime_context::RuntimeContext,
};
pub use stack::{RuntimeStack, RuntimeStackFrame, RuntimeStackOverflow};
pub use wasm_prep::{
    PreprocessingError, WasmValidationError, DEFAULT_BR_TABLE_MAX_SIZE, DEFAULT_MAX_GLOBALS,
    DEFAULT_MAX_PARAMETER_COUNT, DEFAULT_MAX_TABLE_SIZE,
};

#[derive(Debug)]
enum CallContractIdentifier {
    Contract {
        contract_hash: AddressableEntityHash,
    },
    ContractPackage {
        contract_package_hash: PackageHash,
        version: Option<EntityVersion>,
    },
}

/// Represents the runtime properties of a WASM execution.
pub struct Runtime<'a, R> {
    context: RuntimeContext<'a, R>,
    memory: Option<MemoryRef>,
    module: Option<Module>,
    host_buffer: Option<CLValue>,
    stack: Option<RuntimeStack>,
    host_function_flag: HostFunctionFlag,
}

impl<'a, R> Runtime<'a, R>
where
    R: StateReader<Key, StoredValue, Error = GlobalStateError>,
{
    /// Creates a new runtime instance.
    pub(crate) fn new(context: RuntimeContext<'a, R>) -> Self {
        Runtime {
            context,
            memory: None,
            module: None,
            host_buffer: None,
            stack: None,
            host_function_flag: HostFunctionFlag::default(),
        }
    }

    /// Creates a new runtime instance by cloning the config, and host function flag from `self`.
    fn new_invocation_runtime(
        &self,
        context: RuntimeContext<'a, R>,
        module: Module,
        memory: MemoryRef,
        stack: RuntimeStack,
    ) -> Self {
        Self::check_preconditions(&stack);
        Runtime {
            context,
            memory: Some(memory),
            module: Some(module),
            host_buffer: None,
            stack: Some(stack),
            host_function_flag: self.host_function_flag.clone(),
        }
    }

    /// Creates a new runtime instance with a stack from `self`.
    pub(crate) fn new_with_stack(
        &self,
        context: RuntimeContext<'a, R>,
        stack: RuntimeStack,
    ) -> Self {
        Self::check_preconditions(&stack);
        Runtime {
            context,
            memory: None,
            module: None,
            host_buffer: None,
            stack: Some(stack),
            host_function_flag: self.host_function_flag.clone(),
        }
    }

    /// Preconditions that would render the system inconsistent if violated. Those are strictly
    /// programming errors.
    fn check_preconditions(stack: &RuntimeStack) {
        if stack.is_empty() {
            error!("Call stack should not be empty while creating a new Runtime instance");
            debug_assert!(false);
        }

        if stack.first_frame().unwrap().contract_hash().is_some() {
            error!("First element of the call stack should always represent a Session call");
            debug_assert!(false);
        }
    }

    /// Returns the context.
    pub(crate) fn context(&self) -> &RuntimeContext<'a, R> {
        &self.context
    }

    fn gas(&mut self, amount: Gas) -> Result<(), ExecError> {
        self.context.charge_gas(amount)
    }

    /// Returns current gas counter.
    fn gas_counter(&self) -> Gas {
        self.context.gas_counter()
    }

    /// Sets new gas counter value.
    fn set_gas_counter(&mut self, new_gas_counter: Gas) {
        self.context.set_gas_counter(new_gas_counter);
    }

    /// Charge for a system contract call.
    ///
    /// This method does not charge for system contract calls if the immediate caller is a system
    /// contract or if we're currently within the scope of a host function call. This avoids
    /// misleading gas charges if one system contract calls other system contract (e.g. auction
    /// contract calls into mint to create new purses).
    pub(crate) fn charge_system_contract_call<T>(&mut self, amount: T) -> Result<(), ExecError>
    where
        T: Into<Gas>,
    {
        if self.is_system_immediate_caller()? || self.host_function_flag.is_in_host_function_scope()
        {
            return Ok(());
        }

        self.context.charge_system_contract_call(amount)
    }

    fn checked_memory_slice<Ret>(
        &self,
        offset: usize,
        size: usize,
        func: impl FnOnce(&[u8]) -> Ret,
    ) -> Result<Ret, ExecError> {
        // This is mostly copied from a private function `MemoryInstance::checked_memory_region`
        // that calls a user defined function with a validated slice of memory. This allows
        // usage patterns that does not involve copying data onto heap first i.e. deserialize
        // values without copying data first, etc.
        // NOTE: Depending on the VM backend used in future, this may change, as not all VMs may
        // support direct memory access.
        self.try_get_memory()?
            .with_direct_access(|buffer| {
                let end = offset.checked_add(size).ok_or_else(|| {
                    casper_wasmi::Error::Memory(format!(
                        "trying to access memory block of size {} from offset {}",
                        size, offset
                    ))
                })?;

                if end > buffer.len() {
                    return Err(casper_wasmi::Error::Memory(format!(
                        "trying to access region [{}..{}] in memory [0..{}]",
                        offset,
                        end,
                        buffer.len(),
                    )));
                }

                Ok(func(&buffer[offset..end]))
            })
            .map_err(Into::into)
    }

    /// Returns bytes from the WASM memory instance.
    #[inline]
    fn bytes_from_mem(&self, ptr: u32, size: usize) -> Result<Vec<u8>, ExecError> {
        self.checked_memory_slice(ptr as usize, size, |data| data.to_vec())
    }

    /// Returns a deserialized type from the WASM memory instance.
    #[inline]
    fn t_from_mem<T: FromBytes>(&self, ptr: u32, size: u32) -> Result<T, ExecError> {
        let result = self.checked_memory_slice(ptr as usize, size as usize, |data| {
            bytesrepr::deserialize_from_slice(data)
        })?;
        Ok(result?)
    }

    /// Reads key (defined as `key_ptr` and `key_size` tuple) from Wasm memory.
    #[inline]
    fn key_from_mem(&mut self, key_ptr: u32, key_size: u32) -> Result<Key, ExecError> {
        self.t_from_mem(key_ptr, key_size)
    }

    /// Reads `CLValue` (defined as `cl_value_ptr` and `cl_value_size` tuple) from Wasm memory.
    #[inline]
    fn cl_value_from_mem(
        &mut self,
        cl_value_ptr: u32,
        cl_value_size: u32,
    ) -> Result<CLValue, ExecError> {
        self.t_from_mem(cl_value_ptr, cl_value_size)
    }

    /// Returns a deserialized string from the WASM memory instance.
    #[inline]
    fn string_from_mem(&self, ptr: u32, size: u32) -> Result<String, Trap> {
        self.t_from_mem(ptr, size).map_err(Trap::from)
    }

    fn get_module_from_entry_points(
        &mut self,
        entry_points: &EntryPoints,
    ) -> Result<Vec<u8>, ExecError> {
        let module = self.try_get_module()?.clone();
        let entry_point_names: Vec<&str> = entry_points.keys().map(|s| s.as_str()).collect();
        let module_bytes = wasm_prep::get_module_from_entry_points(entry_point_names, module)?;
        Ok(module_bytes)
    }

    #[allow(clippy::wrong_self_convention)]
    fn is_valid_uref(&self, uref_ptr: u32, uref_size: u32) -> Result<bool, Trap> {
        let uref: URef = self.t_from_mem(uref_ptr, uref_size)?;
        Ok(self.context.validate_uref(&uref).is_ok())
    }

    /// Load the uref known by the given name into the Wasm memory
    fn load_key(
        &mut self,
        name_ptr: u32,
        name_size: u32,
        output_ptr: u32,
        output_size: usize,
        bytes_written_ptr: u32,
    ) -> Result<Result<(), ApiError>, Trap> {
        let name = self.string_from_mem(name_ptr, name_size)?;

        // Get a key and serialize it
        let key = match self.context.named_keys_get(&name) {
            Some(key) => key,
            None => {
                return Ok(Err(ApiError::MissingKey));
            }
        };

        let key_bytes = match key.to_bytes() {
            Ok(bytes) => bytes,
            Err(error) => return Ok(Err(error.into())),
        };

        // `output_size` has to be greater or equal to the actual length of serialized Key bytes
        if output_size < key_bytes.len() {
            return Ok(Err(ApiError::BufferTooSmall));
        }

        // Set serialized Key bytes into the output buffer
        if let Err(error) = self.try_get_memory()?.set(output_ptr, &key_bytes) {
            return Err(ExecError::Interpreter(error.into()).into());
        }

        // SAFETY: For all practical purposes following conversion is assumed to be safe
        let bytes_size: u32 = key_bytes
            .len()
            .try_into()
            .expect("Keys should not serialize to many bytes");
        let size_bytes = bytes_size.to_le_bytes(); // Wasm is little-endian
        if let Err(error) = self.try_get_memory()?.set(bytes_written_ptr, &size_bytes) {
            return Err(ExecError::Interpreter(error.into()).into());
        }

        Ok(Ok(()))
    }

    fn has_key(&mut self, name_ptr: u32, name_size: u32) -> Result<i32, Trap> {
        let name = self.string_from_mem(name_ptr, name_size)?;
        if self.context.named_keys_contains_key(&name) {
            Ok(0)
        } else {
            Ok(1)
        }
    }

    fn put_key(
        &mut self,
        name_ptr: u32,
        name_size: u32,
        key_ptr: u32,
        key_size: u32,
    ) -> Result<(), Trap> {
        let name = self.string_from_mem(name_ptr, name_size)?;
        let key = self.key_from_mem(key_ptr, key_size)?;
        self.context.put_key(name, key).map_err(Into::into)
    }

    fn remove_key(&mut self, name_ptr: u32, name_size: u32) -> Result<(), Trap> {
        let name = self.string_from_mem(name_ptr, name_size)?;
        self.context.remove_key(&name)?;
        Ok(())
    }

    /// Writes runtime context's account main purse to dest_ptr in the Wasm memory.
    fn get_main_purse(&mut self, dest_ptr: u32) -> Result<(), Trap> {
        let purse = self.context.get_main_purse()?;
        let purse_bytes = purse.into_bytes().map_err(ExecError::BytesRepr)?;
        self.try_get_memory()?
            .set(dest_ptr, &purse_bytes)
            .map_err(|e| ExecError::Interpreter(e.into()).into())
    }

    /// Writes caller (deploy) account public key to dest_ptr in the Wasm
    /// memory.
    fn get_caller(&mut self, output_size: u32) -> Result<Result<(), ApiError>, Trap> {
        if !self.can_write_to_host_buffer() {
            // Exit early if the host buffer is already occupied
            return Ok(Err(ApiError::HostBufferFull));
        }
        let value = CLValue::from_t(self.context.get_caller()).map_err(ExecError::CLValue)?;
        let value_size = value.inner_bytes().len();

        // Save serialized public key into host buffer
        if let Err(error) = self.write_host_buffer(value) {
            return Ok(Err(error));
        }

        // Write output
        let output_size_bytes = value_size.to_le_bytes(); // Wasm is little-endian
        if let Err(error) = self.try_get_memory()?.set(output_size, &output_size_bytes) {
            return Err(ExecError::Interpreter(error.into()).into());
        }
        Ok(Ok(()))
    }

    /// Gets the immediate caller of the current execution
    fn get_immediate_caller(&self) -> Option<&RuntimeStackFrame> {
        self.stack.as_ref().and_then(|stack| stack.previous_frame())
    }

    /// Checks if immediate caller is of session type of the same account as the provided account
    /// hash.
    fn is_allowed_session_caller(&self, provided_account_hash: &AccountHash) -> bool {
        if self.context.get_caller() == PublicKey::System.to_account_hash() {
            return true;
        }

        if let Some(Caller::Initiator { account_hash }) = self.get_immediate_caller() {
            return account_hash == provided_account_hash;
        }
        false
    }

    /// Writes runtime context's phase to dest_ptr in the Wasm memory.
    fn get_phase(&mut self, dest_ptr: u32) -> Result<(), Trap> {
        let phase = self.context.phase();
        let bytes = phase.into_bytes().map_err(ExecError::BytesRepr)?;
        self.try_get_memory()?
            .set(dest_ptr, &bytes)
            .map_err(|e| ExecError::Interpreter(e.into()).into())
    }

    /// Writes current blocktime to dest_ptr in Wasm memory.
    fn get_blocktime(&self, dest_ptr: u32) -> Result<(), Trap> {
        let blocktime = self
            .context
            .get_blocktime()
            .into_bytes()
            .map_err(ExecError::BytesRepr)?;
        self.try_get_memory()?
            .set(dest_ptr, &blocktime)
            .map_err(|e| ExecError::Interpreter(e.into()).into())
    }

    /// Load the uref known by the given name into the Wasm memory
    fn load_call_stack(
        &mut self,
        // (Output) Pointer to number of elements in the call stack.
        call_stack_len_ptr: u32,
        // (Output) Pointer to size in bytes of the serialized call stack.
        result_size_ptr: u32,
    ) -> Result<Result<(), ApiError>, Trap> {
        if !self.can_write_to_host_buffer() {
            // Exit early if the host buffer is already occupied
            return Ok(Err(ApiError::HostBufferFull));
        }
        let call_stack = match self.try_get_stack() {
            Ok(stack) => stack.call_stack_elements(),
            Err(_error) => return Ok(Err(ApiError::Unhandled)),
        };
        let call_stack_len: u32 = match call_stack.len().try_into() {
            Ok(value) => value,
            Err(_) => return Ok(Err(ApiError::OutOfMemory)),
        };
        let call_stack_len_bytes = call_stack_len.to_le_bytes();

        if let Err(error) = self
            .try_get_memory()?
            .set(call_stack_len_ptr, &call_stack_len_bytes)
        {
            return Err(ExecError::Interpreter(error.into()).into());
        }

        if call_stack_len == 0 {
            return Ok(Ok(()));
        }

        let call_stack_cl_value = CLValue::from_t(call_stack).map_err(ExecError::CLValue)?;

        let call_stack_cl_value_bytes_len: u32 =
            match call_stack_cl_value.inner_bytes().len().try_into() {
                Ok(value) => value,
                Err(_) => return Ok(Err(ApiError::OutOfMemory)),
            };

        if let Err(error) = self.write_host_buffer(call_stack_cl_value) {
            return Ok(Err(error));
        }

        let call_stack_cl_value_bytes_len_bytes = call_stack_cl_value_bytes_len.to_le_bytes();

        if let Err(error) = self
            .try_get_memory()?
            .set(result_size_ptr, &call_stack_cl_value_bytes_len_bytes)
        {
            return Err(ExecError::Interpreter(error.into()).into());
        }

        Ok(Ok(()))
    }

    /// Return some bytes from the memory and terminate the current `sub_call`. Note that the return
    /// type is `Trap`, indicating that this function will always kill the current Wasm instance.
    fn ret(&mut self, value_ptr: u32, value_size: usize) -> Trap {
        self.host_buffer = None;

        let mem_get =
            self.checked_memory_slice(value_ptr as usize, value_size, |data| data.to_vec());

        match mem_get {
            Ok(buf) => {
                // Set the result field in the runtime and return the proper element of the `Error`
                // enum indicating that the reason for exiting the module was a call to ret.
                self.host_buffer = bytesrepr::deserialize_from_slice(buf).ok();

                let urefs = match &self.host_buffer {
                    Some(buf) => utils::extract_urefs(buf),
                    None => Ok(vec![]),
                };
                match urefs {
                    Ok(urefs) => {
                        for uref in &urefs {
                            if let Err(error) = self.context.validate_uref(uref) {
                                return Trap::from(error);
                            }
                        }
                        ExecError::Ret(urefs).into()
                    }
                    Err(e) => e.into(),
                }
            }
            Err(e) => e.into(),
        }
    }

    /// Checks if a [`Key`] is a system contract.
    fn is_system_contract(&self, entity_hash: AddressableEntityHash) -> Result<bool, ExecError> {
        self.context.is_system_addressable_entity(&entity_hash)
    }

    fn get_named_argument<T: FromBytes + CLTyped>(
        args: &RuntimeArgs,
        name: &str,
    ) -> Result<T, ExecError> {
        let arg: CLValue = args
            .get(name)
            .cloned()
            .ok_or(ExecError::Revert(ApiError::MissingArgument))?;
        arg.into_t()
            .map_err(|_| ExecError::Revert(ApiError::InvalidArgument))
    }

    fn reverter<T: Into<ApiError>>(error: T) -> ExecError {
        let api_error: ApiError = error.into();
        // NOTE: This is special casing needed to keep the native system contracts propagate
        // GasLimit properly to the user. Once support for wasm system contract will be dropped this
        // won't be necessary anymore.
        match api_error {
            ApiError::Mint(mint_error) if mint_error == mint::Error::GasLimit as u8 => {
                ExecError::GasLimit
            }
            ApiError::AuctionError(auction_error)
                if auction_error == auction::Error::GasLimit as u8 =>
            {
                ExecError::GasLimit
            }
            ApiError::HandlePayment(handle_payment_error)
                if handle_payment_error == handle_payment::Error::GasLimit as u8 =>
            {
                ExecError::GasLimit
            }
            api_error => ExecError::Revert(api_error),
        }
    }

    /// Calls host mint contract.
    fn call_host_mint(
        &mut self,
        entry_point_name: &str,
        runtime_args: &RuntimeArgs,
        access_rights: ContextAccessRights,
        stack: RuntimeStack,
    ) -> Result<CLValue, ExecError> {
        let gas_counter = self.gas_counter();

        let mint_hash = self.context.get_system_contract(MINT)?;
        let mint_addr = EntityAddr::new_system(mint_hash.value());

        let mint_named_keys = self
            .context
            .state()
            .borrow_mut()
            .get_named_keys(mint_addr)?;

        let mut named_keys = mint_named_keys;

        let runtime_context = self.context.new_from_self(
            mint_addr.into(),
            EntryPointType::Called,
            &mut named_keys,
            access_rights,
            runtime_args.to_owned(),
        );

        let mut mint_runtime = self.new_with_stack(runtime_context, stack);

        let engine_config = self.context.engine_config();
        let system_config = engine_config.system_config();
        let mint_costs = system_config.mint_costs();

        let result = match entry_point_name {
            // Type: `fn mint(amount: U512) -> Result<URef, ExecError>`
            mint::METHOD_MINT => (|| {
                mint_runtime.charge_system_contract_call(mint_costs.mint)?;

                let amount: U512 = Self::get_named_argument(runtime_args, mint::ARG_AMOUNT)?;
                let result: Result<URef, mint::Error> = mint_runtime.mint(amount);
                if let Err(mint::Error::GasLimit) = result {
                    return Err(ExecError::GasLimit);
                }
                CLValue::from_t(result).map_err(Self::reverter)
            })(),
            mint::METHOD_REDUCE_TOTAL_SUPPLY => (|| {
                mint_runtime.charge_system_contract_call(mint_costs.reduce_total_supply)?;

                let amount: U512 = Self::get_named_argument(runtime_args, mint::ARG_AMOUNT)?;
                let result: Result<(), mint::Error> = mint_runtime.reduce_total_supply(amount);
                CLValue::from_t(result).map_err(Self::reverter)
            })(),
            // Type: `fn create() -> URef`
            mint::METHOD_CREATE => (|| {
                mint_runtime.charge_system_contract_call(mint_costs.create)?;

                let uref = mint_runtime.mint(U512::zero()).map_err(Self::reverter)?;
                CLValue::from_t(uref).map_err(Self::reverter)
            })(),
            // Type: `fn balance(purse: URef) -> Option<U512>`
            mint::METHOD_BALANCE => (|| {
                mint_runtime.charge_system_contract_call(mint_costs.balance)?;

                let uref: URef = Self::get_named_argument(runtime_args, mint::ARG_PURSE)?;

                let maybe_balance: Option<U512> =
                    mint_runtime.balance(uref).map_err(Self::reverter)?;
                CLValue::from_t(maybe_balance).map_err(Self::reverter)
            })(),
            // Type: `fn transfer(maybe_to: Option<AccountHash>, source: URef, target: URef, amount:
            // U512, id: Option<u64>) -> Result<(), ExecError>`
            mint::METHOD_TRANSFER => (|| {
                mint_runtime.charge_system_contract_call(mint_costs.transfer)?;

                let maybe_to: Option<AccountHash> =
                    Self::get_named_argument(runtime_args, mint::ARG_TO)?;
                let source: URef = Self::get_named_argument(runtime_args, mint::ARG_SOURCE)?;
                let target: URef = Self::get_named_argument(runtime_args, mint::ARG_TARGET)?;
                let amount: U512 = Self::get_named_argument(runtime_args, mint::ARG_AMOUNT)?;
                let id: Option<u64> = Self::get_named_argument(runtime_args, mint::ARG_ID)?;
                let result: Result<(), mint::Error> =
                    mint_runtime.transfer(maybe_to, source, target, amount, id);

                CLValue::from_t(result).map_err(Self::reverter)
            })(),
            // Type: `fn read_base_round_reward() -> Result<U512, ExecError>`
            mint::METHOD_READ_BASE_ROUND_REWARD => (|| {
                mint_runtime.charge_system_contract_call(mint_costs.read_base_round_reward)?;

                let result: U512 = mint_runtime
                    .read_base_round_reward()
                    .map_err(Self::reverter)?;
                CLValue::from_t(result).map_err(Self::reverter)
            })(),
            mint::METHOD_MINT_INTO_EXISTING_PURSE => (|| {
                mint_runtime.charge_system_contract_call(mint_costs.mint_into_existing_purse)?;

                let amount: U512 = Self::get_named_argument(runtime_args, mint::ARG_AMOUNT)?;
                let existing_purse: URef = Self::get_named_argument(runtime_args, mint::ARG_PURSE)?;

                let result: Result<(), mint::Error> =
                    mint_runtime.mint_into_existing_purse(existing_purse, amount);
                CLValue::from_t(result).map_err(Self::reverter)
            })(),

            _ => CLValue::from_t(()).map_err(Self::reverter),
        };

        // Charge just for the amount that particular entry point cost - using gas cost from the
        // isolated runtime might have a recursive costs whenever system contract calls other system
        // contract.
        self.gas(
            mint_runtime
                .gas_counter()
                .checked_sub(gas_counter)
                .unwrap_or(gas_counter),
        )?;

        // Result still contains a result, but the entrypoints logic does not exit early on errors.
        let ret = result?;

        // Update outer spending approved limit.
        self.context
            .set_remaining_spending_limit(mint_runtime.context.remaining_spending_limit());

        let urefs = utils::extract_urefs(&ret)?;
        self.context.access_rights_extend(&urefs);
        {
            let transfers = self.context.transfers_mut();
            *transfers = mint_runtime.context.transfers().to_owned();
        }
        Ok(ret)
    }

    /// Calls host `handle_payment` contract.
    fn call_host_handle_payment(
        &mut self,
        entry_point_name: &str,
        runtime_args: &RuntimeArgs,
        access_rights: ContextAccessRights,
        stack: RuntimeStack,
    ) -> Result<CLValue, ExecError> {
        let gas_counter = self.gas_counter();

        let handle_payment_hash = self.context.get_system_contract(HANDLE_PAYMENT)?;
        let handle_payment_key =
            Key::addressable_entity_key(EntityKindTag::System, handle_payment_hash);

        let handle_payment_named_keys = self
            .context
            .state()
            .borrow_mut()
            .get_named_keys(EntityAddr::System(handle_payment_hash.value()))?;

        let mut named_keys = handle_payment_named_keys;

        let runtime_context = self.context.new_from_self(
            handle_payment_key,
            EntryPointType::Called,
            &mut named_keys,
            access_rights,
            runtime_args.to_owned(),
        );

        let mut runtime = self.new_with_stack(runtime_context, stack);

        let engine_config = self.context.engine_config();
        let system_config = engine_config.system_config();
        let handle_payment_costs = system_config.handle_payment_costs();

        let result = match entry_point_name {
            handle_payment::METHOD_GET_PAYMENT_PURSE => (|| {
                runtime.charge_system_contract_call(handle_payment_costs.get_payment_purse)?;

                let rights_controlled_purse =
                    runtime.get_payment_purse().map_err(Self::reverter)?;
                CLValue::from_t(rights_controlled_purse).map_err(Self::reverter)
            })(),
            handle_payment::METHOD_SET_REFUND_PURSE => (|| {
                runtime.charge_system_contract_call(handle_payment_costs.set_refund_purse)?;

                let purse: URef =
                    Self::get_named_argument(runtime_args, handle_payment::ARG_PURSE)?;
                runtime.set_refund_purse(purse).map_err(Self::reverter)?;
                CLValue::from_t(()).map_err(Self::reverter)
            })(),
            handle_payment::METHOD_GET_REFUND_PURSE => (|| {
                runtime.charge_system_contract_call(handle_payment_costs.get_refund_purse)?;

                let maybe_purse = runtime.get_refund_purse().map_err(Self::reverter)?;
                CLValue::from_t(maybe_purse).map_err(Self::reverter)
            })(),
            _ => CLValue::from_t(()).map_err(Self::reverter),
        };

        self.gas(
            runtime
                .gas_counter()
                .checked_sub(gas_counter)
                .unwrap_or(gas_counter),
        )?;

        let ret = result?;

        let urefs = utils::extract_urefs(&ret)?;
        self.context.access_rights_extend(&urefs);
        {
            let transfers = self.context.transfers_mut();
            *transfers = runtime.context.transfers().to_owned();
        }
        Ok(ret)
    }

    /// Calls host auction contract.
    fn call_host_auction(
        &mut self,
        entry_point_name: &str,
        runtime_args: &RuntimeArgs,
        access_rights: ContextAccessRights,
        stack: RuntimeStack,
    ) -> Result<CLValue, ExecError> {
        let gas_counter = self.gas_counter();

        let auction_hash = self.context.get_system_contract(AUCTION)?;
        let auction_key = Key::addressable_entity_key(EntityKindTag::System, auction_hash);

        let auction_named_keys = self
            .context
            .state()
            .borrow_mut()
            .get_named_keys(EntityAddr::System(auction_hash.value()))?;

        let mut named_keys = auction_named_keys;

        let runtime_context = self.context.new_from_self(
            auction_key,
            EntryPointType::Called,
            &mut named_keys,
            access_rights,
            runtime_args.to_owned(),
        );

        let mut runtime = self.new_with_stack(runtime_context, stack);

        let engine_config = self.context.engine_config();
        let system_config = engine_config.system_config();
        let auction_costs = system_config.auction_costs();

        let result = match entry_point_name {
            auction::METHOD_GET_ERA_VALIDATORS => (|| {
                runtime
                    .context
                    .charge_gas(auction_costs.get_era_validators.into())?;

                let result = runtime.get_era_validators().map_err(Self::reverter)?;

                CLValue::from_t(result).map_err(Self::reverter)
            })(),

            auction::METHOD_ADD_BID => (|| {
                runtime.charge_system_contract_call(auction_costs.add_bid)?;
                let account_hash = Self::get_named_argument(runtime_args, auction::ARG_PUBLIC_KEY)?;
                let delegation_rate =
                    Self::get_named_argument(runtime_args, auction::ARG_DELEGATION_RATE)?;
                let amount = Self::get_named_argument(runtime_args, auction::ARG_AMOUNT)?;
                let result = runtime
                    .add_bid(account_hash, delegation_rate, amount)
                    .map_err(Self::reverter)?;

                CLValue::from_t(result).map_err(Self::reverter)
            })(),

            auction::METHOD_WITHDRAW_BID => (|| {
                runtime.charge_system_contract_call(auction_costs.withdraw_bid)?;

                let account_hash = Self::get_named_argument(runtime_args, auction::ARG_PUBLIC_KEY)?;
                let amount = Self::get_named_argument(runtime_args, auction::ARG_AMOUNT)?;

                let result = runtime
                    .withdraw_bid(account_hash, amount)
                    .map_err(Self::reverter)?;
                CLValue::from_t(result).map_err(Self::reverter)
            })(),

            auction::METHOD_DELEGATE => (|| {
                runtime.charge_system_contract_call(auction_costs.delegate)?;

                let delegator = Self::get_named_argument(runtime_args, auction::ARG_DELEGATOR)?;
                let validator = Self::get_named_argument(runtime_args, auction::ARG_VALIDATOR)?;
                let amount = Self::get_named_argument(runtime_args, auction::ARG_AMOUNT)?;

                let max_delegators_per_validator =
                    self.context.engine_config().max_delegators_per_validator();
                let minimum_delegation_amount =
                    self.context.engine_config().minimum_delegation_amount();
                let result = runtime
                    .delegate(
                        delegator,
                        validator,
                        amount,
                        max_delegators_per_validator,
                        minimum_delegation_amount,
                    )
                    .map_err(Self::reverter)?;

                CLValue::from_t(result).map_err(Self::reverter)
            })(),

            auction::METHOD_UNDELEGATE => (|| {
                runtime.charge_system_contract_call(auction_costs.undelegate)?;

                let delegator = Self::get_named_argument(runtime_args, auction::ARG_DELEGATOR)?;
                let validator = Self::get_named_argument(runtime_args, auction::ARG_VALIDATOR)?;
                let amount = Self::get_named_argument(runtime_args, auction::ARG_AMOUNT)?;

                let result = runtime
                    .undelegate(delegator, validator, amount)
                    .map_err(Self::reverter)?;

                CLValue::from_t(result).map_err(Self::reverter)
            })(),

            auction::METHOD_REDELEGATE => (|| {
                runtime.charge_system_contract_call(auction_costs.redelegate)?;

                let delegator = Self::get_named_argument(runtime_args, auction::ARG_DELEGATOR)?;
                let validator = Self::get_named_argument(runtime_args, auction::ARG_VALIDATOR)?;
                let amount = Self::get_named_argument(runtime_args, auction::ARG_AMOUNT)?;
                let new_validator =
                    Self::get_named_argument(runtime_args, auction::ARG_NEW_VALIDATOR)?;

                let minimum_delegation_amount =
                    self.context.engine_config().minimum_delegation_amount();

                let result = runtime
                    .redelegate(
                        delegator,
                        validator,
                        amount,
                        new_validator,
                        minimum_delegation_amount,
                    )
                    .map_err(Self::reverter)?;

                CLValue::from_t(result).map_err(Self::reverter)
            })(),

            auction::METHOD_RUN_AUCTION => (|| {
                runtime.charge_system_contract_call(auction_costs.run_auction)?;

                let era_end_timestamp_millis =
                    Self::get_named_argument(runtime_args, auction::ARG_ERA_END_TIMESTAMP_MILLIS)?;
                let evicted_validators =
                    Self::get_named_argument(runtime_args, auction::ARG_EVICTED_VALIDATORS)?;

                let max_delegators_per_validator =
                    self.context.engine_config().max_delegators_per_validator();
                let minimum_delegation_amount =
                    self.context.engine_config().minimum_delegation_amount();
                runtime
                    .run_auction(
                        era_end_timestamp_millis,
                        evicted_validators,
                        max_delegators_per_validator,
                        minimum_delegation_amount,
                    )
                    .map_err(Self::reverter)?;

                CLValue::from_t(()).map_err(Self::reverter)
            })(),

            // Type: `fn slash(validator_account_hashes: &[AccountHash]) -> Result<(), ExecError>`
            auction::METHOD_SLASH => (|| {
                runtime.context.charge_gas(auction_costs.slash.into())?;

                let validator_public_keys =
                    Self::get_named_argument(runtime_args, auction::ARG_VALIDATOR_PUBLIC_KEYS)?;
                runtime
                    .slash(validator_public_keys)
                    .map_err(Self::reverter)?;
                CLValue::from_t(()).map_err(Self::reverter)
            })(),

            // Type: `fn distribute(reward_factors: BTreeMap<PublicKey, u64>) -> Result<(),
            // ExecError>`
            auction::METHOD_DISTRIBUTE => (|| {
                runtime
                    .context
                    .charge_gas(auction_costs.distribute.into())?;
                let rewards = Self::get_named_argument(runtime_args, auction::ARG_REWARDS_MAP)?;
                runtime.distribute(rewards).map_err(Self::reverter)?;
                CLValue::from_t(()).map_err(Self::reverter)
            })(),

            // Type: `fn read_era_id() -> Result<EraId, ExecError>`
            auction::METHOD_READ_ERA_ID => (|| {
                runtime
                    .context
                    .charge_gas(auction_costs.read_era_id.into())?;

                let result = runtime.read_era_id().map_err(Self::reverter)?;
                CLValue::from_t(result).map_err(Self::reverter)
            })(),

            auction::METHOD_ACTIVATE_BID => (|| {
                runtime.charge_system_contract_call(auction_costs.activate_bid)?;

                let validator = Self::get_named_argument(runtime_args, auction::ARG_VALIDATOR)?;

                runtime.activate_bid(validator).map_err(Self::reverter)?;

                CLValue::from_t(()).map_err(Self::reverter)
            })(),

            _ => CLValue::from_t(()).map_err(Self::reverter),
        };

        // Charge for the gas spent during execution in an isolated runtime.
        self.gas(
            runtime
                .gas_counter()
                .checked_sub(gas_counter)
                .unwrap_or(gas_counter),
        )?;

        // Result still contains a result, but the entrypoints logic does not exit early on errors.
        let ret = result?;

        let urefs = utils::extract_urefs(&ret)?;
        self.context.access_rights_extend(&urefs);
        {
            let transfers = self.context.transfers_mut();
            *transfers = runtime.context.transfers().to_owned();
        }

        Ok(ret)
    }

    /// Call a contract by pushing a stack element onto the frame.
    pub(crate) fn call_contract_with_stack(
        &mut self,
        contract_hash: AddressableEntityHash,
        entry_point_name: &str,
        args: RuntimeArgs,
        stack: RuntimeStack,
    ) -> Result<CLValue, ExecError> {
        self.stack = Some(stack);

        self.call_contract(contract_hash, entry_point_name, args)
    }

    pub(crate) fn execute_module_bytes(
        &mut self,
        module_bytes: &Bytes,
        stack: RuntimeStack,
    ) -> Result<CLValue, ExecError> {
        let protocol_version = self.context.protocol_version();
        let engine_config = self.context.engine_config();
        let wasm_config = engine_config.wasm_config();
        #[cfg(feature = "test-support")]
        let max_stack_height = wasm_config.max_stack_height;
        let module = wasm_prep::preprocess(*wasm_config, module_bytes)?;
        let (instance, memory) =
            utils::instance_and_memory(module.clone(), protocol_version, engine_config)?;
        self.memory = Some(memory);
        self.module = Some(module);
        self.stack = Some(stack);
        self.context.set_args(utils::attenuate_uref_in_args(
            self.context.args().clone(),
            self.context.entity().main_purse().addr(),
            AccessRights::WRITE,
        )?);

        let result = instance.invoke_export(DEFAULT_ENTRY_POINT_NAME, &[], self);

        let error = match result {
            Err(error) => error,
            // If `Ok` and the `host_buffer` is `None`, the contract's execution succeeded but did
            // not explicitly call `runtime::ret()`.  Treat as though the execution
            // returned the unit type `()` as per Rust functions which don't specify a
            // return value.
            Ok(_) => {
                return Ok(self.take_host_buffer().unwrap_or(CLValue::from_t(())?));
            }
        };

        #[cfg(feature = "test-support")]
        dump_runtime_stack_info(instance, max_stack_height);

        if let Some(host_error) = error.as_host_error() {
            // If the "error" was in fact a trap caused by calling `ret` then
            // this is normal operation and we should return the value captured
            // in the Runtime result field.
            let downcasted_error = host_error.downcast_ref::<ExecError>();
            return match downcasted_error {
                Some(ExecError::Ret(ref _ret_urefs)) => self
                    .take_host_buffer()
                    .ok_or(ExecError::ExpectedReturnValue),
                Some(error) => Err(error.clone()),
                None => Err(ExecError::Interpreter(host_error.to_string())),
            };
        }
        Err(ExecError::Interpreter(error.into()))
    }

    /// Calls contract living under a `key`, with supplied `args`.
    pub fn call_contract(
        &mut self,
        contract_hash: AddressableEntityHash,
        entry_point_name: &str,
        args: RuntimeArgs,
    ) -> Result<CLValue, ExecError> {
        let identifier = CallContractIdentifier::Contract { contract_hash };

        self.execute_contract(identifier, entry_point_name, args)
    }

    /// Calls `version` of the contract living at `key`, invoking `method` with
    /// supplied `args`. This function also checks the args conform with the
    /// types given in the contract header.
    pub fn call_versioned_contract(
        &mut self,
        contract_package_hash: PackageHash,
        contract_version: Option<EntityVersion>,
        entry_point_name: String,
        args: RuntimeArgs,
    ) -> Result<CLValue, ExecError> {
        let identifier = CallContractIdentifier::ContractPackage {
            contract_package_hash,
            version: contract_version,
        };

        self.execute_contract(identifier, &entry_point_name, args)
    }

    fn get_context_key_for_contract_call(
        &self,
        entity_hash: AddressableEntityHash,
        entry_point: &EntryPoint,
    ) -> Result<AddressableEntityHash, ExecError> {
        let current = self.context.entry_point_type();
        let next = entry_point.entry_point_type();
        match (current, next) {
            (EntryPointType::Called, EntryPointType::Caller) => {
                // Session code can't be called from Contract code for security reasons.
                Err(ExecError::InvalidContext)
            }
            (EntryPointType::Factory, EntryPointType::Caller) => {
                // Session code can't be called from Installer code for security reasons.
                Err(ExecError::InvalidContext)
            }
            (EntryPointType::Caller, EntryPointType::Caller) => {
                // Session code called from session reuses current base key
                match self.context.get_entity_key().into_entity_hash() {
                    Some(entity_hash) => Ok(entity_hash),
                    None => Err(ExecError::InvalidEntity(entity_hash)),
                }
            }
            (EntryPointType::Caller, EntryPointType::Called)
            | (EntryPointType::Called, EntryPointType::Called) => Ok(entity_hash),
            _ => {
                // Any other combination (installer, normal, etc.) is a contract context.
                Ok(entity_hash)
            }
        }
    }

    fn try_get_memory(&self) -> Result<&MemoryRef, ExecError> {
        self.memory.as_ref().ok_or(ExecError::WasmPreprocessing(
            PreprocessingError::MissingMemorySection,
        ))
    }

    fn try_get_module(&self) -> Result<&Module, ExecError> {
        self.module.as_ref().ok_or(ExecError::WasmPreprocessing(
            PreprocessingError::MissingModule,
        ))
    }

    fn try_get_stack(&self) -> Result<&RuntimeStack, ExecError> {
        self.stack.as_ref().ok_or(ExecError::MissingRuntimeStack)
    }

    fn execute_contract(
        &mut self,
        identifier: CallContractIdentifier,
        entry_point_name: &str,
        args: RuntimeArgs,
    ) -> Result<CLValue, ExecError> {
        let (entity, entity_hash, package) = match identifier {
            CallContractIdentifier::Contract {
                contract_hash: entity_hash,
            } => {
                let entity_key = if self.context.is_system_addressable_entity(&entity_hash)? {
                    Key::addressable_entity_key(EntityKindTag::System, entity_hash)
                } else {
                    Key::contract_entity_key(entity_hash)
                };

                let entity = if let Some(StoredValue::AddressableEntity(entity)) =
                    self.context.read_gs(&entity_key)?
                {
                    entity
                } else {
                    self.migrate_contract_and_contract_package(entity_hash)?
                };

                let package = Key::from(entity.package_hash());

                let package: Package = self.context.read_gs_typed(&package)?;

                // System contract hashes are disabled at upgrade point
                let is_calling_system_contract = self.is_system_contract(entity_hash)?;

                // Check if provided contract hash is disabled
                let is_contract_enabled = package.is_entity_enabled(&entity_hash);

                if !is_calling_system_contract && !is_contract_enabled {
                    return Err(ExecError::DisabledEntity(entity_hash));
                }

                (entity, entity_hash, package)
            }
            CallContractIdentifier::ContractPackage {
                contract_package_hash,
                version,
            } => {
                let package = self.context.get_package(contract_package_hash)?;

                let entity_version_key = match version {
                    Some(version) => EntityVersionKey::new(
                        self.context.protocol_version().value().major,
                        version,
                    ),
                    None => match package.current_entity_version() {
                        Some(v) => v,
                        None => {
                            return Err(ExecError::NoActiveEntityVersions(contract_package_hash));
                        }
                    },
                };

                if package.is_version_missing(entity_version_key) {
                    return Err(ExecError::MissingEntityVersion(entity_version_key));
                }

                if !package.is_version_enabled(entity_version_key) {
                    return Err(ExecError::DisabledEntityVersion(entity_version_key));
                }

                let entity_hash = package
                    .lookup_entity_hash(entity_version_key)
                    .copied()
                    .ok_or(ExecError::MissingEntityVersion(entity_version_key))?;

                let entity_key = if self.context.is_system_addressable_entity(&entity_hash)? {
                    Key::addressable_entity_key(EntityKindTag::System, entity_hash)
                } else {
                    Key::contract_entity_key(entity_hash)
                };

                let entity = if let Some(StoredValue::AddressableEntity(entity)) =
                    self.context.read_gs(&entity_key)?
                {
                    entity
                } else {
                    self.migrate_contract_and_contract_package(entity_hash)?
                };

                (entity, entity_hash, package)
            }
        };

        if let EntityKind::Account(_) = entity.kind() {
            return Err(ExecError::InvalidContext);
        }

        let protocol_version = self.context.protocol_version();

        // Check for major version compatibility before calling
        if !entity.is_compatible_protocol_version(protocol_version) {
            return Err(ExecError::IncompatibleProtocolMajorVersion {
                expected: protocol_version.value().major,
                actual: entity.protocol_version().value().major,
            });
        }

        let entry_point = entity
            .entry_point(entry_point_name)
            .cloned()
            .ok_or_else(|| ExecError::NoSuchMethod(entry_point_name.to_owned()))?;

        let entry_point_type = entry_point.entry_point_type();

        if entry_point_type.is_invalid_context() {
            return Err(ExecError::InvalidContext);
        }

        // Get contract entry point hash
        // if public, allowed
        // if not public, restricted to user group access
        // if abstract, not allowed
        self.validate_entry_point_access(&package, entry_point_name, entry_point.access())?;

        if self.context.engine_config().strict_argument_checking() {
            let entry_point_args_lookup: BTreeMap<&str, &Parameter> = entry_point
                .args()
                .iter()
                .map(|param| (param.name(), param))
                .collect();

            let args_lookup: BTreeMap<&str, &NamedArg> = args
                .named_args()
                .map(|named_arg| (named_arg.name(), named_arg))
                .collect();

            // variable ensure args type(s) match defined args of entry point
            for (param_name, param) in entry_point_args_lookup {
                if let Some(named_arg) = args_lookup.get(param_name) {
                    if param.cl_type() != named_arg.cl_value().cl_type() {
                        return Err(ExecError::type_mismatch(
                            param.cl_type().clone(),
                            named_arg.cl_value().cl_type().clone(),
                        ));
                    }
                } else if !param.cl_type().is_option() {
                    return Err(ExecError::MissingArgument {
                        name: param.name().to_string(),
                    });
                }
            }
        }

        if !self
            .context
            .engine_config()
            .administrative_accounts()
            .is_empty()
            && !package.is_entity_enabled(&entity_hash)
            && !self.context.is_system_addressable_entity(&entity_hash)?
        {
            return Err(ExecError::DisabledEntity(entity_hash));
        }

        // if session the caller's context
        // else the called contract's context
        let context_entity_hash =
            self.get_context_key_for_contract_call(entity_hash, &entry_point)?;

        let (should_attenuate_urefs, should_validate_urefs) = {
            // Determines if this call originated from the system account based on a first
            // element of the call stack.
            let is_system_account =
                self.context.get_caller() == PublicKey::System.to_account_hash();
            // Is the immediate caller a system contract, such as when the auction calls the mint.
            let is_caller_system_contract =
                self.is_system_contract(self.context.access_rights().context_key())?;
            // Checks if the contract we're about to call is a system contract.
            let is_calling_system_contract = self.is_system_contract(context_entity_hash)?;
            // uref attenuation is necessary in the following circumstances:
            //   the originating account (aka the caller) is not the system account and
            //   the immediate caller is either a normal account or a normal contract and
            //   the target contract about to be called is a normal contract
            let should_attenuate_urefs =
                !is_system_account && !is_caller_system_contract && !is_calling_system_contract;
            let should_validate_urefs = !is_caller_system_contract || !is_calling_system_contract;
            (should_attenuate_urefs, should_validate_urefs)
        };
        let runtime_args = if should_attenuate_urefs {
            // Main purse URefs should be attenuated only when a non-system contract is executed by
            // a non-system account to avoid possible phishing attack scenarios.
            utils::attenuate_uref_in_args(
                args,
                self.context.entity().main_purse().addr(),
                AccessRights::WRITE,
            )?
        } else {
            args
        };

        let extended_access_rights = {
            let mut all_urefs = vec![];
            for arg in runtime_args.to_values() {
                let urefs = utils::extract_urefs(arg)?;
                if should_validate_urefs {
                    for uref in &urefs {
                        self.context.validate_uref(uref)?;
                    }
                }
                all_urefs.extend(urefs);
            }
            all_urefs
        };

        let entity_addr = entity.entity_addr(entity_hash);

        let entity_named_keys = self
            .context
            .state()
            .borrow_mut()
            .get_named_keys(entity_addr)?;

        let access_rights = {
            let mut access_rights = entity.extract_access_rights(entity_hash, &entity_named_keys);
            access_rights.extend(&extended_access_rights);
            access_rights
        };

        let stack = {
            let mut stack = self.try_get_stack()?.clone();

            stack.push(Caller::entity(entity.package_hash(), entity_hash))?;

            stack
        };

        if let EntityKind::System(system_contract_type) = entity.kind() {
            let entry_point_name = entry_point.name();

            match system_contract_type {
                SystemEntityType::Mint => {
                    return self.call_host_mint(
                        entry_point_name,
                        &runtime_args,
                        access_rights,
                        stack,
                    );
                }
                SystemEntityType::HandlePayment => {
                    return self.call_host_handle_payment(
                        entry_point_name,
                        &runtime_args,
                        access_rights,
                        stack,
                    );
                }
                SystemEntityType::Auction => {
                    return self.call_host_auction(
                        entry_point_name,
                        &runtime_args,
                        access_rights,
                        stack,
                    );
                }
                // Not callable
                SystemEntityType::StandardPayment => {}
            }
        }

        let module: Module = {
            let byte_code_addr = entity.byte_code_addr();

            let byte_code_key = match entity.kind() {
                EntityKind::System(_) | EntityKind::Account(_) => {
                    Key::ByteCode(ByteCodeAddr::Empty)
                }
                EntityKind::SmartContract => {
                    Key::ByteCode(ByteCodeAddr::new_wasm_addr(byte_code_addr))
                }
            };

            let byte_code: ByteCode = match self.context.read_gs(&byte_code_key)? {
                Some(StoredValue::ByteCode(byte_code)) => byte_code,
                Some(_) => return Err(ExecError::InvalidByteCode(entity.byte_code_hash())),
                None => return Err(ExecError::KeyNotFound(byte_code_key)),
            };

            casper_wasm::deserialize_buffer(byte_code.bytes())?
        };

        let entity_tag = entity.kind().tag();

        let mut named_keys = entity_named_keys;

        let context_entity_key = Key::addressable_entity_key(entity_tag, entity_hash);

        let context = self.context.new_from_self(
            context_entity_key,
            entry_point.entry_point_type(),
            &mut named_keys,
            access_rights,
            runtime_args,
        );

        let (instance, memory) = utils::instance_and_memory(
            module.clone(),
            self.context.protocol_version(),
            self.context.engine_config(),
        )?;
        let runtime = &mut Runtime::new_invocation_runtime(self, context, module, memory, stack);
        let result = instance.invoke_export(entry_point.name(), &[], runtime);
        // The `runtime`'s context was initialized with our counter from before the call and any gas
        // charged by the sub-call was added to its counter - so let's copy the correct value of the
        // counter from there to our counter. Do the same for the message cost tracking.
        self.context.set_gas_counter(runtime.context.gas_counter());
        self.context
            .set_emit_message_cost(runtime.context.emit_message_cost());
        let transfers = self.context.transfers_mut();
        *transfers = runtime.context.transfers().to_owned();

        return match result {
            Ok(_) => {
                // If `Ok` and the `host_buffer` is `None`, the contract's execution succeeded but
                // did not explicitly call `runtime::ret()`.  Treat as though the
                // execution returned the unit type `()` as per Rust functions which
                // don't specify a return value.
                self.context
                    .set_remaining_spending_limit(runtime.context.remaining_spending_limit());
                Ok(runtime.take_host_buffer().unwrap_or(CLValue::from_t(())?))
            }
            Err(error) => {
                #[cfg(feature = "test-support")]
                dump_runtime_stack_info(
                    instance,
                    self.context.engine_config().wasm_config().max_stack_height,
                );
                if let Some(host_error) = error.as_host_error() {
                    // If the "error" was in fact a trap caused by calling `ret` then this is normal
                    // operation and we should return the value captured in the Runtime result
                    // field.
                    let downcasted_error = host_error.downcast_ref::<ExecError>();
                    return match downcasted_error {
                        Some(ExecError::Ret(ref ret_urefs)) => {
                            // Insert extra urefs returned from call.
                            // Those returned URef's are guaranteed to be valid as they were already
                            // validated in the `ret` call inside context we ret from.
                            self.context.access_rights_extend(ret_urefs);

                            // Stored contracts are expected to always call a `ret` function,
                            // otherwise it's an error.
                            runtime
                                .take_host_buffer()
                                .ok_or(ExecError::ExpectedReturnValue)
                        }
                        Some(error) => Err(error.clone()),
                        None => Err(ExecError::Interpreter(host_error.to_string())),
                    };
                }
                Err(ExecError::Interpreter(error.into()))
            }
        };
    }

    fn call_contract_host_buffer(
        &mut self,
        contract_hash: AddressableEntityHash,
        entry_point_name: &str,
        args_bytes: &[u8],
        result_size_ptr: u32,
    ) -> Result<Result<(), ApiError>, ExecError> {
        // Exit early if the host buffer is already occupied
        if let Err(err) = self.check_host_buffer() {
            return Ok(Err(err));
        }
        let args: RuntimeArgs = bytesrepr::deserialize_from_slice(args_bytes)?;
        let result = self.call_contract(contract_hash, entry_point_name, args)?;
        self.manage_call_contract_host_buffer(result_size_ptr, result)
    }

    fn call_versioned_contract_host_buffer(
        &mut self,
        contract_package_hash: PackageHash,
        contract_version: Option<EntityVersion>,
        entry_point_name: String,
        args_bytes: &[u8],
        result_size_ptr: u32,
    ) -> Result<Result<(), ApiError>, ExecError> {
        // Exit early if the host buffer is already occupied
        if let Err(err) = self.check_host_buffer() {
            return Ok(Err(err));
        }
        let args: RuntimeArgs = bytesrepr::deserialize_from_slice(args_bytes)?;
        let result = self.call_versioned_contract(
            contract_package_hash,
            contract_version,
            entry_point_name,
            args,
        )?;
        self.manage_call_contract_host_buffer(result_size_ptr, result)
    }

    fn check_host_buffer(&mut self) -> Result<(), ApiError> {
        if !self.can_write_to_host_buffer() {
            Err(ApiError::HostBufferFull)
        } else {
            Ok(())
        }
    }

    fn manage_call_contract_host_buffer(
        &mut self,
        result_size_ptr: u32,
        result: CLValue,
    ) -> Result<Result<(), ApiError>, ExecError> {
        let result_size: u32 = match result.inner_bytes().len().try_into() {
            Ok(value) => value,
            Err(_) => return Ok(Err(ApiError::OutOfMemory)),
        };

        // leave the host buffer set to `None` if there's nothing to write there
        if result_size != 0 {
            if let Err(error) = self.write_host_buffer(result) {
                return Ok(Err(error));
            }
        }

        let result_size_bytes = result_size.to_le_bytes(); // Wasm is little-endian
        if let Err(error) = self
            .try_get_memory()?
            .set(result_size_ptr, &result_size_bytes)
        {
            return Err(ExecError::Interpreter(error.into()));
        }

        Ok(Ok(()))
    }

    fn load_named_keys(
        &mut self,
        total_keys_ptr: u32,
        result_size_ptr: u32,
    ) -> Result<Result<(), ApiError>, Trap> {
        if !self.can_write_to_host_buffer() {
            // Exit early if the host buffer is already occupied
            return Ok(Err(ApiError::HostBufferFull));
        }

        let total_keys: u32 = match self.context.named_keys().len().try_into() {
            Ok(value) => value,
            Err(_) => return Ok(Err(ApiError::OutOfMemory)),
        };

        let total_keys_bytes = total_keys.to_le_bytes();
        if let Err(error) = self
            .try_get_memory()?
            .set(total_keys_ptr, &total_keys_bytes)
        {
            return Err(ExecError::Interpreter(error.into()).into());
        }

        if total_keys == 0 {
            // No need to do anything else, we leave host buffer empty.
            return Ok(Ok(()));
        }

        let named_keys =
            CLValue::from_t(self.context.named_keys().clone()).map_err(ExecError::CLValue)?;

        let length: u32 = match named_keys.inner_bytes().len().try_into() {
            Ok(value) => value,
            Err(_) => return Ok(Err(ApiError::BufferTooSmall)),
        };

        if let Err(error) = self.write_host_buffer(named_keys) {
            return Ok(Err(error));
        }

        let length_bytes = length.to_le_bytes();
        if let Err(error) = self.try_get_memory()?.set(result_size_ptr, &length_bytes) {
            return Err(ExecError::Interpreter(error.into()).into());
        }

        Ok(Ok(()))
    }

    fn create_contract_package(
        &mut self,
        is_locked: PackageStatus,
    ) -> Result<(Package, URef), ExecError> {
        let access_key = self.context.new_unit_uref()?;
        let contract_package = Package::new(
            EntityVersions::new(),
            BTreeSet::new(),
            Groups::new(),
            is_locked,
        );

        Ok((contract_package, access_key))
    }

    fn create_contract_package_at_hash(
        &mut self,
        lock_status: PackageStatus,
    ) -> Result<([u8; 32], [u8; 32]), ExecError> {
        let addr = self.context.new_hash_address()?;
        let (contract_package, access_key) = self.create_contract_package(lock_status)?;
        self.context
            .metered_write_gs_unsafe(Key::Package(addr), contract_package)?;
        Ok((addr, access_key.addr()))
    }

    fn create_contract_user_group(
        &mut self,
        contract_package_hash: PackageHash,
        label: String,
        num_new_urefs: u32,
        mut existing_urefs: BTreeSet<URef>,
        output_size_ptr: u32,
    ) -> Result<Result<(), ApiError>, ExecError> {
        let mut contract_package: Package =
            self.context.get_validated_package(contract_package_hash)?;

        let groups = contract_package.groups_mut();
        let new_group = Group::new(label);

        // Ensure group does not already exist
        if groups.contains(&new_group) {
            return Ok(Err(addressable_entity::Error::GroupAlreadyExists.into()));
        }

        // Ensure there are not too many groups
        if groups.len() >= (addressable_entity::MAX_GROUPS as usize) {
            return Ok(Err(addressable_entity::Error::MaxGroupsExceeded.into()));
        }

        // Ensure there are not too many urefs
        let total_urefs: usize =
            groups.total_urefs() + (num_new_urefs as usize) + existing_urefs.len();
        if total_urefs > addressable_entity::MAX_TOTAL_UREFS {
            let err = addressable_entity::Error::MaxTotalURefsExceeded;
            return Ok(Err(ApiError::ContractHeader(err as u8)));
        }

        // Proceed with creating user group
        let mut new_urefs = Vec::with_capacity(num_new_urefs as usize);
        for _ in 0..num_new_urefs {
            let u = self.context.new_unit_uref()?;
            new_urefs.push(u);
        }

        for u in new_urefs.iter().cloned() {
            existing_urefs.insert(u);
        }
        groups.insert(new_group, existing_urefs);

        // check we can write to the host buffer
        if let Err(err) = self.check_host_buffer() {
            return Ok(Err(err));
        }
        // create CLValue for return value
        let new_urefs_value = CLValue::from_t(new_urefs)?;
        let value_size = new_urefs_value.inner_bytes().len();
        // write return value to buffer
        if let Err(err) = self.write_host_buffer(new_urefs_value) {
            return Ok(Err(err));
        }
        // Write return value size to output location
        let output_size_bytes = value_size.to_le_bytes(); // Wasm is little-endian
        if let Err(error) = self
            .try_get_memory()?
            .set(output_size_ptr, &output_size_bytes)
        {
            return Err(ExecError::Interpreter(error.into()));
        }

        // Write updated package to the global state
        self.context
            .metered_write_gs_unsafe(contract_package_hash, contract_package)?;

        Ok(Ok(()))
    }

    #[allow(clippy::too_many_arguments)]
    fn add_contract_version(
        &mut self,
        package_hash: PackageHash,
        version_ptr: u32,
        entry_points: EntryPoints,
        mut named_keys: NamedKeys,
        message_topics: BTreeMap<String, MessageTopicOperation>,
        output_ptr: u32,
    ) -> Result<Result<(), ApiError>, ExecError> {
        if !self.context.allow_casper_add_contract_version() {
            // NOTE: This is not a permission check on the caller,
            // it is enforcing the rule that only legacy standard deploys (which are grandfathered)
            // and install / upgrade transactions are allowed to call this method
            return Ok(Err(ApiError::NotAllowedToAddContractVersion));
        }

        if entry_points.contains_stored_session() {
            return Err(ExecError::InvalidEntryPointType);
        }

        let mut package = self.context.get_package(package_hash)?;

        // Return an error if the contract is locked and has some version associated with it.
        if package.is_locked() {
            return Err(ExecError::LockedEntity(package_hash));
        }

        let (
            main_purse,
            previous_named_keys,
            action_thresholds,
            associated_keys,
            mut previous_message_topics,
        ) = self.new_version_entity_parts(&package)?;

        let max_topics_per_contract = self
            .context
            .engine_config()
            .wasm_config()
            .messages_limits()
            .max_topics_per_contract();

        let topics_to_add = message_topics
            .iter()
            .filter(|(_, operation)| match operation {
                MessageTopicOperation::Add => true,
            });
        // Check if registering the new topics would exceed the limit per contract
        if previous_message_topics.len() + topics_to_add.clone().count()
            > max_topics_per_contract as usize
        {
            return Ok(Err(ApiError::from(MessageTopicError::MaxTopicsExceeded)));
        }

        // Extend the previous topics with the newly added ones.
        for (new_topic, _) in topics_to_add {
            let topic_name_hash = crypto::blake2b(new_topic.as_bytes()).into();
            if let Err(e) = previous_message_topics.add_topic(new_topic.as_str(), topic_name_hash) {
                return Ok(Err(e.into()));
            }
        }

        let byte_code_hash = self.context.new_hash_address()?;

        let entity_hash = self.context.new_hash_address()?;

        let protocol_version = self.context.protocol_version();

        let insert_contract_result =
            package.insert_entity_version(protocol_version.value().major, entity_hash.into());

        let byte_code = {
            let module_bytes = self.get_module_from_entry_points(&entry_points)?;
            ByteCode::new(ByteCodeKind::V1CasperWasm, module_bytes)
        };

        self.context.metered_write_gs_unsafe(
            Key::ByteCode(ByteCodeAddr::new_wasm_addr(byte_code_hash)),
            byte_code,
        )?;

        let entity_addr = EntityAddr::new_smart_contract(entity_hash);

        let entity_key = Key::AddressableEntity(entity_addr);

        named_keys.append(previous_named_keys);
        self.context.write_named_keys(entity_addr, named_keys)?;

        let entity = AddressableEntity::new(
            package_hash,
            byte_code_hash.into(),
            entry_points,
            protocol_version,
            main_purse,
            associated_keys,
            action_thresholds,
            previous_message_topics.clone(),
            EntityKind::SmartContract,
        );

        self.context.metered_write_gs_unsafe(entity_key, entity)?;
        self.context
            .metered_write_gs_unsafe(package_hash, package)?;

        for (_, topic_hash) in previous_message_topics.iter() {
            let topic_key = Key::message_topic(entity_addr, *topic_hash);
            let summary = StoredValue::MessageTopic(MessageTopicSummary::new(
                0,
                self.context.get_blocktime(),
            ));
            self.context.metered_write_gs_unsafe(topic_key, summary)?;
        }

        // set return values to buffer
        {
            let hash_bytes = match entity_hash.to_bytes() {
                Ok(bytes) => bytes,
                Err(error) => return Ok(Err(error.into())),
            };

            // Set serialized hash bytes into the output buffer
            if let Err(error) = self.try_get_memory()?.set(output_ptr, &hash_bytes) {
                return Err(ExecError::Interpreter(error.into()));
            }

            // Set version into VM shared memory
            let version_value: u32 = insert_contract_result.entity_version();
            let version_bytes = version_value.to_le_bytes();
            if let Err(error) = self.try_get_memory()?.set(version_ptr, &version_bytes) {
                return Err(ExecError::Interpreter(error.into()));
            }
        }

        Ok(Ok(()))
    }

    fn new_version_entity_parts(
        &mut self,
        package: &Package,
    ) -> Result<
        (
            URef,
            NamedKeys,
            ActionThresholds,
            AssociatedKeys,
            MessageTopics,
        ),
        ExecError,
    > {
        if let Some(previous_entity_hash) = package.current_entity_hash() {
            let previous_entity_key = Key::contract_entity_key(previous_entity_hash);
            let (mut previous_entity, requires_purse_creation) =
                self.context.get_contract_entity(previous_entity_key)?;

            let action_thresholds = previous_entity.action_thresholds().clone();

            let associated_keys = previous_entity.associated_keys().clone();
            // STEP 1: LOAD THE CONTRACT AND CHECK IF CALLER IS IN ASSOCIATED KEYS WITH ENOUGH
            // WEIGHT     TO UPGRADE (COMPARE TO THE ACTION THRESHOLD FOR UPGRADE
            // ACTION). STEP 2: IF CALLER IS NOT IN CONTRACTS ASSOCIATED KEYS
            //    CHECK FOR LEGACY UREFADDR UNDER KEY:HASH(PACKAGEADDR)
            //    IF FOUND,
            //      call validate_uref(that uref)
            //    IF VALID,
            //      create the new contract version carrying forward previous state including
            // associated keys      BUT add the caller to the associated keys with
            // weight == to the action threshold for upgrade ELSE, error
            if !previous_entity.can_upgrade_with(self.context.authorization_keys()) {
                // Check if the calling entity must be grandfathered into the new
                // addressable entity format
                let account_hash = self.context.get_caller();

                let access_key = match self
                    .context
                    .read_gs(&Key::Hash(previous_entity.package_hash().value()))?
                    .and_then(|stored_value| stored_value.into_cl_value())
                {
                    None => {
                        return Err(ExecError::UpgradeAuthorizationFailure);
                    }
                    Some(cl_value) => cl_value.into_t::<URef>().map_err(ExecError::CLValue),
                }?;

                let has_access = self.context.validate_uref(&access_key).is_ok();

                if has_access && !associated_keys.contains_key(&account_hash) {
                    previous_entity.add_associated_key(
                        account_hash,
                        *action_thresholds.upgrade_management(),
                    )?;
                } else {
                    return Err(ExecError::UpgradeAuthorizationFailure);
                }
            }

            let main_purse = if !requires_purse_creation {
                self.create_purse()?
            } else {
                previous_entity.main_purse()
            };

            let associated_keys = previous_entity.associated_keys().clone();

            let previous_message_topics = previous_entity.message_topics().clone();

            let previous_named_keys = self.context.get_named_keys(previous_entity_key)?;

            return Ok((
                main_purse,
                previous_named_keys,
                action_thresholds,
                associated_keys,
                previous_message_topics,
            ));
        }

        Ok((
            self.create_purse()?,
            NamedKeys::new(),
            ActionThresholds::default(),
            AssociatedKeys::new(self.context.get_caller(), Weight::new(1)),
            MessageTopics::default(),
        ))
    }

    fn disable_contract_version(
        &mut self,
        contract_package_hash: PackageHash,
        contract_hash: AddressableEntityHash,
    ) -> Result<Result<(), ApiError>, ExecError> {
        let contract_package_key = contract_package_hash.into();
        self.context.validate_key(&contract_package_key)?;

        let mut contract_package: Package =
            self.context.get_validated_package(contract_package_hash)?;

        if contract_package.is_locked() {
            return Err(ExecError::LockedEntity(contract_package_hash));
        }

        if let Err(err) = contract_package.disable_entity_version(contract_hash) {
            return Ok(Err(err.into()));
        }

        self.context
            .metered_write_gs_unsafe(contract_package_key, contract_package)?;

        Ok(Ok(()))
    }

    fn enable_contract_version(
        &mut self,
        contract_package_hash: PackageHash,
        contract_hash: AddressableEntityHash,
    ) -> Result<Result<(), ApiError>, ExecError> {
        let contract_package_key = contract_package_hash.into();
        self.context.validate_key(&contract_package_key)?;

        let mut contract_package: Package =
            self.context.get_validated_package(contract_package_hash)?;

        if contract_package.is_locked() {
            return Err(ExecError::LockedEntity(contract_package_hash));
        }

        if let Err(err) = contract_package.enable_version(contract_hash) {
            return Ok(Err(err.into()));
        }

        self.context
            .metered_write_gs_unsafe(contract_package_key, contract_package)?;

        Ok(Ok(()))
    }

    /// Writes function address (`hash_bytes`) into the Wasm memory (at
    /// `dest_ptr` pointer).
    fn function_address(&mut self, hash_bytes: [u8; 32], dest_ptr: u32) -> Result<(), Trap> {
        self.try_get_memory()?
            .set(dest_ptr, &hash_bytes)
            .map_err(|e| ExecError::Interpreter(e.into()).into())
    }

    /// Generates new unforgable reference and adds it to the context's
    /// access_rights set.
    fn new_uref(&mut self, uref_ptr: u32, value_ptr: u32, value_size: u32) -> Result<(), Trap> {
        let cl_value = self.cl_value_from_mem(value_ptr, value_size)?; // read initial value from memory
        let uref = self.context.new_uref(StoredValue::CLValue(cl_value))?;
        self.try_get_memory()?
            .set(uref_ptr, &uref.into_bytes().map_err(ExecError::BytesRepr)?)
            .map_err(|e| ExecError::Interpreter(e.into()).into())
    }

    /// Writes `value` under `key` in GlobalState.
    fn write(
        &mut self,
        key_ptr: u32,
        key_size: u32,
        value_ptr: u32,
        value_size: u32,
    ) -> Result<(), Trap> {
        let key = self.key_from_mem(key_ptr, key_size)?;
        let cl_value = self.cl_value_from_mem(value_ptr, value_size)?;
        self.context
            .metered_write_gs(key, cl_value)
            .map_err(Into::into)
    }

    /// Records a transfer.
    fn record_transfer(
        &mut self,
        maybe_to: Option<AccountHash>,
        source: URef,
        target: URef,
        amount: U512,
        id: Option<u64>,
    ) -> Result<(), ExecError> {
        if self.context.get_entity_key() != self.context.get_system_entity_key(MINT)? {
            return Err(ExecError::InvalidContext);
        }

        if self.context.phase() != Phase::Session {
            return Ok(());
        }

        let txn_hash = self.context.get_transaction_hash();
        let from = InitiatorAddr::AccountHash(self.context.get_caller());
        let fee = Gas::zero(); // TODO
        let transfer = Transfer::V2(TransferV2::new(
            txn_hash, from, maybe_to, source, target, amount, fee, id,
        ));
        self.context.transfers_mut().push(transfer);
        Ok(())
    }

    /// Records given auction info at a given era id
    fn record_era_info(&mut self, era_info: EraInfo) -> Result<(), ExecError> {
        if self.context.get_caller() != PublicKey::System.to_account_hash() {
            return Err(ExecError::InvalidContext);
        }

        if self.context.get_entity_key() != self.context.get_system_entity_key(AUCTION)? {
            return Err(ExecError::InvalidContext);
        }

        if self.context.phase() != Phase::Session {
            return Ok(());
        }

        self.context.write_era_info(Key::EraSummary, era_info);

        Ok(())
    }

    /// Adds `value` to the cell that `key` points at.
    fn add(
        &mut self,
        key_ptr: u32,
        key_size: u32,
        value_ptr: u32,
        value_size: u32,
    ) -> Result<(), Trap> {
        let key = self.key_from_mem(key_ptr, key_size)?;
        let cl_value = self.cl_value_from_mem(value_ptr, value_size)?;
        self.context
            .metered_add_gs(key, cl_value)
            .map_err(Into::into)
    }

    /// Reads value from the GS living under key specified by `key_ptr` and
    /// `key_size`. Wasm and host communicate through memory that Wasm
    /// module exports. If contract wants to pass data to the host, it has
    /// to tell it [the host] where this data lives in the exported memory
    /// (pass its pointer and length).
    fn read(
        &mut self,
        key_ptr: u32,
        key_size: u32,
        output_size_ptr: u32,
    ) -> Result<Result<(), ApiError>, Trap> {
        if !self.can_write_to_host_buffer() {
            // Exit early if the host buffer is already occupied
            return Ok(Err(ApiError::HostBufferFull));
        }

        let key = self.key_from_mem(key_ptr, key_size)?;
        let cl_value = match self.context.read_gs(&key)? {
            Some(stored_value) => {
                CLValue::try_from(stored_value).map_err(ExecError::TypeMismatch)?
            }
            None => return Ok(Err(ApiError::ValueNotFound)),
        };

        let value_size: u32 = match cl_value.inner_bytes().len().try_into() {
            Ok(value) => value,
            Err(_) => return Ok(Err(ApiError::BufferTooSmall)),
        };

        if let Err(error) = self.write_host_buffer(cl_value) {
            return Ok(Err(error));
        }

        let value_bytes = value_size.to_le_bytes(); // Wasm is little-endian
        if let Err(error) = self.try_get_memory()?.set(output_size_ptr, &value_bytes) {
            return Err(ExecError::Interpreter(error.into()).into());
        }

        Ok(Ok(()))
    }

    /// Reverts contract execution with a status specified.
    fn revert(&mut self, status: u32) -> Trap {
        ExecError::Revert(status.into()).into()
    }

    /// Checks if a caller can manage its own associated keys and thresholds.
    ///
    /// On some private chains with administrator keys configured this requires that the caller is
    /// an admin to be able to manage its own keys. If the caller is not an administrator then the
    /// deploy has to be signed by an administrator.
    fn can_manage_keys(&self) -> bool {
        if self
            .context
            .engine_config()
            .administrative_accounts()
            .is_empty()
        {
            // Public chain
            return self
                .context
                .entity()
                .can_manage_keys_with(self.context.authorization_keys());
        }

        if self
            .context
            .engine_config()
            .is_administrator(&self.context.get_caller())
        {
            return true;
        }

        // If caller is not an admin, check if deploy was co-signed by admin account.
        self.context.is_authorized_by_admin()
    }

    fn add_associated_key(
        &mut self,
        account_hash_ptr: u32,
        account_hash_size: usize,
        weight_value: u8,
    ) -> Result<i32, Trap> {
        let account_hash = {
            // Account hash as serialized bytes
            let source_serialized = self.bytes_from_mem(account_hash_ptr, account_hash_size)?;
            // Account hash deserialized
            let source: AccountHash = bytesrepr::deserialize_from_slice(source_serialized)
                .map_err(ExecError::BytesRepr)?;
            source
        };
        let weight = Weight::new(weight_value);

        if !self.can_manage_keys() {
            return Ok(AddKeyFailure::PermissionDenied as i32);
        }

        match self.context.add_associated_key(account_hash, weight) {
            Ok(_) => Ok(0),
            // This relies on the fact that `AddKeyFailure` is represented as
            // i32 and first variant start with number `1`, so all other variants
            // are greater than the first one, so it's safe to assume `0` is success,
            // and any error is greater than 0.
            Err(ExecError::AddKeyFailure(e)) => Ok(e as i32),
            // Any other variant just pass as `Trap`
            Err(e) => Err(e.into()),
        }
    }

    fn remove_associated_key(
        &mut self,
        account_hash_ptr: u32,
        account_hash_size: usize,
    ) -> Result<i32, Trap> {
        let account_hash = {
            // Account hash as serialized bytes
            let source_serialized = self.bytes_from_mem(account_hash_ptr, account_hash_size)?;
            // Account hash deserialized
            let source: AccountHash = bytesrepr::deserialize_from_slice(source_serialized)
                .map_err(ExecError::BytesRepr)?;
            source
        };

        if !self.can_manage_keys() {
            return Ok(RemoveKeyFailure::PermissionDenied as i32);
        }

        match self.context.remove_associated_key(account_hash) {
            Ok(_) => Ok(0),
            Err(ExecError::RemoveKeyFailure(e)) => Ok(e as i32),
            Err(e) => Err(e.into()),
        }
    }

    fn update_associated_key(
        &mut self,
        account_hash_ptr: u32,
        account_hash_size: usize,
        weight_value: u8,
    ) -> Result<i32, Trap> {
        let account_hash = {
            // Account hash as serialized bytes
            let source_serialized = self.bytes_from_mem(account_hash_ptr, account_hash_size)?;
            // Account hash deserialized
            let source: AccountHash = bytesrepr::deserialize_from_slice(source_serialized)
                .map_err(ExecError::BytesRepr)?;
            source
        };
        let weight = Weight::new(weight_value);

        if !self.can_manage_keys() {
            return Ok(UpdateKeyFailure::PermissionDenied as i32);
        }

        match self.context.update_associated_key(account_hash, weight) {
            Ok(_) => Ok(0),
            // This relies on the fact that `UpdateKeyFailure` is represented as
            // i32 and first variant start with number `1`, so all other variants
            // are greater than the first one, so it's safe to assume `0` is success,
            // and any error is greater than 0.
            Err(ExecError::UpdateKeyFailure(e)) => Ok(e as i32),
            // Any other variant just pass as `Trap`
            Err(e) => Err(e.into()),
        }
    }

    fn set_action_threshold(
        &mut self,
        action_type_value: u32,
        threshold_value: u8,
    ) -> Result<i32, Trap> {
        if !self.can_manage_keys() {
            return Ok(SetThresholdFailure::PermissionDeniedError as i32);
        }

        match ActionType::try_from(action_type_value) {
            Ok(action_type) => {
                let threshold = Weight::new(threshold_value);
                match self.context.set_action_threshold(action_type, threshold) {
                    Ok(_) => Ok(0),
                    Err(ExecError::SetThresholdFailure(e)) => Ok(e as i32),
                    Err(error) => Err(error.into()),
                }
            }
            Err(_) => Err(Trap::Code(TrapCode::Unreachable)),
        }
    }

    /// Looks up the public mint contract key in the context's protocol data.
    ///
    /// Returned URef is already attenuated depending on the calling account.
    fn get_mint_contract(&self) -> Result<AddressableEntityHash, ExecError> {
        self.context.get_system_contract(MINT)
    }

    /// Looks up the public handle payment contract key in the context's protocol data.
    ///
    /// Returned URef is already attenuated depending on the calling account.
    fn get_handle_payment_contract(&self) -> Result<AddressableEntityHash, ExecError> {
        self.context.get_system_contract(HANDLE_PAYMENT)
    }

    /// Looks up the public standard payment contract key in the context's protocol data.
    ///
    /// Returned URef is already attenuated depending on the calling account.
    fn get_standard_payment_contract(&self) -> Result<AddressableEntityHash, ExecError> {
        self.context.get_system_contract(STANDARD_PAYMENT)
    }

    /// Looks up the public auction contract key in the context's protocol data.
    ///
    /// Returned URef is already attenuated depending on the calling account.
    fn get_auction_contract(&self) -> Result<AddressableEntityHash, ExecError> {
        self.context.get_system_contract(AUCTION)
    }

    /// Calls the `read_base_round_reward` method on the mint contract at the given mint
    /// contract key
    fn mint_read_base_round_reward(
        &mut self,
        mint_contract_hash: AddressableEntityHash,
    ) -> Result<U512, ExecError> {
        let gas_counter = self.gas_counter();
        let call_result = self.call_contract(
            mint_contract_hash,
            mint::METHOD_READ_BASE_ROUND_REWARD,
            RuntimeArgs::default(),
        );
        self.set_gas_counter(gas_counter);

        let reward = call_result?.into_t()?;
        Ok(reward)
    }

    /// Calls the `mint` method on the mint contract at the given mint
    /// contract key
    fn mint_mint(
        &mut self,
        mint_contract_hash: AddressableEntityHash,
        amount: U512,
    ) -> Result<URef, ExecError> {
        let gas_counter = self.gas_counter();
        let runtime_args = {
            let mut runtime_args = RuntimeArgs::new();
            runtime_args.insert(mint::ARG_AMOUNT, amount)?;
            runtime_args
        };
        let call_result = self.call_contract(mint_contract_hash, mint::METHOD_MINT, runtime_args);
        self.set_gas_counter(gas_counter);

        let result: Result<URef, mint::Error> = call_result?.into_t()?;
        Ok(result.map_err(system::Error::from)?)
    }

    /// Calls the `reduce_total_supply` method on the mint contract at the given mint
    /// contract key
    fn mint_reduce_total_supply(
        &mut self,
        mint_contract_hash: AddressableEntityHash,
        amount: U512,
    ) -> Result<(), ExecError> {
        let gas_counter = self.gas_counter();
        let runtime_args = {
            let mut runtime_args = RuntimeArgs::new();
            runtime_args.insert(mint::ARG_AMOUNT, amount)?;
            runtime_args
        };
        let call_result = self.call_contract(
            mint_contract_hash,
            mint::METHOD_REDUCE_TOTAL_SUPPLY,
            runtime_args,
        );
        self.set_gas_counter(gas_counter);

        let result: Result<(), mint::Error> = call_result?.into_t()?;
        Ok(result.map_err(system::Error::from)?)
    }

    /// Calls the "create" method on the mint contract at the given mint
    /// contract key
    fn mint_create(
        &mut self,
        mint_contract_hash: AddressableEntityHash,
    ) -> Result<URef, ExecError> {
        let result =
            self.call_contract(mint_contract_hash, mint::METHOD_CREATE, RuntimeArgs::new());
        let purse = result?.into_t()?;
        Ok(purse)
    }

    fn create_purse(&mut self) -> Result<URef, ExecError> {
        let _scoped_host_function_flag = self.host_function_flag.enter_host_function_scope();
        self.mint_create(self.get_mint_contract()?)
    }

    /// Calls the "transfer" method on the mint contract at the given mint
    /// contract key
    fn mint_transfer(
        &mut self,
        mint_contract_hash: AddressableEntityHash,
        to: Option<AccountHash>,
        source: URef,
        target: URef,
        amount: U512,
        id: Option<u64>,
    ) -> Result<Result<(), mint::Error>, ExecError> {
        self.context.validate_uref(&source)?;

        let args_values = {
            let mut runtime_args = RuntimeArgs::new();
            runtime_args.insert(mint::ARG_TO, to)?;
            runtime_args.insert(mint::ARG_SOURCE, source)?;
            runtime_args.insert(mint::ARG_TARGET, target)?;
            runtime_args.insert(mint::ARG_AMOUNT, amount)?;
            runtime_args.insert(mint::ARG_ID, id)?;
            runtime_args
        };

        let gas_counter = self.gas_counter();
        let call_result =
            self.call_contract(mint_contract_hash, mint::METHOD_TRANSFER, args_values);
        self.set_gas_counter(gas_counter);

        Ok(call_result?.into_t()?)
    }

    /// Creates a new account at a given public key, transferring a given amount
    /// of motes from the given source purse to the new account's purse.
    fn transfer_to_new_account(
        &mut self,
        source: URef,
        target: AccountHash,
        amount: U512,
        id: Option<u64>,
    ) -> Result<TransferResult, ExecError> {
        let mint_contract_hash = self.get_mint_contract()?;

        let allow_unrestricted_transfers =
            self.context.engine_config().allow_unrestricted_transfers();

        if !allow_unrestricted_transfers
            && self.context.get_caller() != PublicKey::System.to_account_hash()
            && !self
                .context
                .engine_config()
                .is_administrator(&self.context.get_caller())
            && !self.context.engine_config().is_administrator(&target)
        {
            return Err(ExecError::DisabledUnrestrictedTransfers);
        }

        // A precondition check that verifies that the transfer can be done
        // as the source purse has enough funds to cover the transfer.
        if amount > self.available_balance(source)?.unwrap_or_default() {
            return Ok(Err(mint::Error::InsufficientFunds.into()));
        }

        let target_purse = self.mint_create(mint_contract_hash)?;

        if source == target_purse {
            return Ok(Err(mint::Error::EqualSourceAndTarget.into()));
        }

        let result = self.mint_transfer(
            mint_contract_hash,
            Some(target),
            source,
            target_purse.with_access_rights(AccessRights::ADD),
            amount,
            id,
        );

        // We granted a temporary access rights bit to newly created main purse as part of
        // `mint_create` call, and we need to remove it to avoid leakage of access rights.

        self.context
            .remove_access(target_purse.addr(), target_purse.access_rights());

        match result? {
            Ok(()) => {
                let protocol_version = self.context.protocol_version();
                let byte_code_hash = ByteCodeHash::default();
                let entity_hash = AddressableEntityHash::new(self.context.new_hash_address()?);
                let package_hash = PackageHash::new(self.context.new_hash_address()?);
                let main_purse = target_purse;
                let associated_keys = AssociatedKeys::new(target, Weight::new(1));
                let entry_points = EntryPoints::new();
                let message_topics = MessageTopics::default();

                let entity = AddressableEntity::new(
                    package_hash,
                    byte_code_hash,
                    entry_points,
                    protocol_version,
                    main_purse,
                    associated_keys,
                    ActionThresholds::default(),
                    message_topics,
                    EntityKind::Account(target),
                );

                let package = {
                    let mut package = Package::new(
                        EntityVersions::default(),
                        BTreeSet::default(),
                        Groups::default(),
                        PackageStatus::Locked,
                    );
                    package.insert_entity_version(protocol_version.value().major, entity_hash);
                    package
                };

                let entity_key: Key = entity.entity_key(entity_hash);

                self.context
                    .metered_write_gs_unsafe(entity_key, StoredValue::AddressableEntity(entity))?;

                let contract_package_key: Key = package_hash.into();

                self.context
                    .metered_write_gs_unsafe(contract_package_key, StoredValue::Package(package))?;

                let contract_by_account = CLValue::from_t(entity_key)?;

                let target_key = Key::Account(target);

                self.context.metered_write_gs_unsafe(
                    target_key,
                    StoredValue::CLValue(contract_by_account),
                )?;

                Ok(Ok(TransferredTo::NewAccount))
            }
            Err(mint_error) => Ok(Err(mint_error.into())),
        }
    }

    /// Transferring a given amount of motes from the given source purse to the
    /// new account's purse. Requires that the [`URef`]s have already
    /// been created by the mint contract (or are the genesis account's).
    fn transfer_to_existing_account(
        &mut self,
        to: Option<AccountHash>,
        source: URef,
        target: URef,
        amount: U512,
        id: Option<u64>,
    ) -> Result<TransferResult, ExecError> {
        let mint_contract_key = self.get_mint_contract()?;

        match self.mint_transfer(mint_contract_key, to, source, target, amount, id)? {
            Ok(()) => Ok(Ok(TransferredTo::ExistingAccount)),
            Err(error) => Ok(Err(error.into())),
        }
    }

    /// Transfers `amount` of motes from default purse of the account to
    /// `target` account. If that account does not exist, creates one.
    fn transfer_to_account(
        &mut self,
        target: AccountHash,
        amount: U512,
        id: Option<u64>,
    ) -> Result<TransferResult, ExecError> {
        let source = self.context.get_main_purse()?;
        self.transfer_from_purse_to_account_hash(source, target, amount, id)
    }

    /// Transfers `amount` of motes from `source` purse to `target` account.
    /// If that account does not exist, creates one.
    fn transfer_from_purse_to_account_hash(
        &mut self,
        source: URef,
        target: AccountHash,
        amount: U512,
        id: Option<u64>,
    ) -> Result<TransferResult, ExecError> {
        let _scoped_host_function_flag = self.host_function_flag.enter_host_function_scope();
        let target_key = Key::Account(target);

        // Look up the account at the given public key's address
        match self.context.read_gs(&target_key)? {
            None => {
                // If no account exists, create a new account and transfer the amount to its
                // purse.

                self.transfer_to_new_account(source, target, amount, id)
            }
            Some(StoredValue::CLValue(entity_key_value)) => {
                // Attenuate the target main purse
                let entity_key = CLValue::into_t::<Key>(entity_key_value)?;
                let target_uref = if let Some(StoredValue::AddressableEntity(entity)) =
                    self.context.read_gs(&entity_key)?
                {
                    entity.main_purse_add_only()
                } else {
                    let contract_hash = if let Some(entity_hash) = entity_key
                        .into_entity_hash_addr()
                        .map(AddressableEntityHash::new)
                    {
                        entity_hash
                    } else {
                        return Err(ExecError::UnexpectedKeyVariant(entity_key));
                    };
                    return Err(ExecError::InvalidEntity(contract_hash));
                };

                if source.with_access_rights(AccessRights::ADD) == target_uref {
                    return Ok(Ok(TransferredTo::ExistingAccount));
                }

                // Upsert ADD access to caller on target allowing deposit of motes; this will be
                // revoked after the transfer is completed if caller did not already have ADD access
                let granted_access = self.context.grant_access(target_uref);

                // If an account exists, transfer the amount to its purse
                let transfer_result = self.transfer_to_existing_account(
                    Some(target),
                    source,
                    target_uref,
                    amount,
                    id,
                );

                // Remove from caller temporarily granted ADD access on target.
                if let GrantedAccess::Granted {
                    uref_addr,
                    newly_granted_access_rights,
                } = granted_access
                {
                    self.context
                        .remove_access(uref_addr, newly_granted_access_rights)
                }
                transfer_result
            }
            Some(StoredValue::Account(account)) => {
                self.transfer_from_purse_to_account(source, &account, amount, id)
            }
            Some(_) => {
                // If some other value exists, return an error
                Err(ExecError::AccountNotFound(target_key))
            }
        }
    }

    fn transfer_from_purse_to_account(
        &mut self,
        source: URef,
        target_account: &Account,
        amount: U512,
        id: Option<u64>,
    ) -> Result<TransferResult, ExecError> {
        // Attenuate the target main purse
        let target_uref = target_account.main_purse_add_only();

        if source.with_access_rights(AccessRights::ADD) == target_uref {
            return Ok(Ok(TransferredTo::ExistingAccount));
        }

        // Grant ADD access to caller on target allowing deposit of motes; this will be
        // revoked after the transfer is completed if caller did not already have ADD access
        let granted_access = self.context.grant_access(target_uref);

        // If an account exists, transfer the amount to its purse
        let transfer_result = self.transfer_to_existing_account(
            Some(target_account.account_hash()),
            source,
            target_uref,
            amount,
            id,
        );

        // Remove from caller temporarily granted ADD access on target.
        if let GrantedAccess::Granted {
            uref_addr,
            newly_granted_access_rights,
        } = granted_access
        {
            self.context
                .remove_access(uref_addr, newly_granted_access_rights)
        }
        transfer_result
    }

    /// Transfers `amount` of motes from `source` purse to `target` purse.
    fn transfer_from_purse_to_purse(
        &mut self,
        source: URef,
        target: URef,
        amount: U512,
        id: Option<u64>,
    ) -> Result<Result<(), mint::Error>, ExecError> {
        self.context.validate_uref(&source)?;
        let mint_contract_key = self.get_mint_contract()?;
        match self.mint_transfer(mint_contract_key, None, source, target, amount, id)? {
            Ok(()) => Ok(Ok(())),
            Err(mint_error) => Ok(Err(mint_error)),
        }
    }

    fn total_balance(&mut self, purse: URef) -> Result<U512, ExecError> {
        match self.context.total_balance(&purse) {
            Ok(motes) => Ok(motes.value()),
            Err(err) => Err(err),
        }
    }

    fn available_balance(&mut self, purse: URef) -> Result<Option<U512>, ExecError> {
        match self.context.available_balance(&purse) {
            Ok(motes) => Ok(Some(motes.value())),
            Err(err) => Err(err),
        }
    }

    fn get_balance_host_buffer(
        &mut self,
        purse_ptr: u32,
        purse_size: usize,
        output_size_ptr: u32,
    ) -> Result<Result<(), ApiError>, ExecError> {
        if !self.can_write_to_host_buffer() {
            // Exit early if the host buffer is already occupied
            return Ok(Err(ApiError::HostBufferFull));
        }

        let purse: URef = {
            let bytes = self.bytes_from_mem(purse_ptr, purse_size)?;
            match bytesrepr::deserialize_from_slice(bytes) {
                Ok(purse) => purse,
                Err(error) => return Ok(Err(error.into())),
            }
        };

        let balance = match self.available_balance(purse)? {
            Some(balance) => balance,
            None => return Ok(Err(ApiError::InvalidPurse)),
        };

        let balance_cl_value = match CLValue::from_t(balance) {
            Ok(cl_value) => cl_value,
            Err(error) => return Ok(Err(error.into())),
        };

        let balance_size = balance_cl_value.inner_bytes().len() as i32;
        if let Err(error) = self.write_host_buffer(balance_cl_value) {
            return Ok(Err(error));
        }

        let balance_size_bytes = balance_size.to_le_bytes(); // Wasm is little-endian
        if let Err(error) = self
            .try_get_memory()?
            .set(output_size_ptr, &balance_size_bytes)
        {
            return Err(ExecError::Interpreter(error.into()));
        }

        Ok(Ok(()))
    }

    fn get_system_contract(
        &mut self,
        system_contract_index: u32,
        dest_ptr: u32,
        _dest_size: u32,
    ) -> Result<Result<(), ApiError>, Trap> {
        let contract_hash: AddressableEntityHash =
            match SystemEntityType::try_from(system_contract_index) {
                Ok(SystemEntityType::Mint) => self.get_mint_contract()?,
                Ok(SystemEntityType::HandlePayment) => self.get_handle_payment_contract()?,
                Ok(SystemEntityType::StandardPayment) => self.get_standard_payment_contract()?,
                Ok(SystemEntityType::Auction) => self.get_auction_contract()?,
                Err(error) => return Ok(Err(error)),
            };

        match self.try_get_memory()?.set(dest_ptr, contract_hash.as_ref()) {
            Ok(_) => Ok(Ok(())),
            Err(error) => Err(ExecError::Interpreter(error.into()).into()),
        }
    }

    /// If host_buffer set, clears the host_buffer and returns value, else None
    pub fn take_host_buffer(&mut self) -> Option<CLValue> {
        self.host_buffer.take()
    }

    /// Checks if a write to host buffer can happen.
    ///
    /// This will check if the host buffer is empty.
    fn can_write_to_host_buffer(&self) -> bool {
        self.host_buffer.is_none()
    }

    /// Overwrites data in host buffer only if it's in empty state
    fn write_host_buffer(&mut self, data: CLValue) -> Result<(), ApiError> {
        match self.host_buffer {
            Some(_) => return Err(ApiError::HostBufferFull),
            None => self.host_buffer = Some(data),
        }
        Ok(())
    }

    fn read_host_buffer(
        &mut self,
        dest_ptr: u32,
        dest_size: usize,
        bytes_written_ptr: u32,
    ) -> Result<Result<(), ApiError>, ExecError> {
        let (_cl_type, serialized_value) = match self.take_host_buffer() {
            None => return Ok(Err(ApiError::HostBufferEmpty)),
            Some(cl_value) => cl_value.destructure(),
        };

        if serialized_value.len() > u32::MAX as usize {
            return Ok(Err(ApiError::OutOfMemory));
        }
        if serialized_value.len() > dest_size {
            return Ok(Err(ApiError::BufferTooSmall));
        }

        // Slice data, so if `dest_size` is larger than host_buffer size, it will take host_buffer
        // as whole.
        let sliced_buf = &serialized_value[..cmp::min(dest_size, serialized_value.len())];
        if let Err(error) = self.try_get_memory()?.set(dest_ptr, sliced_buf) {
            return Err(ExecError::Interpreter(error.into()));
        }

        // Never panics because we check that `serialized_value.len()` fits in `u32`.
        let bytes_written: u32 = sliced_buf
            .len()
            .try_into()
            .expect("Size of buffer should fit within limit");
        let bytes_written_data = bytes_written.to_le_bytes();

        if let Err(error) = self
            .try_get_memory()?
            .set(bytes_written_ptr, &bytes_written_data)
        {
            return Err(ExecError::Interpreter(error.into()));
        }

        Ok(Ok(()))
    }

    #[cfg(feature = "test-support")]
    fn print(&mut self, text_ptr: u32, text_size: u32) -> Result<(), Trap> {
        let text = self.string_from_mem(text_ptr, text_size)?;
        println!("{}", text);
        Ok(())
    }

    fn get_named_arg_size(
        &mut self,
        name_ptr: u32,
        name_size: usize,
        size_ptr: u32,
    ) -> Result<Result<(), ApiError>, Trap> {
        let name_bytes = self.bytes_from_mem(name_ptr, name_size)?;
        let name = String::from_utf8_lossy(&name_bytes);

        let arg_size: u32 = match self.context.args().get(&name) {
            Some(arg) if arg.inner_bytes().len() > u32::MAX as usize => {
                return Ok(Err(ApiError::OutOfMemory));
            }
            Some(arg) => {
                // SAFETY: Safe to unwrap as we asserted length above
                arg.inner_bytes()
                    .len()
                    .try_into()
                    .expect("Should fit within the range")
            }
            None => return Ok(Err(ApiError::MissingArgument)),
        };

        let arg_size_bytes = arg_size.to_le_bytes(); // Wasm is little-endian

        if let Err(e) = self.try_get_memory()?.set(size_ptr, &arg_size_bytes) {
            return Err(ExecError::Interpreter(e.into()).into());
        }

        Ok(Ok(()))
    }

    fn get_named_arg(
        &mut self,
        name_ptr: u32,
        name_size: usize,
        output_ptr: u32,
        output_size: usize,
    ) -> Result<Result<(), ApiError>, Trap> {
        let name_bytes = self.bytes_from_mem(name_ptr, name_size)?;
        let name = String::from_utf8_lossy(&name_bytes);

        let arg = match self.context.args().get(&name) {
            Some(arg) => arg,
            None => return Ok(Err(ApiError::MissingArgument)),
        };

        if arg.inner_bytes().len() > output_size {
            return Ok(Err(ApiError::OutOfMemory));
        }

        if let Err(error) = self
            .try_get_memory()?
            .set(output_ptr, &arg.inner_bytes()[..output_size])
        {
            return Err(ExecError::Interpreter(error.into()).into());
        }

        Ok(Ok(()))
    }

    /// Enforce group access restrictions (if any) on attempts to call an `EntryPoint`.
    fn validate_entry_point_access(
        &self,
        package: &Package,
        name: &str,
        access: &EntryPointAccess,
    ) -> Result<(), ExecError> {
        match access {
            EntryPointAccess::Public => Ok(()),
            EntryPointAccess::Groups(group_names) => {
                if group_names.is_empty() {
                    // Exits early in a special case of empty list of groups regardless of the group
                    // checking logic below it.
                    return Err(ExecError::InvalidContext);
                }

                let find_result = group_names.iter().find(|&group_name| {
                    package
                        .groups()
                        .get(group_name)
                        .and_then(|urefs| {
                            urefs
                                .iter()
                                .find(|&uref| self.context.validate_uref(uref).is_ok())
                        })
                        .is_some()
                });

                if find_result.is_none() {
                    return Err(ExecError::InvalidContext);
                }

                Ok(())
            }
            EntryPointAccess::Template => Err(ExecError::TemplateMethod(name.to_string())),
        }
    }

    /// Remove a user group from access to a contract
    fn remove_contract_user_group(
        &mut self,
        package_key: PackageHash,
        label: Group,
    ) -> Result<Result<(), ApiError>, ExecError> {
        let mut package: Package = self.context.get_validated_package(package_key)?;

        let group_to_remove = Group::new(label);
        let groups = package.groups_mut();

        // Ensure group exists in groups
        if !groups.contains(&group_to_remove) {
            return Ok(Err(addressable_entity::Error::GroupDoesNotExist.into()));
        }

        // Remove group if it is not referenced by at least one entry_point in active versions.
        let versions = package.versions();
        for entity_hash in versions.contract_hashes() {
            let entry_points = {
                let entity: AddressableEntity = self
                    .context
                    .read_gs_typed(&Key::contract_entity_key(*entity_hash))?;
                entity.entry_points().clone().take_entry_points()
            };
            for entry_point in entry_points {
                match entry_point.access() {
                    EntryPointAccess::Public | EntryPointAccess::Template => {
                        continue;
                    }
                    EntryPointAccess::Groups(groups) => {
                        if groups.contains(&group_to_remove) {
                            return Ok(Err(addressable_entity::Error::GroupInUse.into()));
                        }
                    }
                }
            }
        }

        if !package.remove_group(&group_to_remove) {
            return Ok(Err(addressable_entity::Error::GroupInUse.into()));
        }

        // Write updated package to the global state
        self.context.metered_write_gs_unsafe(package_key, package)?;
        Ok(Ok(()))
    }

    #[allow(clippy::too_many_arguments)]
    fn provision_contract_user_group_uref(
        &mut self,
        package_ptr: u32,
        package_size: u32,
        label_ptr: u32,
        label_size: u32,
        output_size_ptr: u32,
    ) -> Result<Result<(), ApiError>, ExecError> {
        let contract_package_hash = self.t_from_mem(package_ptr, package_size)?;
        let label: String = self.t_from_mem(label_ptr, label_size)?;
        let mut contract_package = self.context.get_validated_package(contract_package_hash)?;
        let groups = contract_package.groups_mut();

        let group_label = Group::new(label);

        // Ensure there are not too many urefs
        if groups.total_urefs() + 1 > addressable_entity::MAX_TOTAL_UREFS {
            return Ok(Err(addressable_entity::Error::MaxTotalURefsExceeded.into()));
        }

        // Ensure given group exists and does not exceed limits
        let group = match groups.get_mut(&group_label) {
            Some(group) if group.len() + 1 > addressable_entity::MAX_GROUPS as usize => {
                // Ensures there are not too many groups to fit in amount of new urefs
                return Ok(Err(addressable_entity::Error::MaxTotalURefsExceeded.into()));
            }
            Some(group) => group,
            None => return Ok(Err(addressable_entity::Error::GroupDoesNotExist.into())),
        };

        // Proceed with creating new URefs
        let new_uref = self.context.new_unit_uref()?;
        if !group.insert(new_uref) {
            return Ok(Err(addressable_entity::Error::URefAlreadyExists.into()));
        }

        // check we can write to the host buffer
        if let Err(err) = self.check_host_buffer() {
            return Ok(Err(err));
        }
        // create CLValue for return value
        let new_uref_value = CLValue::from_t(new_uref)?;
        let value_size = new_uref_value.inner_bytes().len();
        // write return value to buffer
        if let Err(err) = self.write_host_buffer(new_uref_value) {
            return Ok(Err(err));
        }
        // Write return value size to output location
        let output_size_bytes = value_size.to_le_bytes(); // Wasm is little-endian
        if let Err(error) = self
            .try_get_memory()?
            .set(output_size_ptr, &output_size_bytes)
        {
            return Err(ExecError::Interpreter(error.into()));
        }

        // Write updated package to the global state
        self.context
            .metered_write_gs_unsafe(contract_package_hash, contract_package)?;

        Ok(Ok(()))
    }

    #[allow(clippy::too_many_arguments)]
    fn remove_contract_user_group_urefs(
        &mut self,
        package_ptr: u32,
        package_size: u32,
        label_ptr: u32,
        label_size: u32,
        urefs_ptr: u32,
        urefs_size: u32,
    ) -> Result<Result<(), ApiError>, ExecError> {
        let contract_package_hash: PackageHash = self.t_from_mem(package_ptr, package_size)?;
        let label: String = self.t_from_mem(label_ptr, label_size)?;
        let urefs: BTreeSet<URef> = self.t_from_mem(urefs_ptr, urefs_size)?;

        let mut contract_package = self.context.get_validated_package(contract_package_hash)?;

        let groups = contract_package.groups_mut();
        let group_label = Group::new(label);

        let group = match groups.get_mut(&group_label) {
            Some(group) => group,
            None => return Ok(Err(addressable_entity::Error::GroupDoesNotExist.into())),
        };

        if urefs.is_empty() {
            return Ok(Ok(()));
        }

        for uref in urefs {
            if !group.remove(&uref) {
                return Ok(Err(addressable_entity::Error::UnableToRemoveURef.into()));
            }
        }
        // Write updated package to the global state
        self.context
            .metered_write_gs_unsafe(contract_package_hash, contract_package)?;

        Ok(Ok(()))
    }

    /// Calculate gas cost for a host function
    fn charge_host_function_call<T>(
        &mut self,
        host_function: &HostFunction<T>,
        weights: T,
    ) -> Result<(), Trap>
    where
        T: AsRef<[HostFunctionCost]> + Copy,
    {
        let cost = host_function.calculate_gas_cost(weights);
        self.gas(cost)?;
        Ok(())
    }

    /// Creates a dictionary
    fn new_dictionary(&mut self, output_size_ptr: u32) -> Result<Result<(), ApiError>, ExecError> {
        // check we can write to the host buffer
        if let Err(err) = self.check_host_buffer() {
            return Ok(Err(err));
        }

        // Create new URef
        let new_uref = self.context.new_unit_uref()?;

        // create CLValue for return value
        let new_uref_value = CLValue::from_t(new_uref)?;
        let value_size = new_uref_value.inner_bytes().len();
        // write return value to buffer
        if let Err(err) = self.write_host_buffer(new_uref_value) {
            return Ok(Err(err));
        }
        // Write return value size to output location
        let output_size_bytes = value_size.to_le_bytes(); // Wasm is little-endian
        if let Err(error) = self
            .try_get_memory()?
            .set(output_size_ptr, &output_size_bytes)
        {
            return Err(ExecError::Interpreter(error.into()));
        }

        Ok(Ok(()))
    }

    /// Reads the `value` under a `key` in a dictionary
    fn dictionary_get(
        &mut self,
        uref_ptr: u32,
        uref_size: u32,
        dictionary_item_key_bytes_ptr: u32,
        dictionary_item_key_bytes_size: u32,
        output_size_ptr: u32,
    ) -> Result<Result<(), ApiError>, Trap> {
        // check we can write to the host buffer
        if let Err(err) = self.check_host_buffer() {
            return Ok(Err(err));
        }

        let uref: URef = self.t_from_mem(uref_ptr, uref_size)?;
        let dictionary_item_key = self.checked_memory_slice(
            dictionary_item_key_bytes_ptr as usize,
            dictionary_item_key_bytes_size as usize,
            |utf8_bytes| std::str::from_utf8(utf8_bytes).map(ToOwned::to_owned),
        )?;

        let dictionary_item_key = if let Ok(item_key) = dictionary_item_key {
            item_key
        } else {
            return Ok(Err(ApiError::InvalidDictionaryItemKey));
        };

        let cl_value = match self.context.dictionary_get(uref, &dictionary_item_key)? {
            Some(cl_value) => cl_value,
            None => return Ok(Err(ApiError::ValueNotFound)),
        };

        let value_size: u32 = match cl_value.inner_bytes().len().try_into() {
            Ok(value) => value,
            Err(_) => return Ok(Err(ApiError::BufferTooSmall)),
        };

        if let Err(error) = self.write_host_buffer(cl_value) {
            return Ok(Err(error));
        }

        let value_bytes = value_size.to_le_bytes(); // Wasm is little-endian
        if let Err(error) = self.try_get_memory()?.set(output_size_ptr, &value_bytes) {
            return Err(ExecError::Interpreter(error.into()).into());
        }

        Ok(Ok(()))
    }

    /// Reads the `value` under a `Key::Dictionary`.
    fn dictionary_read(
        &mut self,
        key_ptr: u32,
        key_size: u32,
        output_size_ptr: u32,
    ) -> Result<Result<(), ApiError>, Trap> {
        if !self.can_write_to_host_buffer() {
            // Exit early if the host buffer is already occupied
            return Ok(Err(ApiError::HostBufferFull));
        }

        let dictionary_key = self.key_from_mem(key_ptr, key_size)?;
        let cl_value = match self.context.dictionary_read(dictionary_key)? {
            Some(cl_value) => cl_value,
            None => return Ok(Err(ApiError::ValueNotFound)),
        };

        let value_size: u32 = match cl_value.inner_bytes().len().try_into() {
            Ok(value) => value,
            Err(_) => return Ok(Err(ApiError::BufferTooSmall)),
        };

        if let Err(error) = self.write_host_buffer(cl_value) {
            return Ok(Err(error));
        }

        let value_bytes = value_size.to_le_bytes(); // Wasm is little-endian
        if let Err(error) = self.try_get_memory()?.set(output_size_ptr, &value_bytes) {
            return Err(ExecError::Interpreter(error.into()).into());
        }

        Ok(Ok(()))
    }

    /// Writes a `key`, `value` pair in a dictionary
    fn dictionary_put(
        &mut self,
        uref_ptr: u32,
        uref_size: u32,
        key_ptr: u32,
        key_size: u32,
        value_ptr: u32,
        value_size: u32,
    ) -> Result<Result<(), ApiError>, Trap> {
        let uref: URef = self.t_from_mem(uref_ptr, uref_size)?;
        let dictionary_item_key_bytes = {
            if (key_size as usize) > DICTIONARY_ITEM_KEY_MAX_LENGTH {
                return Ok(Err(ApiError::DictionaryItemKeyExceedsLength));
            }
            self.checked_memory_slice(key_ptr as usize, key_size as usize, |data| {
                std::str::from_utf8(data).map(ToOwned::to_owned)
            })?
        };

        let dictionary_item_key = if let Ok(item_key) = dictionary_item_key_bytes {
            item_key
        } else {
            return Ok(Err(ApiError::InvalidDictionaryItemKey));
        };
        let cl_value = self.cl_value_from_mem(value_ptr, value_size)?;
        if let Err(e) = self
            .context
            .dictionary_put(uref, &dictionary_item_key, cl_value)
        {
            return Err(Trap::from(e));
        }
        Ok(Ok(()))
    }

    /// Checks if immediate caller is a system contract or account.
    ///
    /// For cases where call stack is only the session code, then this method returns `true` if the
    /// caller is system, or `false` otherwise.
    fn is_system_immediate_caller(&self) -> Result<bool, ExecError> {
        let immediate_caller = match self.get_immediate_caller() {
            Some(call_stack_element) => call_stack_element,
            None => {
                // Immediate caller is assumed to exist at a time this check is run.
                return Ok(false);
            }
        };

        match immediate_caller {
            Caller::Initiator { account_hash } => {
                // This case can happen during genesis where we're setting up purses for accounts.
                Ok(account_hash == &PublicKey::System.to_account_hash())
            }
            Caller::Entity {
                entity_hash: contract_hash,
                ..
            } => Ok(self.context.is_system_addressable_entity(contract_hash)?),
        }
    }

    fn load_authorization_keys(
        &mut self,
        len_ptr: u32,
        result_size_ptr: u32,
    ) -> Result<Result<(), ApiError>, Trap> {
        if !self.can_write_to_host_buffer() {
            // Exit early if the host buffer is already occupied
            return Ok(Err(ApiError::HostBufferFull));
        }

        // A set of keys is converted into a vector so it can be written to a host buffer
        let authorization_keys =
            Vec::from_iter(self.context.authorization_keys().clone().into_iter());

        let total_keys: u32 = match authorization_keys.len().try_into() {
            Ok(value) => value,
            Err(_) => return Ok(Err(ApiError::OutOfMemory)),
        };
        let total_keys_bytes = total_keys.to_le_bytes();
        if let Err(error) = self.try_get_memory()?.set(len_ptr, &total_keys_bytes) {
            return Err(ExecError::Interpreter(error.into()).into());
        }

        if total_keys == 0 {
            // No need to do anything else, we leave host buffer empty.
            return Ok(Ok(()));
        }

        let authorization_keys = CLValue::from_t(authorization_keys).map_err(ExecError::CLValue)?;

        let length: u32 = match authorization_keys.inner_bytes().len().try_into() {
            Ok(value) => value,
            Err(_) => return Ok(Err(ApiError::OutOfMemory)),
        };
        if let Err(error) = self.write_host_buffer(authorization_keys) {
            return Ok(Err(error));
        }

        let length_bytes = length.to_le_bytes();
        if let Err(error) = self.try_get_memory()?.set(result_size_ptr, &length_bytes) {
            return Err(ExecError::Interpreter(error.into()).into());
        }

        Ok(Ok(()))
    }

    fn prune(&mut self, key: Key) {
        self.context.prune_gs_unsafe(key);
    }

    pub(crate) fn migrate_contract_and_contract_package(
        &mut self,
        contract_hash: AddressableEntityHash,
    ) -> Result<AddressableEntity, ExecError> {
        let protocol_version = self.context.protocol_version();
        self.context
            .migrate_contract(contract_hash, protocol_version)?;
        self.context
            .read_gs_typed(&Key::contract_entity_key(contract_hash))
    }

    fn add_message_topic(&mut self, topic_name: &str) -> Result<Result<(), ApiError>, ExecError> {
        let topic_hash = crypto::blake2b(topic_name).into();

        self.context
            .add_message_topic(topic_name, topic_hash)
            .map(|ret| ret.map_err(ApiError::from))
    }

    fn emit_message(
        &mut self,
        topic_name: &str,
        message: MessagePayload,
    ) -> Result<Result<(), ApiError>, Trap> {
        let entity_addr = self
            .context
            .get_entity_key()
            .as_entity_addr()
            .ok_or(ExecError::InvalidContext)?;

        let topic_name_hash = crypto::blake2b(topic_name).into();
        let topic_key = Key::Message(MessageAddr::new_topic_addr(entity_addr, topic_name_hash));

        // Check if the topic exists and get the summary.
        let Some(StoredValue::MessageTopic(prev_topic_summary)) =
            self.context.read_gs(&topic_key)? else {
            return Ok(Err(ApiError::MessageTopicNotRegistered));
        };

        let current_blocktime = self.context.get_blocktime();
        let topic_message_index = if prev_topic_summary.blocktime() != current_blocktime {
            for index in 1..prev_topic_summary.message_count() {
                self.context
                    .prune_gs_unsafe(Key::message(entity_addr, topic_name_hash, index));
            }
            0
        } else {
            prev_topic_summary.message_count()
        };

        let block_message_index: u64 = match self
            .context
            .read_gs(&Key::BlockGlobal(BlockGlobalAddr::MessageCount))?
        {
            Some(stored_value) => {
                let (prev_block_time, prev_count): (BlockTime, u64) = CLValue::into_t(
                    CLValue::try_from(stored_value).map_err(ExecError::TypeMismatch)?,
                )
                .map_err(ExecError::CLValue)?;
                if prev_block_time == current_blocktime {
                    prev_count
                } else {
                    0
                }
            }
            None => 0,
        };

        let Some(topic_message_count) = topic_message_index.checked_add(1) else {
            return Ok(Err(ApiError::MessageTopicFull));
        };

        let Some(block_message_count) = block_message_index.checked_add(1) else {
            return Ok(Err(ApiError::MaxMessagesPerBlockExceeded));
        };

        self.context.metered_emit_message(
            topic_key,
            current_blocktime,
            block_message_count,
            topic_message_count,
            Message::new(
                entity_addr,
                message,
                topic_name.to_string(),
                topic_name_hash,
                topic_message_index,
                block_message_index,
            ),
        )?;
        Ok(Ok(()))
    }
}

#[cfg(feature = "test-support")]
fn dump_runtime_stack_info(instance: casper_wasmi::ModuleRef, max_stack_height: u32) {
    let globals = instance.globals();
    let Some(current_runtime_call_stack_height) = globals.last() else {
        return;
    };

    if let RuntimeValue::I32(current_runtime_call_stack_height) =
        current_runtime_call_stack_height.get()
    {
        if current_runtime_call_stack_height > max_stack_height as i32 {
            eprintln!("runtime stack overflow, current={current_runtime_call_stack_height}, max={max_stack_height}");
        }
    };
}<|MERGE_RESOLUTION|>--- conflicted
+++ resolved
@@ -47,21 +47,12 @@
         handle_payment, mint, Caller, SystemEntityType, AUCTION, HANDLE_PAYMENT, MINT,
         STANDARD_PAYMENT,
     },
-<<<<<<< HEAD
-    AccessRights, ApiError, BlockTime, ByteCode, ByteCodeAddr, ByteCodeHash, ByteCodeKind, CLTyped,
-    CLValue, ContextAccessRights, EntityAddr, EntityKind, EntityVersion, EntityVersionKey,
-    EntityVersions, Gas, GrantedAccess, Group, Groups, HoldsEpoch, HostFunction, HostFunctionCost,
+    AccessRights, ApiError, BlockGlobalAddr, BlockTime, ByteCode, ByteCodeAddr, ByteCodeHash,
+    ByteCodeKind, CLTyped, CLValue, ContextAccessRights, EntityAddr, EntityKind, EntityVersion, EntityVersionKey,
+    EntityVersions, Gas, GrantedAccess, Group, Groups, HostFunction, HostFunctionCost,
     InitiatorAddr, Key, NamedArg, Package, PackageHash, PackageStatus, Phase, PublicKey,
     RuntimeArgs, StoredValue, Tagged, Transfer, TransferResult, TransferV2, TransferredTo, URef,
     DICTIONARY_ITEM_KEY_MAX_LENGTH, U512,
-=======
-    AccessRights, ApiError, BlockGlobalAddr, BlockTime, ByteCode, ByteCodeAddr, ByteCodeHash,
-    ByteCodeKind, CLTyped, CLValue, ContextAccessRights, ContractWasm, EntityAddr, EntityKind,
-    EntityVersion, EntityVersionKey, EntityVersions, Gas, GrantedAccess, Group, Groups,
-    HostFunction, HostFunctionCost, InitiatorAddr, Key, NamedArg, Package, PackageHash,
-    PackageStatus, Phase, PublicKey, RuntimeArgs, StoredValue, Tagged, Transfer, TransferResult,
-    TransferV2, TransferredTo, URef, DICTIONARY_ITEM_KEY_MAX_LENGTH, U512,
->>>>>>> f836a458
 };
 
 use crate::{
