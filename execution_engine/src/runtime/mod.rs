//! This module contains executor state of the WASM code.
mod args;
mod auction_internal;
pub mod cryptography;
mod externals;
mod handle_payment_internal;
mod host_function_flag;
mod mint_internal;
pub mod stack;
mod utils;
mod wasm_prep;

use std::{
    cmp,
    collections::{BTreeMap, BTreeSet},
    convert::{TryFrom, TryInto},
    iter::FromIterator,
};

use casper_wasm::elements::Module;
use casper_wasmi::{MemoryRef, Trap, TrapCode};
use tracing::error;

#[cfg(feature = "test-support")]
use casper_wasmi::RuntimeValue;
use itertools::Itertools;
use num_rational::Ratio;

use casper_storage::{
    global_state::{error::Error as GlobalStateError, state::StateReader},
    system::{auction::Auction, handle_payment::HandlePayment, mint::Mint},
    tracking_copy::TrackingCopyExt,
};
use casper_types::{
    account::{Account, AccountHash},
    addressable_entity::{
        self, ActionThresholds, ActionType, AddKeyFailure, AddressableEntity,
        AddressableEntityHash, AssociatedKeys, EntityKindTag, EntryPoint, EntryPointAccess,
        EntryPointType, EntryPoints, MessageTopicError, MessageTopics, NamedKeyAddr, NamedKeyValue,
        NamedKeys, Parameter, RemoveKeyFailure, SetThresholdFailure, UpdateKeyFailure, Weight,
        DEFAULT_ENTRY_POINT_NAME,
    },
    bytesrepr::{self, Bytes, FromBytes, ToBytes},
    contract_messages::{
        Message, MessageAddr, MessagePayload, MessageTopicOperation, MessageTopicSummary,
    },
    contracts::ContractHash,
    system::{
        self,
        auction::{self, EraInfo},
        handle_payment, mint, CallStackElement, Caller, SystemEntityType, AUCTION, HANDLE_PAYMENT,
        MINT, STANDARD_PAYMENT,
    },
    AccessRights, ApiError, BlockGlobalAddr, BlockTime, ByteCode, ByteCodeAddr, ByteCodeHash,
    ByteCodeKind, CLTyped, CLValue, ContextAccessRights, EntityAddr, EntityKind, EntityVersion,
    EntityVersionKey, EntityVersions, EntryPointAddr, EntryPointValue, Gas, GrantedAccess, Group,
    Groups, HostFunction, HostFunctionCost, InitiatorAddr, Key, NamedArg, Package, PackageHash,
    PackageStatus, Phase, PublicKey, RuntimeArgs, StoredValue, TransactionRuntime, Transfer,
    TransferResult, TransferV2, TransferredTo, URef, DICTIONARY_ITEM_KEY_MAX_LENGTH, U512,
};

use crate::{
    execution::ExecError, runtime::host_function_flag::HostFunctionFlag,
    runtime_context::RuntimeContext,
};
pub use stack::{RuntimeStack, RuntimeStackFrame, RuntimeStackOverflow};
pub use wasm_prep::{
    PreprocessingError, WasmValidationError, DEFAULT_BR_TABLE_MAX_SIZE, DEFAULT_MAX_GLOBALS,
    DEFAULT_MAX_PARAMETER_COUNT, DEFAULT_MAX_TABLE_SIZE,
};

#[derive(Debug)]
enum CallContractIdentifier {
    Contract {
        contract_hash: AddressableEntityHash,
    },
    ContractPackage {
        contract_package_hash: PackageHash,
        version: Option<EntityVersion>,
    },
}

#[repr(u8)]
enum CallerInformation {
    Initiator = 0,
    Immediate = 1,
    FullCallChain = 2,
}

impl TryFrom<u8> for CallerInformation {
    type Error = ApiError;

    fn try_from(value: u8) -> Result<Self, Self::Error> {
        match value {
            0 => Ok(CallerInformation::Initiator),
            1 => Ok(CallerInformation::Immediate),
            2 => Ok(CallerInformation::FullCallChain),
            _ => Err(ApiError::InvalidCallerInfoRequest),
        }
    }
}

/// Represents the runtime properties of a WASM execution.
pub struct Runtime<'a, R> {
    context: RuntimeContext<'a, R>,
    memory: Option<MemoryRef>,
    module: Option<Module>,
    host_buffer: Option<CLValue>,
    stack: Option<RuntimeStack>,
    host_function_flag: HostFunctionFlag,
}

impl<'a, R> Runtime<'a, R>
where
    R: StateReader<Key, StoredValue, Error = GlobalStateError>,
{
    /// Creates a new runtime instance.
    pub(crate) fn new(context: RuntimeContext<'a, R>) -> Self {
        Runtime {
            context,
            memory: None,
            module: None,
            host_buffer: None,
            stack: None,
            host_function_flag: HostFunctionFlag::default(),
        }
    }

    /// Creates a new runtime instance by cloning the config, and host function flag from `self`.
    fn new_invocation_runtime(
        &self,
        context: RuntimeContext<'a, R>,
        module: Module,
        memory: MemoryRef,
        stack: RuntimeStack,
    ) -> Self {
        Self::check_preconditions(&stack);
        Runtime {
            context,
            memory: Some(memory),
            module: Some(module),
            host_buffer: None,
            stack: Some(stack),
            host_function_flag: self.host_function_flag.clone(),
        }
    }

    /// Creates a new runtime instance with a stack from `self`.
    pub(crate) fn new_with_stack(
        &self,
        context: RuntimeContext<'a, R>,
        stack: RuntimeStack,
    ) -> Self {
        Self::check_preconditions(&stack);
        Runtime {
            context,
            memory: None,
            module: None,
            host_buffer: None,
            stack: Some(stack),
            host_function_flag: self.host_function_flag.clone(),
        }
    }

    /// Preconditions that would render the system inconsistent if violated. Those are strictly
    /// programming errors.
    fn check_preconditions(stack: &RuntimeStack) {
        if stack.is_empty() {
            error!("Call stack should not be empty while creating a new Runtime instance");
            debug_assert!(false);
        }

        if stack.first_frame().unwrap().contract_hash().is_some() {
            error!("First element of the call stack should always represent a Session call");
            debug_assert!(false);
        }
    }

    /// Returns the context.
    pub(crate) fn context(&self) -> &RuntimeContext<'a, R> {
        &self.context
    }

    fn gas(&mut self, amount: Gas) -> Result<(), ExecError> {
        self.context.charge_gas(amount)
    }

    /// Returns current gas counter.
    fn gas_counter(&self) -> Gas {
        self.context.gas_counter()
    }

    /// Sets new gas counter value.
    fn set_gas_counter(&mut self, new_gas_counter: Gas) {
        self.context.set_gas_counter(new_gas_counter);
    }

    /// Charge for a system contract call.
    ///
    /// This method does not charge for system contract calls if the immediate caller is a system
    /// contract or if we're currently within the scope of a host function call. This avoids
    /// misleading gas charges if one system contract calls other system contract (e.g. auction
    /// contract calls into mint to create new purses).
    pub(crate) fn charge_system_contract_call<T>(&mut self, amount: T) -> Result<(), ExecError>
    where
        T: Into<Gas>,
    {
        if self.is_system_immediate_caller()? || self.host_function_flag.is_in_host_function_scope()
        {
            return Ok(());
        }

        self.context.charge_system_contract_call(amount)
    }

    fn checked_memory_slice<Ret>(
        &self,
        offset: usize,
        size: usize,
        func: impl FnOnce(&[u8]) -> Ret,
    ) -> Result<Ret, ExecError> {
        // This is mostly copied from a private function `MemoryInstance::checked_memory_region`
        // that calls a user defined function with a validated slice of memory. This allows
        // usage patterns that does not involve copying data onto heap first i.e. deserialize
        // values without copying data first, etc.
        // NOTE: Depending on the VM backend used in future, this may change, as not all VMs may
        // support direct memory access.
        self.try_get_memory()?
            .with_direct_access(|buffer| {
                let end = offset.checked_add(size).ok_or_else(|| {
                    casper_wasmi::Error::Memory(format!(
                        "trying to access memory block of size {} from offset {}",
                        size, offset
                    ))
                })?;

                if end > buffer.len() {
                    return Err(casper_wasmi::Error::Memory(format!(
                        "trying to access region [{}..{}] in memory [0..{}]",
                        offset,
                        end,
                        buffer.len(),
                    )));
                }

                Ok(func(&buffer[offset..end]))
            })
            .map_err(Into::into)
    }

    /// Returns bytes from the WASM memory instance.
    #[inline]
    fn bytes_from_mem(&self, ptr: u32, size: usize) -> Result<Vec<u8>, ExecError> {
        self.checked_memory_slice(ptr as usize, size, |data| data.to_vec())
    }

    /// Returns a deserialized type from the WASM memory instance.
    #[inline]
    fn t_from_mem<T: FromBytes>(&self, ptr: u32, size: u32) -> Result<T, ExecError> {
        let result = self.checked_memory_slice(ptr as usize, size as usize, |data| {
            bytesrepr::deserialize_from_slice(data)
        })?;
        Ok(result?)
    }

    /// Reads key (defined as `key_ptr` and `key_size` tuple) from Wasm memory.
    #[inline]
    fn key_from_mem(&mut self, key_ptr: u32, key_size: u32) -> Result<Key, ExecError> {
        self.t_from_mem(key_ptr, key_size)
    }

    /// Reads `CLValue` (defined as `cl_value_ptr` and `cl_value_size` tuple) from Wasm memory.
    #[inline]
    fn cl_value_from_mem(
        &mut self,
        cl_value_ptr: u32,
        cl_value_size: u32,
    ) -> Result<CLValue, ExecError> {
        self.t_from_mem(cl_value_ptr, cl_value_size)
    }

    /// Returns a deserialized string from the WASM memory instance.
    #[inline]
    fn string_from_mem(&self, ptr: u32, size: u32) -> Result<String, Trap> {
        self.t_from_mem(ptr, size).map_err(Trap::from)
    }

    fn get_module_from_entry_points(
        &mut self,
        entry_points: &EntryPoints,
    ) -> Result<Vec<u8>, ExecError> {
        let module = self.try_get_module()?.clone();
        let entry_point_names: Vec<&str> = entry_points.keys().map(|s| s.as_str()).collect();
        let module_bytes = wasm_prep::get_module_from_entry_points(entry_point_names, module)?;
        Ok(module_bytes)
    }

    #[allow(clippy::wrong_self_convention)]
    fn is_valid_uref(&self, uref_ptr: u32, uref_size: u32) -> Result<bool, Trap> {
        let uref: URef = self.t_from_mem(uref_ptr, uref_size)?;
        Ok(self.context.validate_uref(&uref).is_ok())
    }

    /// Load the uref known by the given name into the Wasm memory
    fn load_key(
        &mut self,
        name_ptr: u32,
        name_size: u32,
        output_ptr: u32,
        output_size: usize,
        bytes_written_ptr: u32,
    ) -> Result<Result<(), ApiError>, Trap> {
        let name = self.string_from_mem(name_ptr, name_size)?;

        // Get a key and serialize it
        let key = match self.context.named_keys_get(&name) {
            Some(key) => key,
            None => {
                return Ok(Err(ApiError::MissingKey));
            }
        };

        let key_bytes = match key.to_bytes() {
            Ok(bytes) => bytes,
            Err(error) => return Ok(Err(error.into())),
        };

        // `output_size` has to be greater or equal to the actual length of serialized Key bytes
        if output_size < key_bytes.len() {
            return Ok(Err(ApiError::BufferTooSmall));
        }

        // Set serialized Key bytes into the output buffer
        if let Err(error) = self.try_get_memory()?.set(output_ptr, &key_bytes) {
            return Err(ExecError::Interpreter(error.into()).into());
        }

        // SAFETY: For all practical purposes following conversion is assumed to be safe
        let bytes_size: u32 = key_bytes
            .len()
            .try_into()
            .expect("Keys should not serialize to many bytes");
        let size_bytes = bytes_size.to_le_bytes(); // Wasm is little-endian
        if let Err(error) = self.try_get_memory()?.set(bytes_written_ptr, &size_bytes) {
            return Err(ExecError::Interpreter(error.into()).into());
        }

        Ok(Ok(()))
    }

    fn has_key(&mut self, name_ptr: u32, name_size: u32) -> Result<i32, Trap> {
        let name = self.string_from_mem(name_ptr, name_size)?;
        if self.context.named_keys_contains_key(&name) {
            Ok(0)
        } else {
            Ok(1)
        }
    }

    fn put_key(
        &mut self,
        name_ptr: u32,
        name_size: u32,
        key_ptr: u32,
        key_size: u32,
    ) -> Result<(), Trap> {
        let name = self.string_from_mem(name_ptr, name_size)?;
        let key = self.key_from_mem(key_ptr, key_size)?;
        self.context.put_key(name, key).map_err(Into::into)
    }

    fn remove_key(&mut self, name_ptr: u32, name_size: u32) -> Result<(), Trap> {
        let name = self.string_from_mem(name_ptr, name_size)?;
        self.context.remove_key(&name)?;
        Ok(())
    }

    /// Writes runtime context's account main purse to dest_ptr in the Wasm memory.
    fn get_main_purse(&mut self, dest_ptr: u32) -> Result<(), Trap> {
        let purse = self.context.get_main_purse()?;
        let purse_bytes = purse.into_bytes().map_err(ExecError::BytesRepr)?;
        self.try_get_memory()?
            .set(dest_ptr, &purse_bytes)
            .map_err(|e| ExecError::Interpreter(e.into()).into())
    }

    /// Writes caller (deploy) account public key to dest_ptr in the Wasm
    /// memory.
    fn get_caller(&mut self, output_size: u32) -> Result<Result<(), ApiError>, Trap> {
        if !self.can_write_to_host_buffer() {
            // Exit early if the host buffer is already occupied
            return Ok(Err(ApiError::HostBufferFull));
        }
        let value = CLValue::from_t(self.context.get_caller()).map_err(ExecError::CLValue)?;
        let value_size = value.inner_bytes().len();

        // Save serialized public key into host buffer
        if let Err(error) = self.write_host_buffer(value) {
            return Ok(Err(error));
        }

        // Write output
        let output_size_bytes = value_size.to_le_bytes(); // Wasm is little-endian
        if let Err(error) = self.try_get_memory()?.set(output_size, &output_size_bytes) {
            return Err(ExecError::Interpreter(error.into()).into());
        }
        Ok(Ok(()))
    }

    /// Gets the immediate caller of the current execution
    fn get_immediate_caller(&self) -> Option<&RuntimeStackFrame> {
        self.stack.as_ref().and_then(|stack| stack.previous_frame())
    }

    /// Checks if immediate caller is of session type of the same account as the provided account
    /// hash.
    fn is_allowed_session_caller(&self, provided_account_hash: &AccountHash) -> bool {
        if self.context.get_caller() == PublicKey::System.to_account_hash() {
            return true;
        }

        if let Some(Caller::Initiator { account_hash }) = self.get_immediate_caller() {
            return account_hash == provided_account_hash;
        }
        false
    }

    /// Writes runtime context's phase to dest_ptr in the Wasm memory.
    fn get_phase(&mut self, dest_ptr: u32) -> Result<(), Trap> {
        let phase = self.context.phase();
        let bytes = phase.into_bytes().map_err(ExecError::BytesRepr)?;
        self.try_get_memory()?
            .set(dest_ptr, &bytes)
            .map_err(|e| ExecError::Interpreter(e.into()).into())
    }

    /// Writes requested field from runtime context's block info to dest_ptr in the Wasm memory.
    fn get_block_info(&self, field_idx: u8, dest_ptr: u32) -> Result<(), Trap> {
        if field_idx == 0 {
            // original functionality
            return self.get_blocktime(dest_ptr);
        }
        let block_info = self.context.get_block_info();

        let mut data: Vec<u8> = vec![];
        if field_idx == 1 {
            data = block_info
                .block_height()
                .into_bytes()
                .map_err(ExecError::BytesRepr)?;
        }
        if field_idx == 2 {
            data = block_info
                .parent_block_hash()
                .into_bytes()
                .map_err(ExecError::BytesRepr)?;
        }
        if field_idx == 3 {
            data = block_info
                .state_hash()
                .into_bytes()
                .map_err(ExecError::BytesRepr)?;
        }
        if data.is_empty() {
            Err(ExecError::InvalidImputedOperation.into())
        } else {
            Ok(self
                .try_get_memory()?
                .set(dest_ptr, &data)
                .map_err(|e| ExecError::Interpreter(e.into()))?)
        }
    }

    /// Writes current blocktime to dest_ptr in Wasm memory.
    fn get_blocktime(&self, dest_ptr: u32) -> Result<(), Trap> {
        let block_info = self.context.get_block_info();
        let blocktime = block_info
            .block_time()
            .into_bytes()
            .map_err(ExecError::BytesRepr)?;
        self.try_get_memory()?
            .set(dest_ptr, &blocktime)
            .map_err(|e| ExecError::Interpreter(e.into()).into())
    }

    /// Load the uref known by the given name into the Wasm memory
    fn load_call_stack(
        &mut self,
        // (Output) Pointer to number of elements in the call stack.
        call_stack_len_ptr: u32,
        // (Output) Pointer to size in bytes of the serialized call stack.
        result_size_ptr: u32,
    ) -> Result<Result<(), ApiError>, Trap> {
        if !self.can_write_to_host_buffer() {
            // Exit early if the host buffer is already occupied
            return Ok(Err(ApiError::HostBufferFull));
        }
        let call_stack: Vec<CallStackElement> = match self.try_get_stack() {
            Ok(stack) => {
                let caller = stack.call_stack_elements();
                caller.iter().map_into().collect_vec()
            }
            Err(_error) => return Ok(Err(ApiError::Unhandled)),
        };
        let call_stack_len: u32 = match call_stack.len().try_into() {
            Ok(value) => value,
            Err(_) => return Ok(Err(ApiError::OutOfMemory)),
        };
        let call_stack_len_bytes = call_stack_len.to_le_bytes();

        if let Err(error) = self
            .try_get_memory()?
            .set(call_stack_len_ptr, &call_stack_len_bytes)
        {
            return Err(ExecError::Interpreter(error.into()).into());
        }

        if call_stack_len == 0 {
            return Ok(Ok(()));
        }

        let call_stack_cl_value = CLValue::from_t(call_stack).map_err(ExecError::CLValue)?;

        let call_stack_cl_value_bytes_len: u32 =
            match call_stack_cl_value.inner_bytes().len().try_into() {
                Ok(value) => value,
                Err(_) => return Ok(Err(ApiError::OutOfMemory)),
            };

        if let Err(error) = self.write_host_buffer(call_stack_cl_value) {
            return Ok(Err(error));
        }

        let call_stack_cl_value_bytes_len_bytes = call_stack_cl_value_bytes_len.to_le_bytes();

        if let Err(error) = self
            .try_get_memory()?
            .set(result_size_ptr, &call_stack_cl_value_bytes_len_bytes)
        {
            return Err(ExecError::Interpreter(error.into()).into());
        }

        Ok(Ok(()))
    }

    /// Returns information about the call stack based on a given action.
    fn load_caller_information(
        &mut self,
        information: u8,
        // (Output) Pointer to number of elements in the call stack.
        call_stack_len_ptr: u32,
        // (Output) Pointer to size in bytes of the serialized call stack.
        result_size_ptr: u32,
    ) -> Result<Result<(), ApiError>, Trap> {
        if !self.can_write_to_host_buffer() {
            // Exit early if the host buffer is already occupied
            return Ok(Err(ApiError::HostBufferFull));
        }

        let caller_info = match CallerInformation::try_from(information) {
            Ok(info) => info,
            Err(error) => return Ok(Err(error)),
        };

        let caller = match caller_info {
            CallerInformation::Initiator => {
                let initiator_account_hash = self.context.get_caller();
                vec![Caller::initiator(initiator_account_hash)]
            }
            CallerInformation::Immediate => match self.get_immediate_caller() {
                Some(frame) => vec![*frame],
                None => return Ok(Err(ApiError::Unhandled)),
            },
            CallerInformation::FullCallChain => match self.try_get_stack() {
                Ok(call_stack) => call_stack.call_stack_elements().clone(),
                Err(_) => return Ok(Err(ApiError::Unhandled)),
            },
        };

        let call_stack_len: u32 = match caller.len().try_into() {
            Ok(value) => value,
            Err(_) => return Ok(Err(ApiError::OutOfMemory)),
        };
        let call_stack_len_bytes = call_stack_len.to_le_bytes();

        if let Err(error) = self
            .try_get_memory()?
            .set(call_stack_len_ptr, &call_stack_len_bytes)
        {
            return Err(ExecError::Interpreter(error.into()).into());
        }

        if call_stack_len == 0 {
            return Ok(Ok(()));
        }

        let call_stack_cl_value = CLValue::from_t(caller).map_err(ExecError::CLValue)?;

        let call_stack_cl_value_bytes_len: u32 =
            match call_stack_cl_value.inner_bytes().len().try_into() {
                Ok(value) => value,
                Err(_) => return Ok(Err(ApiError::OutOfMemory)),
            };

        if let Err(error) = self.write_host_buffer(call_stack_cl_value) {
            return Ok(Err(error));
        }

        let call_stack_cl_value_bytes_len_bytes = call_stack_cl_value_bytes_len.to_le_bytes();

        if let Err(error) = self
            .try_get_memory()?
            .set(result_size_ptr, &call_stack_cl_value_bytes_len_bytes)
        {
            return Err(ExecError::Interpreter(error.into()).into());
        }

        Ok(Ok(()))
    }

    /// Return some bytes from the memory and terminate the current `sub_call`. Note that the return
    /// type is `Trap`, indicating that this function will always kill the current Wasm instance.
    fn ret(&mut self, value_ptr: u32, value_size: usize) -> Trap {
        self.host_buffer = None;

        let mem_get =
            self.checked_memory_slice(value_ptr as usize, value_size, |data| data.to_vec());

        match mem_get {
            Ok(buf) => {
                // Set the result field in the runtime and return the proper element of the `Error`
                // enum indicating that the reason for exiting the module was a call to ret.
                self.host_buffer = bytesrepr::deserialize_from_slice(buf).ok();

                let urefs = match &self.host_buffer {
                    Some(buf) => utils::extract_urefs(buf),
                    None => Ok(vec![]),
                };
                match urefs {
                    Ok(urefs) => {
                        for uref in &urefs {
                            if let Err(error) = self.context.validate_uref(uref) {
                                return Trap::from(error);
                            }
                        }
                        ExecError::Ret(urefs).into()
                    }
                    Err(e) => e.into(),
                }
            }
            Err(e) => e.into(),
        }
    }

    /// Checks if a [`Key`] is a system contract.
    fn is_system_contract(&self, entity_hash: AddressableEntityHash) -> Result<bool, ExecError> {
        self.context.is_system_addressable_entity(&entity_hash)
    }

    fn get_named_argument<T: FromBytes + CLTyped>(
        args: &RuntimeArgs,
        name: &str,
    ) -> Result<T, ExecError> {
        let arg: CLValue = args
            .get(name)
            .cloned()
            .ok_or(ExecError::Revert(ApiError::MissingArgument))?;
        arg.into_t()
            .map_err(|_| ExecError::Revert(ApiError::InvalidArgument))
    }

    fn try_get_named_argument<T: FromBytes + CLTyped>(
        args: &RuntimeArgs,
        name: &str,
    ) -> Result<Option<T>, ExecError> {
        match args.get(name) {
            Some(arg) => {
                let arg = arg
                    .clone()
                    .into_t()
                    .map_err(|_| ExecError::Revert(ApiError::InvalidArgument))?;
                Ok(Some(arg))
            }
            None => Ok(None),
        }
    }

    fn reverter<T: Into<ApiError>>(error: T) -> ExecError {
        let api_error: ApiError = error.into();
        // NOTE: This is special casing needed to keep the native system contracts propagate
        // GasLimit properly to the user. Once support for wasm system contract will be dropped this
        // won't be necessary anymore.
        match api_error {
            ApiError::Mint(mint_error) if mint_error == mint::Error::GasLimit as u8 => {
                ExecError::GasLimit
            }
            ApiError::AuctionError(auction_error)
                if auction_error == auction::Error::GasLimit as u8 =>
            {
                ExecError::GasLimit
            }
            ApiError::HandlePayment(handle_payment_error)
                if handle_payment_error == handle_payment::Error::GasLimit as u8 =>
            {
                ExecError::GasLimit
            }
            api_error => ExecError::Revert(api_error),
        }
    }

    /// Calls host mint contract.
    fn call_host_mint(
        &mut self,
        entry_point_name: &str,
        runtime_args: &RuntimeArgs,
        access_rights: ContextAccessRights,
        stack: RuntimeStack,
    ) -> Result<CLValue, ExecError> {
        let gas_counter = self.gas_counter();

        let mint_hash = self.context.get_system_contract(MINT)?;
        let mint_addr = EntityAddr::new_system(mint_hash.value());

        let mint_named_keys = self
            .context
            .state()
            .borrow_mut()
            .get_named_keys(mint_addr)?;

        let mut named_keys = mint_named_keys;

        let runtime_context = self.context.new_from_self(
            mint_addr.into(),
            EntryPointType::Called,
            &mut named_keys,
            access_rights,
            runtime_args.to_owned(),
        );

        let mut mint_runtime = self.new_with_stack(runtime_context, stack);

        let engine_config = self.context.engine_config();
        let system_config = engine_config.system_config();
        let mint_costs = system_config.mint_costs();

        let result = match entry_point_name {
            // Type: `fn mint(amount: U512) -> Result<URef, ExecError>`
            mint::METHOD_MINT => (|| {
                mint_runtime.charge_system_contract_call(mint_costs.mint)?;

                let amount: U512 = Self::get_named_argument(runtime_args, mint::ARG_AMOUNT)?;
                let result: Result<URef, mint::Error> = mint_runtime.mint(amount);
                if let Err(mint::Error::GasLimit) = result {
                    return Err(ExecError::GasLimit);
                }
                CLValue::from_t(result).map_err(Self::reverter)
            })(),
            mint::METHOD_REDUCE_TOTAL_SUPPLY => (|| {
                mint_runtime.charge_system_contract_call(mint_costs.reduce_total_supply)?;

                let amount: U512 = Self::get_named_argument(runtime_args, mint::ARG_AMOUNT)?;
                let result: Result<(), mint::Error> = mint_runtime.reduce_total_supply(amount);
                CLValue::from_t(result).map_err(Self::reverter)
            })(),
            mint::METHOD_BURN => (|| {
                mint_runtime.charge_system_contract_call(mint_costs.burn)?;

                let purse: URef = Self::get_named_argument(runtime_args, mint::ARG_PURSE)?;
                let amount: U512 = Self::get_named_argument(runtime_args, mint::ARG_AMOUNT)?;
                let result: Result<(), mint::Error> = mint_runtime.burn(purse, amount);
                CLValue::from_t(result).map_err(Self::reverter)
            })(),
            // Type: `fn create() -> URef`
            mint::METHOD_CREATE => (|| {
                mint_runtime.charge_system_contract_call(mint_costs.create)?;

                let uref = mint_runtime.mint(U512::zero()).map_err(Self::reverter)?;
                CLValue::from_t(uref).map_err(Self::reverter)
            })(),
            // Type: `fn balance(purse: URef) -> Option<U512>`
            mint::METHOD_BALANCE => (|| {
                mint_runtime.charge_system_contract_call(mint_costs.balance)?;

                let uref: URef = Self::get_named_argument(runtime_args, mint::ARG_PURSE)?;

                let maybe_balance: Option<U512> =
                    mint_runtime.balance(uref).map_err(Self::reverter)?;
                CLValue::from_t(maybe_balance).map_err(Self::reverter)
            })(),
            // Type: `fn transfer(maybe_to: Option<AccountHash>, source: URef, target: URef, amount:
            // U512, id: Option<u64>) -> Result<(), ExecError>`
            mint::METHOD_TRANSFER => (|| {
                mint_runtime.charge_system_contract_call(mint_costs.transfer)?;

                let maybe_to: Option<AccountHash> =
                    Self::get_named_argument(runtime_args, mint::ARG_TO)?;
                let source: URef = Self::get_named_argument(runtime_args, mint::ARG_SOURCE)?;
                let target: URef = Self::get_named_argument(runtime_args, mint::ARG_TARGET)?;
                let amount: U512 = Self::get_named_argument(runtime_args, mint::ARG_AMOUNT)?;
                let id: Option<u64> = Self::get_named_argument(runtime_args, mint::ARG_ID)?;
                let result: Result<(), mint::Error> =
                    mint_runtime.transfer(maybe_to, source, target, amount, id);

                CLValue::from_t(result).map_err(Self::reverter)
            })(),
            // Type: `fn read_base_round_reward() -> Result<U512, ExecError>`
            mint::METHOD_READ_BASE_ROUND_REWARD => (|| {
                mint_runtime.charge_system_contract_call(mint_costs.read_base_round_reward)?;

                let result: U512 = mint_runtime
                    .read_base_round_reward()
                    .map_err(Self::reverter)?;
                CLValue::from_t(result).map_err(Self::reverter)
            })(),
            mint::METHOD_MINT_INTO_EXISTING_PURSE => (|| {
                mint_runtime.charge_system_contract_call(mint_costs.mint_into_existing_purse)?;

                let amount: U512 = Self::get_named_argument(runtime_args, mint::ARG_AMOUNT)?;
                let existing_purse: URef = Self::get_named_argument(runtime_args, mint::ARG_PURSE)?;

                let result: Result<(), mint::Error> =
                    mint_runtime.mint_into_existing_purse(existing_purse, amount);
                CLValue::from_t(result).map_err(Self::reverter)
            })(),

            _ => CLValue::from_t(()).map_err(Self::reverter),
        };

        // Charge just for the amount that particular entry point cost - using gas cost from the
        // isolated runtime might have a recursive costs whenever system contract calls other system
        // contract.
        self.gas(
            mint_runtime
                .gas_counter()
                .checked_sub(gas_counter)
                .unwrap_or(gas_counter),
        )?;

        // Result still contains a result, but the entrypoints logic does not exit early on errors.
        let ret = result?;

        // Update outer spending approved limit.
        self.context
            .set_remaining_spending_limit(mint_runtime.context.remaining_spending_limit());

        let urefs = utils::extract_urefs(&ret)?;
        self.context.access_rights_extend(&urefs);
        {
            let transfers = self.context.transfers_mut();
            mint_runtime.context.transfers().clone_into(transfers);
        }
        Ok(ret)
    }

    /// Calls host `handle_payment` contract.
    fn call_host_handle_payment(
        &mut self,
        entry_point_name: &str,
        runtime_args: &RuntimeArgs,
        access_rights: ContextAccessRights,
        stack: RuntimeStack,
    ) -> Result<CLValue, ExecError> {
        let gas_counter = self.gas_counter();

        let handle_payment_hash = self.context.get_system_contract(HANDLE_PAYMENT)?;
        let handle_payment_key =
            Key::addressable_entity_key(EntityKindTag::System, handle_payment_hash);

        let handle_payment_named_keys = self
            .context
            .state()
            .borrow_mut()
            .get_named_keys(EntityAddr::System(handle_payment_hash.value()))?;

        let mut named_keys = handle_payment_named_keys;

        let runtime_context = self.context.new_from_self(
            handle_payment_key,
            EntryPointType::Called,
            &mut named_keys,
            access_rights,
            runtime_args.to_owned(),
        );

        let mut runtime = self.new_with_stack(runtime_context, stack);

        let engine_config = self.context.engine_config();
        let system_config = engine_config.system_config();
        let handle_payment_costs = system_config.handle_payment_costs();

        let result = match entry_point_name {
            handle_payment::METHOD_GET_PAYMENT_PURSE => (|| {
                runtime.charge_system_contract_call(handle_payment_costs.get_payment_purse)?;

                let rights_controlled_purse =
                    runtime.get_payment_purse().map_err(Self::reverter)?;
                CLValue::from_t(rights_controlled_purse).map_err(Self::reverter)
            })(),
            handle_payment::METHOD_SET_REFUND_PURSE => (|| {
                runtime.charge_system_contract_call(handle_payment_costs.set_refund_purse)?;

                let purse: URef =
                    Self::get_named_argument(runtime_args, handle_payment::ARG_PURSE)?;
                runtime.set_refund_purse(purse).map_err(Self::reverter)?;
                CLValue::from_t(()).map_err(Self::reverter)
            })(),
            handle_payment::METHOD_GET_REFUND_PURSE => (|| {
                runtime.charge_system_contract_call(handle_payment_costs.get_refund_purse)?;

                let maybe_purse = runtime.get_refund_purse().map_err(Self::reverter)?;
                CLValue::from_t(maybe_purse).map_err(Self::reverter)
            })(),
            _ => CLValue::from_t(()).map_err(Self::reverter),
        };

        self.gas(
            runtime
                .gas_counter()
                .checked_sub(gas_counter)
                .unwrap_or(gas_counter),
        )?;

        let ret = result?;

        let urefs = utils::extract_urefs(&ret)?;
        self.context.access_rights_extend(&urefs);
        {
            let transfers = self.context.transfers_mut();
            runtime.context.transfers().clone_into(transfers);
        }
        Ok(ret)
    }

    /// Calls host auction contract.
    fn call_host_auction(
        &mut self,
        entry_point_name: &str,
        runtime_args: &RuntimeArgs,
        access_rights: ContextAccessRights,
        stack: RuntimeStack,
    ) -> Result<CLValue, ExecError> {
        let gas_counter = self.gas_counter();

        let auction_hash = self.context.get_system_contract(AUCTION)?;
        let auction_key = Key::addressable_entity_key(EntityKindTag::System, auction_hash);

        let auction_named_keys = self
            .context
            .state()
            .borrow_mut()
            .get_named_keys(EntityAddr::System(auction_hash.value()))?;

        let mut named_keys = auction_named_keys;

        let runtime_context = self.context.new_from_self(
            auction_key,
            EntryPointType::Called,
            &mut named_keys,
            access_rights,
            runtime_args.to_owned(),
        );

        let mut runtime = self.new_with_stack(runtime_context, stack);

        let engine_config = self.context.engine_config();
        let system_config = engine_config.system_config();
        let auction_costs = system_config.auction_costs();

        let result = match entry_point_name {
            auction::METHOD_GET_ERA_VALIDATORS => (|| {
                runtime
                    .context
                    .charge_gas(auction_costs.get_era_validators.into())?;

                let result = runtime.get_era_validators().map_err(Self::reverter)?;

                CLValue::from_t(result).map_err(Self::reverter)
            })(),

            auction::METHOD_ADD_BID => (|| {
                runtime.charge_system_contract_call(auction_costs.add_bid)?;
                let account_hash = Self::get_named_argument(runtime_args, auction::ARG_PUBLIC_KEY)?;
                let delegation_rate =
                    Self::get_named_argument(runtime_args, auction::ARG_DELEGATION_RATE)?;
                let amount = Self::get_named_argument(runtime_args, auction::ARG_AMOUNT)?;

                let global_minimum_delegation_amount =
                    self.context.engine_config().minimum_delegation_amount();
                let minimum_delegation_amount = Self::try_get_named_argument(
                    runtime_args,
                    auction::ARG_MINIMUM_DELEGATION_AMOUNT,
                )?
                .unwrap_or(global_minimum_delegation_amount);

                let global_maximum_delegation_amount =
                    self.context.engine_config().maximum_delegation_amount();
                let maximum_delegation_amount = Self::try_get_named_argument(
                    runtime_args,
                    auction::ARG_MAXIMUM_DELEGATION_AMOUNT,
                )?
                .unwrap_or(global_maximum_delegation_amount);

                if minimum_delegation_amount < global_minimum_delegation_amount
                    || maximum_delegation_amount > global_maximum_delegation_amount
                    || minimum_delegation_amount > maximum_delegation_amount
                {
                    return Err(ExecError::Revert(ApiError::InvalidDelegationAmountLimits));
                }
                let reserved_slots =
                    Self::try_get_named_argument(runtime_args, auction::ARG_RESERVED_SLOTS)?
                        .unwrap_or(0);

<<<<<<< HEAD
                let max_delegators_per_validator =
                    self.context.engine_config().max_delegators_per_validator();

=======
                let minimum_bid_amount = self.context().engine_config().minimum_bid_amount();
>>>>>>> b8f2c205
                let result = runtime
                    .add_bid(
                        account_hash,
                        delegation_rate,
                        amount,
                        minimum_delegation_amount,
                        maximum_delegation_amount,
                        minimum_bid_amount,
                        reserved_slots,
                        max_delegators_per_validator,
                    )
                    .map_err(Self::reverter)?;

                CLValue::from_t(result).map_err(Self::reverter)
            })(),

            auction::METHOD_WITHDRAW_BID => (|| {
                runtime.charge_system_contract_call(auction_costs.withdraw_bid)?;

                let public_key = Self::get_named_argument(runtime_args, auction::ARG_PUBLIC_KEY)?;
                let amount = Self::get_named_argument(runtime_args, auction::ARG_AMOUNT)?;
                let min_bid_amount = self.context.engine_config().minimum_bid_amount();

                let result = runtime
                    .withdraw_bid(public_key, amount, min_bid_amount)
                    .map_err(Self::reverter)?;
                CLValue::from_t(result).map_err(Self::reverter)
            })(),

            auction::METHOD_DELEGATE => (|| {
                runtime.charge_system_contract_call(auction_costs.delegate)?;

                let delegator = Self::get_named_argument(runtime_args, auction::ARG_DELEGATOR)?;
                let validator = Self::get_named_argument(runtime_args, auction::ARG_VALIDATOR)?;
                let amount = Self::get_named_argument(runtime_args, auction::ARG_AMOUNT)?;

                let max_delegators_per_validator =
                    self.context.engine_config().max_delegators_per_validator();

                let result = runtime
                    .delegate(delegator, validator, amount, max_delegators_per_validator)
                    .map_err(Self::reverter)?;

                CLValue::from_t(result).map_err(Self::reverter)
            })(),

            auction::METHOD_UNDELEGATE => (|| {
                runtime.charge_system_contract_call(auction_costs.undelegate)?;

                let delegator = Self::get_named_argument(runtime_args, auction::ARG_DELEGATOR)?;
                let validator = Self::get_named_argument(runtime_args, auction::ARG_VALIDATOR)?;
                let amount = Self::get_named_argument(runtime_args, auction::ARG_AMOUNT)?;

                let result = runtime
                    .undelegate(delegator, validator, amount)
                    .map_err(Self::reverter)?;

                CLValue::from_t(result).map_err(Self::reverter)
            })(),

            auction::METHOD_REDELEGATE => (|| {
                runtime.charge_system_contract_call(auction_costs.redelegate)?;

                let delegator = Self::get_named_argument(runtime_args, auction::ARG_DELEGATOR)?;
                let validator = Self::get_named_argument(runtime_args, auction::ARG_VALIDATOR)?;
                let amount = Self::get_named_argument(runtime_args, auction::ARG_AMOUNT)?;
                let new_validator =
                    Self::get_named_argument(runtime_args, auction::ARG_NEW_VALIDATOR)?;

                let result = runtime
                    .redelegate(delegator, validator, amount, new_validator)
                    .map_err(Self::reverter)?;

                CLValue::from_t(result).map_err(Self::reverter)
            })(),

            auction::METHOD_RUN_AUCTION => (|| {
                runtime.charge_system_contract_call(auction_costs.run_auction)?;

                let era_end_timestamp_millis =
                    Self::get_named_argument(runtime_args, auction::ARG_ERA_END_TIMESTAMP_MILLIS)?;
                let evicted_validators =
                    Self::get_named_argument(runtime_args, auction::ARG_EVICTED_VALIDATORS)?;

                let max_delegators_per_validator =
                    self.context.engine_config().max_delegators_per_validator();
                runtime
                    .run_auction(
                        era_end_timestamp_millis,
                        evicted_validators,
                        max_delegators_per_validator,
                        true,
                        Ratio::new_raw(U512::from(1), U512::from(5)),
                    )
                    .map_err(Self::reverter)?;

                CLValue::from_t(()).map_err(Self::reverter)
            })(),

            // Type: `fn slash(validator_account_hashes: &[AccountHash]) -> Result<(), ExecError>`
            auction::METHOD_SLASH => (|| {
                runtime.context.charge_gas(auction_costs.slash.into())?;

                let validator_public_keys =
                    Self::get_named_argument(runtime_args, auction::ARG_VALIDATOR_PUBLIC_KEYS)?;
                runtime
                    .slash(validator_public_keys)
                    .map_err(Self::reverter)?;
                CLValue::from_t(()).map_err(Self::reverter)
            })(),

            // Type: `fn distribute(reward_factors: BTreeMap<PublicKey, u64>) -> Result<(),
            // ExecError>`
            auction::METHOD_DISTRIBUTE => (|| {
                runtime
                    .context
                    .charge_gas(auction_costs.distribute.into())?;
                let rewards = Self::get_named_argument(runtime_args, auction::ARG_REWARDS_MAP)?;
                runtime.distribute(rewards).map_err(Self::reverter)?;
                CLValue::from_t(()).map_err(Self::reverter)
            })(),

            // Type: `fn read_era_id() -> Result<EraId, ExecError>`
            auction::METHOD_READ_ERA_ID => (|| {
                runtime
                    .context
                    .charge_gas(auction_costs.read_era_id.into())?;

                let result = runtime.read_era_id().map_err(Self::reverter)?;
                CLValue::from_t(result).map_err(Self::reverter)
            })(),

            auction::METHOD_ACTIVATE_BID => (|| {
                runtime.charge_system_contract_call(auction_costs.activate_bid)?;

                let validator = Self::get_named_argument(runtime_args, auction::ARG_VALIDATOR)?;

                runtime.activate_bid(validator).map_err(Self::reverter)?;

                CLValue::from_t(()).map_err(Self::reverter)
            })(),
            auction::METHOD_CHANGE_BID_PUBLIC_KEY => (|| {
                runtime.charge_system_contract_call(auction_costs.change_bid_public_key)?;

                let public_key = Self::get_named_argument(runtime_args, auction::ARG_PUBLIC_KEY)?;
                let new_public_key =
                    Self::get_named_argument(runtime_args, auction::ARG_NEW_PUBLIC_KEY)?;

                runtime
                    .change_bid_public_key(public_key, new_public_key)
                    .map_err(Self::reverter)?;

                CLValue::from_t(()).map_err(Self::reverter)
            })(),
            auction::METHOD_ADD_RESERVATIONS => (|| {
                runtime.charge_system_contract_call(auction_costs.add_reservations)?;

                let reservations =
                    Self::get_named_argument(runtime_args, auction::ARG_RESERVATIONS)?;

                runtime
                    .add_reservations(reservations)
                    .map_err(Self::reverter)?;

                CLValue::from_t(()).map_err(Self::reverter)
            })(),
            auction::METHOD_CANCEL_RESERVATIONS => (|| {
                runtime.charge_system_contract_call(auction_costs.cancel_reservations)?;

                let validator = Self::get_named_argument(runtime_args, auction::ARG_VALIDATOR)?;
                let delegators = Self::get_named_argument(runtime_args, auction::ARG_DELEGATORS)?;
                let max_delegators_per_validator =
                    self.context.engine_config().max_delegators_per_validator();

                runtime
                    .cancel_reservations(validator, delegators, max_delegators_per_validator)
                    .map_err(Self::reverter)?;

                CLValue::from_t(()).map_err(Self::reverter)
            })(),

            _ => CLValue::from_t(()).map_err(Self::reverter),
        };

        // Charge for the gas spent during execution in an isolated runtime.
        self.gas(
            runtime
                .gas_counter()
                .checked_sub(gas_counter)
                .unwrap_or(gas_counter),
        )?;

        // Result still contains a result, but the entrypoints logic does not exit early on errors.
        let ret = result?;

        let urefs = utils::extract_urefs(&ret)?;
        self.context.access_rights_extend(&urefs);
        {
            let transfers = self.context.transfers_mut();
            runtime.context.transfers().clone_into(transfers);
        }

        Ok(ret)
    }

    /// Call a contract by pushing a stack element onto the frame.
    pub(crate) fn call_contract_with_stack(
        &mut self,
        contract_hash: AddressableEntityHash,
        entry_point_name: &str,
        args: RuntimeArgs,
        stack: RuntimeStack,
    ) -> Result<CLValue, ExecError> {
        self.stack = Some(stack);

        self.call_contract(contract_hash, entry_point_name, args)
    }

    pub(crate) fn execute_module_bytes(
        &mut self,
        module_bytes: &Bytes,
        stack: RuntimeStack,
    ) -> Result<CLValue, ExecError> {
        let protocol_version = self.context.protocol_version();
        let engine_config = self.context.engine_config();
        let wasm_config = engine_config.wasm_config();
        #[cfg(feature = "test-support")]
        let max_stack_height = wasm_config.v1().max_stack_height();
        let module = wasm_prep::preprocess(*wasm_config, module_bytes)?;
        let (instance, memory) =
            utils::instance_and_memory(module.clone(), protocol_version, engine_config)?;
        self.memory = Some(memory);
        self.module = Some(module);
        self.stack = Some(stack);
        self.context.set_args(utils::attenuate_uref_in_args(
            self.context.args().clone(),
            self.context.entity().main_purse().addr(),
            AccessRights::WRITE,
        )?);

        let result = instance.invoke_export(DEFAULT_ENTRY_POINT_NAME, &[], self);

        let error = match result {
            Err(error) => error,
            // If `Ok` and the `host_buffer` is `None`, the contract's execution succeeded but did
            // not explicitly call `runtime::ret()`.  Treat as though the execution
            // returned the unit type `()` as per Rust functions which don't specify a
            // return value.
            Ok(_) => {
                return Ok(self.take_host_buffer().unwrap_or(CLValue::from_t(())?));
            }
        };

        #[cfg(feature = "test-support")]
        dump_runtime_stack_info(instance, max_stack_height);

        if let Some(host_error) = error.as_host_error() {
            // If the "error" was in fact a trap caused by calling `ret` then
            // this is normal operation and we should return the value captured
            // in the Runtime result field.
            let downcasted_error = host_error.downcast_ref::<ExecError>();
            return match downcasted_error {
                Some(ExecError::Ret(ref _ret_urefs)) => self
                    .take_host_buffer()
                    .ok_or(ExecError::ExpectedReturnValue),
                Some(error) => Err(error.clone()),
                None => Err(ExecError::Interpreter(host_error.to_string())),
            };
        }
        Err(ExecError::Interpreter(error.into()))
    }

    /// Calls contract living under a `key`, with supplied `args`.
    pub fn call_contract(
        &mut self,
        contract_hash: AddressableEntityHash,
        entry_point_name: &str,
        args: RuntimeArgs,
    ) -> Result<CLValue, ExecError> {
        let identifier = CallContractIdentifier::Contract { contract_hash };

        self.execute_contract(identifier, entry_point_name, args)
    }

    /// Calls `version` of the contract living at `key`, invoking `method` with
    /// supplied `args`. This function also checks the args conform with the
    /// types given in the contract header.
    pub fn call_versioned_contract(
        &mut self,
        contract_package_hash: PackageHash,
        contract_version: Option<EntityVersion>,
        entry_point_name: String,
        args: RuntimeArgs,
    ) -> Result<CLValue, ExecError> {
        let identifier = CallContractIdentifier::ContractPackage {
            contract_package_hash,
            version: contract_version,
        };

        self.execute_contract(identifier, &entry_point_name, args)
    }

    fn get_context_key_for_contract_call(
        &self,
        entity_hash: AddressableEntityHash,
        entry_point: &EntryPoint,
    ) -> Result<AddressableEntityHash, ExecError> {
        let current = self.context.entry_point_type();
        let next = entry_point.entry_point_type();
        match (current, next) {
            (EntryPointType::Called, EntryPointType::Caller) => {
                // Session code can't be called from Contract code for security reasons.
                Err(ExecError::InvalidContext)
            }
            (EntryPointType::Factory, EntryPointType::Caller) => {
                // Session code can't be called from Installer code for security reasons.
                Err(ExecError::InvalidContext)
            }
            (EntryPointType::Caller, EntryPointType::Caller) => {
                // Session code called from session reuses current base key
                match self.context.get_entity_key().into_entity_hash() {
                    Some(entity_hash) => Ok(entity_hash),
                    None => Err(ExecError::InvalidEntity(entity_hash)),
                }
            }
            (EntryPointType::Caller, EntryPointType::Called)
            | (EntryPointType::Called, EntryPointType::Called) => Ok(entity_hash),
            _ => {
                // Any other combination (installer, normal, etc.) is a contract context.
                Ok(entity_hash)
            }
        }
    }

    fn try_get_memory(&self) -> Result<&MemoryRef, ExecError> {
        self.memory.as_ref().ok_or(ExecError::WasmPreprocessing(
            PreprocessingError::MissingMemorySection,
        ))
    }

    fn try_get_module(&self) -> Result<&Module, ExecError> {
        self.module.as_ref().ok_or(ExecError::WasmPreprocessing(
            PreprocessingError::MissingModule,
        ))
    }

    fn try_get_stack(&self) -> Result<&RuntimeStack, ExecError> {
        self.stack.as_ref().ok_or(ExecError::MissingRuntimeStack)
    }

    fn execute_contract(
        &mut self,
        identifier: CallContractIdentifier,
        entry_point_name: &str,
        args: RuntimeArgs,
    ) -> Result<CLValue, ExecError> {
        let (entity, entity_addr, package) = match identifier {
            CallContractIdentifier::Contract {
                contract_hash: entity_hash,
            } => {
                let entity_addr = if self.context.is_system_addressable_entity(&entity_hash)? {
                    EntityAddr::new_system(entity_hash.value())
                } else {
                    EntityAddr::new_smart_contract(entity_hash.value())
                };

                let entity = if let Some(StoredValue::AddressableEntity(entity)) =
                    self.context.read_gs(&Key::AddressableEntity(entity_addr))?
                {
                    entity
                } else {
                    self.migrate_contract_and_contract_package(entity_hash)?
                };

                let package = Key::from(entity.package_hash());

                let package: Package = self.context.read_gs_typed(&package)?;

                // System contract hashes are disabled at upgrade point
                let is_calling_system_contract = self.is_system_contract(entity_hash)?;

                // Check if provided contract hash is disabled
                let is_contract_enabled = package.is_entity_enabled(&entity_hash);

                if !is_calling_system_contract && !is_contract_enabled {
                    return Err(ExecError::DisabledEntity(entity_hash));
                }

                (entity, entity_addr, package)
            }
            CallContractIdentifier::ContractPackage {
                contract_package_hash,
                version,
            } => {
                let package = self.context.get_package(contract_package_hash)?;

                let entity_version_key = match version {
                    Some(version) => EntityVersionKey::new(
                        self.context.protocol_version().value().major,
                        version,
                    ),
                    None => match package.current_entity_version() {
                        Some(v) => v,
                        None => {
                            return Err(ExecError::NoActiveEntityVersions(contract_package_hash));
                        }
                    },
                };

                if package.is_version_missing(entity_version_key) {
                    return Err(ExecError::MissingEntityVersion(entity_version_key));
                }

                if !package.is_version_enabled(entity_version_key) {
                    return Err(ExecError::DisabledEntityVersion(entity_version_key));
                }

                let entity_hash = package
                    .lookup_entity_hash(entity_version_key)
                    .copied()
                    .ok_or(ExecError::MissingEntityVersion(entity_version_key))?;

                let entity_addr = if self.context.is_system_addressable_entity(&entity_hash)? {
                    EntityAddr::new_system(entity_hash.value())
                } else {
                    EntityAddr::new_smart_contract(entity_hash.value())
                };

                let entity = if let Some(StoredValue::AddressableEntity(entity)) =
                    self.context.read_gs(&Key::AddressableEntity(entity_addr))?
                {
                    entity
                } else {
                    self.migrate_contract_and_contract_package(entity_hash)?
                };

                (entity, entity_addr, package)
            }
        };

        if let EntityKind::Account(_) = entity.kind() {
            return Err(ExecError::InvalidContext);
        }

        let protocol_version = self.context.protocol_version();

        // Check for major version compatibility before calling
        if !entity.is_compatible_protocol_version(protocol_version) {
            return Err(ExecError::IncompatibleProtocolMajorVersion {
                expected: protocol_version.value().major,
                actual: entity.protocol_version().value().major,
            });
        }

        // First check if we can fetch the discrete record
        // if not use the method on the tracking copy to fetch the
        // full set which also peeks the cache.
        let entry_point = {
            let entry_point_addr =
                EntryPointAddr::new_v1_entry_point_addr(entity_addr, entry_point_name)?;
            match self.context.read_gs(&Key::EntryPoint(entry_point_addr))? {
                Some(StoredValue::EntryPoint(EntryPointValue::V1CasperVm(entry_point))) => {
                    entry_point
                }
                Some(_) | None => {
                    let entry_points = self
                        .context
                        .get_casper_vm_v1_entry_point(Key::AddressableEntity(entity_addr))?;
                    entry_points
                        .get(entry_point_name)
                        .cloned()
                        .ok_or_else(|| ExecError::NoSuchMethod(entry_point_name.to_owned()))?
                }
            }
        };

        let entry_point_type = entry_point.entry_point_type();

        if entry_point_type.is_invalid_context() {
            return Err(ExecError::InvalidContext);
        }

        // Get contract entry point hash
        // if public, allowed
        // if not public, restricted to user group access
        // if abstract, not allowed
        self.validate_entry_point_access(&package, entry_point_name, entry_point.access())?;

        if self.context.engine_config().strict_argument_checking() {
            let entry_point_args_lookup: BTreeMap<&str, &Parameter> = entry_point
                .args()
                .iter()
                .map(|param| (param.name(), param))
                .collect();

            let args_lookup: BTreeMap<&str, &NamedArg> = args
                .named_args()
                .map(|named_arg| (named_arg.name(), named_arg))
                .collect();

            // variable ensure args type(s) match defined args of entry point
            for (param_name, param) in entry_point_args_lookup {
                if let Some(named_arg) = args_lookup.get(param_name) {
                    if param.cl_type() != named_arg.cl_value().cl_type() {
                        return Err(ExecError::type_mismatch(
                            param.cl_type().clone(),
                            named_arg.cl_value().cl_type().clone(),
                        ));
                    }
                } else if !param.cl_type().is_option() {
                    return Err(ExecError::MissingArgument {
                        name: param.name().to_string(),
                    });
                }
            }
        }

        let entity_hash = AddressableEntityHash::new(entity_addr.value());

        if !self
            .context
            .engine_config()
            .administrative_accounts()
            .is_empty()
            && !package.is_entity_enabled(&entity_hash)
            && !self.context.is_system_addressable_entity(&entity_hash)?
        {
            return Err(ExecError::DisabledEntity(entity_hash));
        }

        // if session the caller's context
        // else the called contract's context
        let context_entity_hash =
            self.get_context_key_for_contract_call(entity_hash, &entry_point)?;

        let (should_attenuate_urefs, should_validate_urefs) = {
            // Determines if this call originated from the system account based on a first
            // element of the call stack.
            let is_system_account =
                self.context.get_caller() == PublicKey::System.to_account_hash();
            // Is the immediate caller a system contract, such as when the auction calls the mint.
            let is_caller_system_contract =
                self.is_system_contract(self.context.access_rights().context_key())?;
            // Checks if the contract we're about to call is a system contract.
            let is_calling_system_contract = self.is_system_contract(context_entity_hash)?;
            // uref attenuation is necessary in the following circumstances:
            //   the originating account (aka the caller) is not the system account and
            //   the immediate caller is either a normal account or a normal contract and
            //   the target contract about to be called is a normal contract
            let should_attenuate_urefs =
                !is_system_account && !is_caller_system_contract && !is_calling_system_contract;
            let should_validate_urefs = !is_caller_system_contract || !is_calling_system_contract;
            (should_attenuate_urefs, should_validate_urefs)
        };
        let runtime_args = if should_attenuate_urefs {
            // Main purse URefs should be attenuated only when a non-system contract is executed by
            // a non-system account to avoid possible phishing attack scenarios.
            utils::attenuate_uref_in_args(
                args,
                self.context.entity().main_purse().addr(),
                AccessRights::WRITE,
            )?
        } else {
            args
        };

        let extended_access_rights = {
            let mut all_urefs = vec![];
            for arg in runtime_args.to_values() {
                let urefs = utils::extract_urefs(arg)?;
                if should_validate_urefs {
                    for uref in &urefs {
                        self.context.validate_uref(uref)?;
                    }
                }
                all_urefs.extend(urefs);
            }
            all_urefs
        };

        let entity_named_keys = self
            .context
            .state()
            .borrow_mut()
            .get_named_keys(entity_addr)?;

        let access_rights = {
            let mut access_rights = entity.extract_access_rights(entity_hash, &entity_named_keys);
            access_rights.extend(&extended_access_rights);
            access_rights
        };

        let stack = {
            let mut stack = self.try_get_stack()?.clone();

            stack.push(Caller::entity(entity.package_hash(), entity_hash))?;

            stack
        };

        if let EntityKind::System(system_contract_type) = entity.kind() {
            let entry_point_name = entry_point.name();

            match system_contract_type {
                SystemEntityType::Mint => {
                    return self.call_host_mint(
                        entry_point_name,
                        &runtime_args,
                        access_rights,
                        stack,
                    );
                }
                SystemEntityType::HandlePayment => {
                    return self.call_host_handle_payment(
                        entry_point_name,
                        &runtime_args,
                        access_rights,
                        stack,
                    );
                }
                SystemEntityType::Auction => {
                    return self.call_host_auction(
                        entry_point_name,
                        &runtime_args,
                        access_rights,
                        stack,
                    );
                }
                // Not callable
                SystemEntityType::StandardPayment => {}
            }
        }

        let module: Module = {
            let byte_code_addr = entity.byte_code_addr();

            let byte_code_key = match entity.kind() {
                EntityKind::System(_) | EntityKind::Account(_) => {
                    Key::ByteCode(ByteCodeAddr::Empty)
                }
                EntityKind::SmartContract(TransactionRuntime::VmCasperV1) => {
                    Key::ByteCode(ByteCodeAddr::new_wasm_addr(byte_code_addr))
                }
                EntityKind::SmartContract(runtime @ TransactionRuntime::VmCasperV2) => {
                    return Err(ExecError::IncompatibleRuntime(runtime));
                }
            };

            let byte_code: ByteCode = match self.context.read_gs(&byte_code_key)? {
                Some(StoredValue::ByteCode(byte_code)) => byte_code,
                Some(_) => return Err(ExecError::InvalidByteCode(entity.byte_code_hash())),
                None => return Err(ExecError::KeyNotFound(byte_code_key)),
            };

            casper_wasm::deserialize_buffer(byte_code.bytes())?
        };

        let mut named_keys = entity_named_keys;

        let context_entity_key = Key::AddressableEntity(entity_addr);

        let context = self.context.new_from_self(
            context_entity_key,
            entry_point.entry_point_type(),
            &mut named_keys,
            access_rights,
            runtime_args,
        );

        let (instance, memory) = utils::instance_and_memory(
            module.clone(),
            self.context.protocol_version(),
            self.context.engine_config(),
        )?;
        let runtime = &mut Runtime::new_invocation_runtime(self, context, module, memory, stack);
        let result = instance.invoke_export(entry_point.name(), &[], runtime);
        // The `runtime`'s context was initialized with our counter from before the call and any gas
        // charged by the sub-call was added to its counter - so let's copy the correct value of the
        // counter from there to our counter. Do the same for the message cost tracking.
        self.context.set_gas_counter(runtime.context.gas_counter());
        self.context
            .set_emit_message_cost(runtime.context.emit_message_cost());
        let transfers = self.context.transfers_mut();
        runtime.context.transfers().clone_into(transfers);

        return match result {
            Ok(_) => {
                // If `Ok` and the `host_buffer` is `None`, the contract's execution succeeded but
                // did not explicitly call `runtime::ret()`.  Treat as though the
                // execution returned the unit type `()` as per Rust functions which
                // don't specify a return value.
                self.context
                    .set_remaining_spending_limit(runtime.context.remaining_spending_limit());
                Ok(runtime.take_host_buffer().unwrap_or(CLValue::from_t(())?))
            }
            Err(error) => {
                #[cfg(feature = "test-support")]
                dump_runtime_stack_info(
                    instance,
                    self.context
                        .engine_config()
                        .wasm_config()
                        .v1()
                        .max_stack_height(),
                );
                if let Some(host_error) = error.as_host_error() {
                    // If the "error" was in fact a trap caused by calling `ret` then this is normal
                    // operation and we should return the value captured in the Runtime result
                    // field.
                    let downcasted_error = host_error.downcast_ref::<ExecError>();
                    return match downcasted_error {
                        Some(ExecError::Ret(ref ret_urefs)) => {
                            // Insert extra urefs returned from call.
                            // Those returned URef's are guaranteed to be valid as they were already
                            // validated in the `ret` call inside context we ret from.
                            self.context.access_rights_extend(ret_urefs);

                            // Stored contracts are expected to always call a `ret` function,
                            // otherwise it's an error.
                            runtime
                                .take_host_buffer()
                                .ok_or(ExecError::ExpectedReturnValue)
                        }
                        Some(error) => Err(error.clone()),
                        None => Err(ExecError::Interpreter(host_error.to_string())),
                    };
                }
                Err(ExecError::Interpreter(error.into()))
            }
        };
    }

    fn call_contract_host_buffer(
        &mut self,
        contract_hash: AddressableEntityHash,
        entry_point_name: &str,
        args_bytes: &[u8],
        result_size_ptr: u32,
    ) -> Result<Result<(), ApiError>, ExecError> {
        // Exit early if the host buffer is already occupied
        if let Err(err) = self.check_host_buffer() {
            return Ok(Err(err));
        }
        let args: RuntimeArgs = bytesrepr::deserialize_from_slice(args_bytes)?;
        let result = self.call_contract(contract_hash, entry_point_name, args)?;
        self.manage_call_contract_host_buffer(result_size_ptr, result)
    }

    fn call_versioned_contract_host_buffer(
        &mut self,
        contract_package_hash: PackageHash,
        contract_version: Option<EntityVersion>,
        entry_point_name: String,
        args_bytes: &[u8],
        result_size_ptr: u32,
    ) -> Result<Result<(), ApiError>, ExecError> {
        // Exit early if the host buffer is already occupied
        if let Err(err) = self.check_host_buffer() {
            return Ok(Err(err));
        }
        let args: RuntimeArgs = bytesrepr::deserialize_from_slice(args_bytes)?;
        let result = self.call_versioned_contract(
            contract_package_hash,
            contract_version,
            entry_point_name,
            args,
        )?;
        self.manage_call_contract_host_buffer(result_size_ptr, result)
    }

    fn check_host_buffer(&mut self) -> Result<(), ApiError> {
        if !self.can_write_to_host_buffer() {
            Err(ApiError::HostBufferFull)
        } else {
            Ok(())
        }
    }

    fn manage_call_contract_host_buffer(
        &mut self,
        result_size_ptr: u32,
        result: CLValue,
    ) -> Result<Result<(), ApiError>, ExecError> {
        let result_size: u32 = match result.inner_bytes().len().try_into() {
            Ok(value) => value,
            Err(_) => return Ok(Err(ApiError::OutOfMemory)),
        };

        // leave the host buffer set to `None` if there's nothing to write there
        if result_size != 0 {
            if let Err(error) = self.write_host_buffer(result) {
                return Ok(Err(error));
            }
        }

        let result_size_bytes = result_size.to_le_bytes(); // Wasm is little-endian
        if let Err(error) = self
            .try_get_memory()?
            .set(result_size_ptr, &result_size_bytes)
        {
            return Err(ExecError::Interpreter(error.into()));
        }

        Ok(Ok(()))
    }

    fn load_named_keys(
        &mut self,
        total_keys_ptr: u32,
        result_size_ptr: u32,
    ) -> Result<Result<(), ApiError>, Trap> {
        if !self.can_write_to_host_buffer() {
            // Exit early if the host buffer is already occupied
            return Ok(Err(ApiError::HostBufferFull));
        }

        let total_keys: u32 = match self.context.named_keys().len().try_into() {
            Ok(value) => value,
            Err(_) => return Ok(Err(ApiError::OutOfMemory)),
        };

        let total_keys_bytes = total_keys.to_le_bytes();
        if let Err(error) = self
            .try_get_memory()?
            .set(total_keys_ptr, &total_keys_bytes)
        {
            return Err(ExecError::Interpreter(error.into()).into());
        }

        if total_keys == 0 {
            // No need to do anything else, we leave host buffer empty.
            return Ok(Ok(()));
        }

        let named_keys =
            CLValue::from_t(self.context.named_keys().clone()).map_err(ExecError::CLValue)?;

        let length: u32 = match named_keys.inner_bytes().len().try_into() {
            Ok(value) => value,
            Err(_) => return Ok(Err(ApiError::BufferTooSmall)),
        };

        if let Err(error) = self.write_host_buffer(named_keys) {
            return Ok(Err(error));
        }

        let length_bytes = length.to_le_bytes();
        if let Err(error) = self.try_get_memory()?.set(result_size_ptr, &length_bytes) {
            return Err(ExecError::Interpreter(error.into()).into());
        }

        Ok(Ok(()))
    }

    fn create_contract_package(
        &mut self,
        is_locked: PackageStatus,
    ) -> Result<(Package, URef), ExecError> {
        let access_key = self.context.new_unit_uref()?;
        let contract_package = Package::new(
            EntityVersions::new(),
            BTreeSet::new(),
            Groups::new(),
            is_locked,
        );

        Ok((contract_package, access_key))
    }

    fn create_contract_package_at_hash(
        &mut self,
        lock_status: PackageStatus,
    ) -> Result<([u8; 32], [u8; 32]), ExecError> {
        let addr = self.context.new_hash_address()?;
        let (contract_package, access_key) = self.create_contract_package(lock_status)?;
        self.context
            .metered_write_gs_unsafe(Key::Package(addr), contract_package)?;
        Ok((addr, access_key.addr()))
    }

    fn create_contract_user_group(
        &mut self,
        contract_package_hash: PackageHash,
        label: String,
        num_new_urefs: u32,
        mut existing_urefs: BTreeSet<URef>,
        output_size_ptr: u32,
    ) -> Result<Result<(), ApiError>, ExecError> {
        let mut contract_package: Package =
            self.context.get_validated_package(contract_package_hash)?;

        let groups = contract_package.groups_mut();
        let new_group = Group::new(label);

        // Ensure group does not already exist
        if groups.contains(&new_group) {
            return Ok(Err(addressable_entity::Error::GroupAlreadyExists.into()));
        }

        // Ensure there are not too many groups
        if groups.len() >= (addressable_entity::MAX_GROUPS as usize) {
            return Ok(Err(addressable_entity::Error::MaxGroupsExceeded.into()));
        }

        // Ensure there are not too many urefs
        let total_urefs: usize =
            groups.total_urefs() + (num_new_urefs as usize) + existing_urefs.len();
        if total_urefs > addressable_entity::MAX_TOTAL_UREFS {
            let err = addressable_entity::Error::MaxTotalURefsExceeded;
            return Ok(Err(ApiError::ContractHeader(err as u8)));
        }

        // Proceed with creating user group
        let mut new_urefs = Vec::with_capacity(num_new_urefs as usize);
        for _ in 0..num_new_urefs {
            let u = self.context.new_unit_uref()?;
            new_urefs.push(u);
        }

        for u in new_urefs.iter().cloned() {
            existing_urefs.insert(u);
        }
        groups.insert(new_group, existing_urefs);

        // check we can write to the host buffer
        if let Err(err) = self.check_host_buffer() {
            return Ok(Err(err));
        }
        // create CLValue for return value
        let new_urefs_value = CLValue::from_t(new_urefs)?;
        let value_size = new_urefs_value.inner_bytes().len();
        // write return value to buffer
        if let Err(err) = self.write_host_buffer(new_urefs_value) {
            return Ok(Err(err));
        }
        // Write return value size to output location
        let output_size_bytes = value_size.to_le_bytes(); // Wasm is little-endian
        if let Err(error) = self
            .try_get_memory()?
            .set(output_size_ptr, &output_size_bytes)
        {
            return Err(ExecError::Interpreter(error.into()));
        }

        // Write updated package to the global state
        self.context
            .metered_write_gs_unsafe(contract_package_hash, contract_package)?;

        Ok(Ok(()))
    }

    #[allow(clippy::too_many_arguments)]
    fn add_contract_version(
        &mut self,
        package_hash: PackageHash,
        version_ptr: u32,
        entry_points: EntryPoints,
        mut named_keys: NamedKeys,
        message_topics: BTreeMap<String, MessageTopicOperation>,
        output_ptr: u32,
    ) -> Result<Result<(), ApiError>, ExecError> {
        if !self.context.allow_casper_add_contract_version() {
            // NOTE: This is not a permission check on the caller,
            // it is enforcing the rule that only legacy standard deploys (which are grandfathered)
            // and install / upgrade transactions are allowed to call this method
            return Ok(Err(ApiError::NotAllowedToAddContractVersion));
        }

        if entry_points.contains_stored_session() {
            // As of 2.0 we do not allow stored session logic to be
            // installed or upgraded. Pre-existing stored
            // session logic is still callable.
            return Err(ExecError::InvalidEntryPointType);
        }

        let mut package = self.context.get_package(package_hash)?;

        // Return an error if the contract is locked and has some version associated with it.
        if package.is_locked() {
            return Err(ExecError::LockedEntity(package_hash));
        }

        let (
            main_purse,
            previous_named_keys,
            action_thresholds,
            associated_keys,
            mut previous_message_topics,
        ) = self.new_version_entity_parts(&package)?;

        let max_topics_per_contract = self
            .context
            .engine_config()
            .wasm_config()
            .messages_limits()
            .max_topics_per_contract();

        let topics_to_add = message_topics
            .iter()
            .filter(|(_, operation)| match operation {
                MessageTopicOperation::Add => true,
            });
        // Check if registering the new topics would exceed the limit per contract
        if previous_message_topics.len() + topics_to_add.clone().count()
            > max_topics_per_contract as usize
        {
            return Ok(Err(ApiError::from(MessageTopicError::MaxTopicsExceeded)));
        }

        // Extend the previous topics with the newly added ones.
        for (new_topic, _) in topics_to_add {
            let topic_name_hash = cryptography::blake2b(new_topic.as_bytes()).into();
            if let Err(e) = previous_message_topics.add_topic(new_topic.as_str(), topic_name_hash) {
                return Ok(Err(e.into()));
            }
        }

        // We generate the byte code hash because a byte code record
        // must exist for a contract record to exist.
        let byte_code_hash = self.context.new_hash_address()?;

        let entity_hash = self.context.new_hash_address()?;

        let protocol_version = self.context.protocol_version();

        let insert_entity_version_result =
            package.insert_entity_version(protocol_version.value().major, entity_hash.into());

        let byte_code = {
            let module_bytes = self.get_module_from_entry_points(&entry_points)?;
            ByteCode::new(ByteCodeKind::V1CasperWasm, module_bytes)
        };

        self.context.metered_write_gs_unsafe(
            Key::ByteCode(ByteCodeAddr::new_wasm_addr(byte_code_hash)),
            byte_code,
        )?;

        let entity_addr = EntityAddr::new_smart_contract(entity_hash);

        {
            // DO NOT EXTRACT INTO SEPARATE FUNCTION.
            for (_, key) in named_keys.iter() {
                // Validate all the imputed named keys
                // against the installers permissions
                self.context.validate_key(key)?;
            }
            // Carry forward named keys from previous version
            // Grant all the imputed named keys + previous named keys.
            named_keys.append(previous_named_keys);
            for (name, key) in named_keys.iter() {
                let named_key_value =
                    StoredValue::NamedKey(NamedKeyValue::from_concrete_values(*key, name.clone())?);
                let named_key_addr = NamedKeyAddr::new_from_string(entity_addr, name.clone())?;
                self.context
                    .metered_write_gs_unsafe(Key::NamedKey(named_key_addr), named_key_value)?;
            }
            self.context.write_entry_points(entity_addr, entry_points)?;
        }

        let entity = AddressableEntity::new(
            package_hash,
            byte_code_hash.into(),
            protocol_version,
            main_purse,
            associated_keys,
            action_thresholds,
            previous_message_topics.clone(),
            EntityKind::SmartContract(TransactionRuntime::VmCasperV1),
        );
        let entity_key = Key::AddressableEntity(entity_addr);
        self.context.metered_write_gs_unsafe(entity_key, entity)?;
        self.context
            .metered_write_gs_unsafe(package_hash, package)?;

        for (_, topic_hash) in previous_message_topics.iter() {
            let topic_key = Key::message_topic(entity_addr, *topic_hash);
            let block_time = self.context.get_block_info().block_time();
            let summary = StoredValue::MessageTopic(MessageTopicSummary::new(0, block_time));
            self.context.metered_write_gs_unsafe(topic_key, summary)?;
        }

        // set return values to buffer
        {
            let hash_bytes = match entity_hash.to_bytes() {
                Ok(bytes) => bytes,
                Err(error) => return Ok(Err(error.into())),
            };

            // Set serialized hash bytes into the output buffer
            if let Err(error) = self.try_get_memory()?.set(output_ptr, &hash_bytes) {
                return Err(ExecError::Interpreter(error.into()));
            }

            // Set version into VM shared memory
            let version_value: u32 = insert_entity_version_result.entity_version();
            let version_bytes = version_value.to_le_bytes();
            if let Err(error) = self.try_get_memory()?.set(version_ptr, &version_bytes) {
                return Err(ExecError::Interpreter(error.into()));
            }
        }

        Ok(Ok(()))
    }

    fn new_version_entity_parts(
        &mut self,
        package: &Package,
    ) -> Result<
        (
            URef,
            NamedKeys,
            ActionThresholds,
            AssociatedKeys,
            MessageTopics,
        ),
        ExecError,
    > {
        if let Some(previous_entity_hash) = package.current_entity_hash() {
            let previous_entity_key = Key::contract_entity_key(previous_entity_hash);
            let (mut previous_entity, requires_purse_creation) =
                self.context.get_contract_entity(previous_entity_key)?;

            let action_thresholds = previous_entity.action_thresholds().clone();

            let associated_keys = previous_entity.associated_keys().clone();
            // STEP 1: LOAD THE CONTRACT AND CHECK IF CALLER IS IN ASSOCIATED KEYS WITH ENOUGH
            // WEIGHT     TO UPGRADE (COMPARE TO THE ACTION THRESHOLD FOR UPGRADE
            // ACTION). STEP 2: IF CALLER IS NOT IN CONTRACTS ASSOCIATED KEYS
            //    CHECK FOR LEGACY UREFADDR UNDER KEY:HASH(PACKAGEADDR)
            //    IF FOUND,
            //      call validate_uref(that uref)
            //    IF VALID,
            //      create the new contract version carrying forward previous state including
            // associated keys      BUT add the caller to the associated keys with
            // weight == to the action threshold for upgrade ELSE, error
            if !previous_entity.can_upgrade_with(self.context.authorization_keys()) {
                // Check if the calling entity must be grandfathered into the new
                // addressable entity format
                let account_hash = self.context.get_caller();

                let (_package_key, access_key) = match self
                    .context
                    .read_gs(&Key::Hash(previous_entity.package_hash().value()))?
                    .and_then(|stored_value| stored_value.into_cl_value())
                {
                    None => {
                        return Err(ExecError::UpgradeAuthorizationFailure);
                    }
                    Some(cl_value) => cl_value.into_t::<(Key, URef)>().map_err(ExecError::CLValue),
                }?;

                let has_access = self.context.validate_uref(&access_key).is_ok();

                if has_access && !associated_keys.contains_key(&account_hash) {
                    previous_entity.add_associated_key(
                        account_hash,
                        *action_thresholds.upgrade_management(),
                    )?;
                } else {
                    return Err(ExecError::UpgradeAuthorizationFailure);
                }
            }

            let main_purse = if !requires_purse_creation {
                self.create_purse()?
            } else {
                previous_entity.main_purse()
            };

            let associated_keys = previous_entity.associated_keys().clone();

            let previous_message_topics = previous_entity.message_topics().clone();

            let previous_named_keys = self.context.get_named_keys(previous_entity_key)?;

            return Ok((
                main_purse,
                previous_named_keys,
                action_thresholds,
                associated_keys,
                previous_message_topics,
            ));
        }

        Ok((
            self.create_purse()?,
            NamedKeys::new(),
            ActionThresholds::default(),
            AssociatedKeys::new(self.context.get_caller(), Weight::new(1)),
            MessageTopics::default(),
        ))
    }

    fn disable_contract_version(
        &mut self,
        contract_package_hash: PackageHash,
        contract_hash: AddressableEntityHash,
    ) -> Result<Result<(), ApiError>, ExecError> {
        let contract_package_key = contract_package_hash.into();
        self.context.validate_key(&contract_package_key)?;

        let mut contract_package: Package =
            self.context.get_validated_package(contract_package_hash)?;

        if contract_package.is_locked() {
            return Err(ExecError::LockedEntity(contract_package_hash));
        }

        if let Err(err) = contract_package.disable_entity_version(contract_hash) {
            return Ok(Err(err.into()));
        }

        self.context
            .metered_write_gs_unsafe(contract_package_key, contract_package)?;

        Ok(Ok(()))
    }

    fn enable_contract_version(
        &mut self,
        contract_package_hash: PackageHash,
        contract_hash: AddressableEntityHash,
    ) -> Result<Result<(), ApiError>, ExecError> {
        let contract_package_key = contract_package_hash.into();
        self.context.validate_key(&contract_package_key)?;

        let mut contract_package: Package =
            self.context.get_validated_package(contract_package_hash)?;

        if contract_package.is_locked() {
            return Err(ExecError::LockedEntity(contract_package_hash));
        }

        if let Err(err) = contract_package.enable_version(contract_hash) {
            return Ok(Err(err.into()));
        }

        self.context
            .metered_write_gs_unsafe(contract_package_key, contract_package)?;

        Ok(Ok(()))
    }

    /// Writes function address (`hash_bytes`) into the Wasm memory (at
    /// `dest_ptr` pointer).
    fn function_address(&mut self, hash_bytes: [u8; 32], dest_ptr: u32) -> Result<(), Trap> {
        self.try_get_memory()?
            .set(dest_ptr, &hash_bytes)
            .map_err(|e| ExecError::Interpreter(e.into()).into())
    }

    /// Generates new unforgable reference and adds it to the context's
    /// access_rights set.
    fn new_uref(&mut self, uref_ptr: u32, value_ptr: u32, value_size: u32) -> Result<(), Trap> {
        let cl_value = self.cl_value_from_mem(value_ptr, value_size)?; // read initial value from memory
        let uref = self.context.new_uref(StoredValue::CLValue(cl_value))?;
        self.try_get_memory()?
            .set(uref_ptr, &uref.into_bytes().map_err(ExecError::BytesRepr)?)
            .map_err(|e| ExecError::Interpreter(e.into()).into())
    }

    /// Writes `value` under `key` in GlobalState.
    fn write(
        &mut self,
        key_ptr: u32,
        key_size: u32,
        value_ptr: u32,
        value_size: u32,
    ) -> Result<(), Trap> {
        let key = self.key_from_mem(key_ptr, key_size)?;
        let cl_value = self.cl_value_from_mem(value_ptr, value_size)?;
        self.context
            .metered_write_gs(key, cl_value)
            .map_err(Into::into)
    }

    /// Records a transfer.
    fn record_transfer(
        &mut self,
        maybe_to: Option<AccountHash>,
        source: URef,
        target: URef,
        amount: U512,
        id: Option<u64>,
    ) -> Result<(), ExecError> {
        if self.context.get_entity_key() != self.context.get_system_entity_key(MINT)? {
            return Err(ExecError::InvalidContext);
        }

        if self.context.phase() != Phase::Session {
            return Ok(());
        }

        let txn_hash = self.context.get_transaction_hash();
        let from = InitiatorAddr::AccountHash(self.context.get_caller());
        let fee = Gas::from(
            self.context
                .engine_config()
                .system_config()
                .mint_costs()
                .transfer,
        );
        let transfer = Transfer::V2(TransferV2::new(
            txn_hash, from, maybe_to, source, target, amount, fee, id,
        ));
        self.context.transfers_mut().push(transfer);
        Ok(())
    }

    /// Records given auction info at a given era id
    fn record_era_info(&mut self, era_info: EraInfo) -> Result<(), ExecError> {
        if self.context.get_caller() != PublicKey::System.to_account_hash() {
            return Err(ExecError::InvalidContext);
        }

        if self.context.get_entity_key() != self.context.get_system_entity_key(AUCTION)? {
            return Err(ExecError::InvalidContext);
        }

        if self.context.phase() != Phase::Session {
            return Ok(());
        }

        self.context.write_era_info(Key::EraSummary, era_info);

        Ok(())
    }

    /// Adds `value` to the cell that `key` points at.
    fn add(
        &mut self,
        key_ptr: u32,
        key_size: u32,
        value_ptr: u32,
        value_size: u32,
    ) -> Result<(), Trap> {
        let key = self.key_from_mem(key_ptr, key_size)?;
        let cl_value = self.cl_value_from_mem(value_ptr, value_size)?;
        self.context
            .metered_add_gs(key, cl_value)
            .map_err(Into::into)
    }

    /// Reads value from the GS living under key specified by `key_ptr` and
    /// `key_size`. Wasm and host communicate through memory that Wasm
    /// module exports. If contract wants to pass data to the host, it has
    /// to tell it [the host] where this data lives in the exported memory
    /// (pass its pointer and length).
    fn read(
        &mut self,
        key_ptr: u32,
        key_size: u32,
        output_size_ptr: u32,
    ) -> Result<Result<(), ApiError>, Trap> {
        if !self.can_write_to_host_buffer() {
            // Exit early if the host buffer is already occupied
            return Ok(Err(ApiError::HostBufferFull));
        }

        let key = self.key_from_mem(key_ptr, key_size)?;
        let cl_value = match self.context.read_gs(&key)? {
            Some(stored_value) => {
                CLValue::try_from(stored_value).map_err(ExecError::TypeMismatch)?
            }
            None => return Ok(Err(ApiError::ValueNotFound)),
        };

        let value_size: u32 = match cl_value.inner_bytes().len().try_into() {
            Ok(value) => value,
            Err(_) => return Ok(Err(ApiError::BufferTooSmall)),
        };

        if let Err(error) = self.write_host_buffer(cl_value) {
            return Ok(Err(error));
        }

        let value_bytes = value_size.to_le_bytes(); // Wasm is little-endian
        if let Err(error) = self.try_get_memory()?.set(output_size_ptr, &value_bytes) {
            return Err(ExecError::Interpreter(error.into()).into());
        }

        Ok(Ok(()))
    }

    /// Reverts contract execution with a status specified.
    fn revert(&mut self, status: u32) -> Trap {
        ExecError::Revert(status.into()).into()
    }

    /// Checks if a caller can manage its own associated keys and thresholds.
    ///
    /// On some private chains with administrator keys configured this requires that the caller is
    /// an admin to be able to manage its own keys. If the caller is not an administrator then the
    /// deploy has to be signed by an administrator.
    fn can_manage_keys(&self) -> bool {
        if self
            .context
            .engine_config()
            .administrative_accounts()
            .is_empty()
        {
            // Public chain
            return self
                .context
                .entity()
                .can_manage_keys_with(self.context.authorization_keys());
        }

        if self
            .context
            .engine_config()
            .is_administrator(&self.context.get_caller())
        {
            return true;
        }

        // If caller is not an admin, check if deploy was co-signed by admin account.
        self.context.is_authorized_by_admin()
    }

    fn add_associated_key(
        &mut self,
        account_hash_ptr: u32,
        account_hash_size: usize,
        weight_value: u8,
    ) -> Result<i32, Trap> {
        let account_hash = {
            // Account hash as serialized bytes
            let source_serialized = self.bytes_from_mem(account_hash_ptr, account_hash_size)?;
            // Account hash deserialized
            let source: AccountHash = bytesrepr::deserialize_from_slice(source_serialized)
                .map_err(ExecError::BytesRepr)?;
            source
        };
        let weight = Weight::new(weight_value);

        if !self.can_manage_keys() {
            return Ok(AddKeyFailure::PermissionDenied as i32);
        }

        match self.context.add_associated_key(account_hash, weight) {
            Ok(_) => Ok(0),
            // This relies on the fact that `AddKeyFailure` is represented as
            // i32 and first variant start with number `1`, so all other variants
            // are greater than the first one, so it's safe to assume `0` is success,
            // and any error is greater than 0.
            Err(ExecError::AddKeyFailure(e)) => Ok(e as i32),
            // Any other variant just pass as `Trap`
            Err(e) => Err(e.into()),
        }
    }

    fn remove_associated_key(
        &mut self,
        account_hash_ptr: u32,
        account_hash_size: usize,
    ) -> Result<i32, Trap> {
        let account_hash = {
            // Account hash as serialized bytes
            let source_serialized = self.bytes_from_mem(account_hash_ptr, account_hash_size)?;
            // Account hash deserialized
            let source: AccountHash = bytesrepr::deserialize_from_slice(source_serialized)
                .map_err(ExecError::BytesRepr)?;
            source
        };

        if !self.can_manage_keys() {
            return Ok(RemoveKeyFailure::PermissionDenied as i32);
        }

        match self.context.remove_associated_key(account_hash) {
            Ok(_) => Ok(0),
            Err(ExecError::RemoveKeyFailure(e)) => Ok(e as i32),
            Err(e) => Err(e.into()),
        }
    }

    fn update_associated_key(
        &mut self,
        account_hash_ptr: u32,
        account_hash_size: usize,
        weight_value: u8,
    ) -> Result<i32, Trap> {
        let account_hash = {
            // Account hash as serialized bytes
            let source_serialized = self.bytes_from_mem(account_hash_ptr, account_hash_size)?;
            // Account hash deserialized
            let source: AccountHash = bytesrepr::deserialize_from_slice(source_serialized)
                .map_err(ExecError::BytesRepr)?;
            source
        };
        let weight = Weight::new(weight_value);

        if !self.can_manage_keys() {
            return Ok(UpdateKeyFailure::PermissionDenied as i32);
        }

        match self.context.update_associated_key(account_hash, weight) {
            Ok(_) => Ok(0),
            // This relies on the fact that `UpdateKeyFailure` is represented as
            // i32 and first variant start with number `1`, so all other variants
            // are greater than the first one, so it's safe to assume `0` is success,
            // and any error is greater than 0.
            Err(ExecError::UpdateKeyFailure(e)) => Ok(e as i32),
            // Any other variant just pass as `Trap`
            Err(e) => Err(e.into()),
        }
    }

    fn set_action_threshold(
        &mut self,
        action_type_value: u32,
        threshold_value: u8,
    ) -> Result<i32, Trap> {
        if !self.can_manage_keys() {
            return Ok(SetThresholdFailure::PermissionDeniedError as i32);
        }

        match ActionType::try_from(action_type_value) {
            Ok(action_type) => {
                let threshold = Weight::new(threshold_value);
                match self.context.set_action_threshold(action_type, threshold) {
                    Ok(_) => Ok(0),
                    Err(ExecError::SetThresholdFailure(e)) => Ok(e as i32),
                    Err(error) => Err(error.into()),
                }
            }
            Err(_) => Err(Trap::Code(TrapCode::Unreachable)),
        }
    }

    /// Looks up the public mint contract key in the context's protocol data.
    ///
    /// Returned URef is already attenuated depending on the calling account.
    fn get_mint_contract(&self) -> Result<AddressableEntityHash, ExecError> {
        self.context.get_system_contract(MINT)
    }

    /// Looks up the public handle payment contract key in the context's protocol data.
    ///
    /// Returned URef is already attenuated depending on the calling account.
    fn get_handle_payment_contract(&self) -> Result<AddressableEntityHash, ExecError> {
        self.context.get_system_contract(HANDLE_PAYMENT)
    }

    /// Looks up the public standard payment contract key in the context's protocol data.
    ///
    /// Returned URef is already attenuated depending on the calling account.
    fn get_standard_payment_contract(&self) -> Result<AddressableEntityHash, ExecError> {
        self.context.get_system_contract(STANDARD_PAYMENT)
    }

    /// Looks up the public auction contract key in the context's protocol data.
    ///
    /// Returned URef is already attenuated depending on the calling account.
    fn get_auction_contract(&self) -> Result<AddressableEntityHash, ExecError> {
        self.context.get_system_contract(AUCTION)
    }

    /// Calls the `read_base_round_reward` method on the mint contract at the given mint
    /// contract key
    fn mint_read_base_round_reward(
        &mut self,
        mint_contract_hash: AddressableEntityHash,
    ) -> Result<U512, ExecError> {
        let gas_counter = self.gas_counter();
        let call_result = self.call_contract(
            mint_contract_hash,
            mint::METHOD_READ_BASE_ROUND_REWARD,
            RuntimeArgs::default(),
        );
        self.set_gas_counter(gas_counter);

        let reward = call_result?.into_t()?;
        Ok(reward)
    }

    /// Calls the `mint` method on the mint contract at the given mint
    /// contract key
    fn mint_mint(
        &mut self,
        mint_contract_hash: AddressableEntityHash,
        amount: U512,
    ) -> Result<URef, ExecError> {
        let gas_counter = self.gas_counter();
        let runtime_args = {
            let mut runtime_args = RuntimeArgs::new();
            runtime_args.insert(mint::ARG_AMOUNT, amount)?;
            runtime_args
        };
        let call_result = self.call_contract(mint_contract_hash, mint::METHOD_MINT, runtime_args);
        self.set_gas_counter(gas_counter);

        let result: Result<URef, mint::Error> = call_result?.into_t()?;
        Ok(result.map_err(system::Error::from)?)
    }

    /// Calls the `reduce_total_supply` method on the mint contract at the given mint
    /// contract key
    fn mint_reduce_total_supply(
        &mut self,
        mint_contract_hash: AddressableEntityHash,
        amount: U512,
    ) -> Result<(), ExecError> {
        let gas_counter = self.gas_counter();
        let runtime_args = {
            let mut runtime_args = RuntimeArgs::new();
            runtime_args.insert(mint::ARG_AMOUNT, amount)?;
            runtime_args
        };
        let call_result = self.call_contract(
            mint_contract_hash,
            mint::METHOD_REDUCE_TOTAL_SUPPLY,
            runtime_args,
        );
        self.set_gas_counter(gas_counter);

        let result: Result<(), mint::Error> = call_result?.into_t()?;
        Ok(result.map_err(system::Error::from)?)
    }

    /// Calls the "create" method on the mint contract at the given mint
    /// contract key
    fn mint_create(
        &mut self,
        mint_contract_hash: AddressableEntityHash,
    ) -> Result<URef, ExecError> {
        let result =
            self.call_contract(mint_contract_hash, mint::METHOD_CREATE, RuntimeArgs::new());
        let purse = result?.into_t()?;
        Ok(purse)
    }

    fn create_purse(&mut self) -> Result<URef, ExecError> {
        let _scoped_host_function_flag = self.host_function_flag.enter_host_function_scope();
        self.mint_create(self.get_mint_contract()?)
    }

    /// Calls the "transfer" method on the mint contract at the given mint
    /// contract key
    fn mint_transfer(
        &mut self,
        mint_contract_hash: AddressableEntityHash,
        to: Option<AccountHash>,
        source: URef,
        target: URef,
        amount: U512,
        id: Option<u64>,
    ) -> Result<Result<(), mint::Error>, ExecError> {
        self.context.validate_uref(&source)?;

        let args_values = {
            let mut runtime_args = RuntimeArgs::new();
            runtime_args.insert(mint::ARG_TO, to)?;
            runtime_args.insert(mint::ARG_SOURCE, source)?;
            runtime_args.insert(mint::ARG_TARGET, target)?;
            runtime_args.insert(mint::ARG_AMOUNT, amount)?;
            runtime_args.insert(mint::ARG_ID, id)?;
            runtime_args
        };

        let gas_counter = self.gas_counter();
        let call_result =
            self.call_contract(mint_contract_hash, mint::METHOD_TRANSFER, args_values);
        self.set_gas_counter(gas_counter);

        Ok(call_result?.into_t()?)
    }

    /// Creates a new account at a given public key, transferring a given amount
    /// of motes from the given source purse to the new account's purse.
    fn transfer_to_new_account(
        &mut self,
        source: URef,
        target: AccountHash,
        amount: U512,
        id: Option<u64>,
    ) -> Result<TransferResult, ExecError> {
        let mint_contract_hash = self.get_mint_contract()?;

        let allow_unrestricted_transfers =
            self.context.engine_config().allow_unrestricted_transfers();

        if !allow_unrestricted_transfers
            && self.context.get_caller() != PublicKey::System.to_account_hash()
            && !self
                .context
                .engine_config()
                .is_administrator(&self.context.get_caller())
            && !self.context.engine_config().is_administrator(&target)
        {
            return Err(ExecError::DisabledUnrestrictedTransfers);
        }

        // A precondition check that verifies that the transfer can be done
        // as the source purse has enough funds to cover the transfer.
        if amount > self.available_balance(source)?.unwrap_or_default() {
            return Ok(Err(mint::Error::InsufficientFunds.into()));
        }

        let target_purse = self.mint_create(mint_contract_hash)?;

        if source == target_purse {
            return Ok(Err(mint::Error::EqualSourceAndTarget.into()));
        }

        let result = self.mint_transfer(
            mint_contract_hash,
            Some(target),
            source,
            target_purse.with_access_rights(AccessRights::ADD),
            amount,
            id,
        );

        // We granted a temporary access rights bit to newly created main purse as part of
        // `mint_create` call, and we need to remove it to avoid leakage of access rights.

        self.context
            .remove_access(target_purse.addr(), target_purse.access_rights());

        match result? {
            Ok(()) => {
                let protocol_version = self.context.protocol_version();
                let byte_code_hash = ByteCodeHash::default();
                let entity_hash = AddressableEntityHash::new(target.value());
                let package_hash = PackageHash::new(self.context.new_hash_address()?);
                let main_purse = target_purse;
                let associated_keys = AssociatedKeys::new(target, Weight::new(1));
                let message_topics = MessageTopics::default();

                let entity = AddressableEntity::new(
                    package_hash,
                    byte_code_hash,
                    protocol_version,
                    main_purse,
                    associated_keys,
                    ActionThresholds::default(),
                    message_topics,
                    EntityKind::Account(target),
                );

                let package = {
                    let mut package = Package::new(
                        EntityVersions::default(),
                        BTreeSet::default(),
                        Groups::default(),
                        PackageStatus::Locked,
                    );
                    package.insert_entity_version(protocol_version.value().major, entity_hash);
                    package
                };

                let entity_key: Key = entity.entity_key(entity_hash);

                self.context
                    .metered_write_gs_unsafe(entity_key, StoredValue::AddressableEntity(entity))?;

                let contract_package_key: Key = package_hash.into();

                self.context
                    .metered_write_gs_unsafe(contract_package_key, StoredValue::Package(package))?;

                let contract_by_account = CLValue::from_t(entity_key)?;

                let target_key = Key::Account(target);

                self.context.metered_write_gs_unsafe(
                    target_key,
                    StoredValue::CLValue(contract_by_account),
                )?;

                Ok(Ok(TransferredTo::NewAccount))
            }
            Err(mint_error) => Ok(Err(mint_error.into())),
        }
    }

    /// Transferring a given amount of motes from the given source purse to the
    /// new account's purse. Requires that the [`URef`]s have already
    /// been created by the mint contract (or are the genesis account's).
    fn transfer_to_existing_account(
        &mut self,
        to: Option<AccountHash>,
        source: URef,
        target: URef,
        amount: U512,
        id: Option<u64>,
    ) -> Result<TransferResult, ExecError> {
        let mint_contract_key = self.get_mint_contract()?;

        match self.mint_transfer(mint_contract_key, to, source, target, amount, id)? {
            Ok(()) => Ok(Ok(TransferredTo::ExistingAccount)),
            Err(error) => Ok(Err(error.into())),
        }
    }

    /// Transfers `amount` of motes from default purse of the account to
    /// `target` account. If that account does not exist, creates one.
    fn transfer_to_account(
        &mut self,
        target: AccountHash,
        amount: U512,
        id: Option<u64>,
    ) -> Result<TransferResult, ExecError> {
        let source = self.context.get_main_purse()?;
        self.transfer_from_purse_to_account_hash(source, target, amount, id)
    }

    /// Transfers `amount` of motes from `source` purse to `target` account.
    /// If that account does not exist, creates one.
    fn transfer_from_purse_to_account_hash(
        &mut self,
        source: URef,
        target: AccountHash,
        amount: U512,
        id: Option<u64>,
    ) -> Result<TransferResult, ExecError> {
        let _scoped_host_function_flag = self.host_function_flag.enter_host_function_scope();
        let target_key = Key::Account(target);

        // Look up the account at the given public key's address
        match self.context.read_gs(&target_key)? {
            None => {
                // If no account exists, create a new account and transfer the amount to its
                // purse.

                self.transfer_to_new_account(source, target, amount, id)
            }
            Some(StoredValue::CLValue(entity_key_value)) => {
                // Attenuate the target main purse
                let entity_key = CLValue::into_t::<Key>(entity_key_value)?;
                let target_uref = if let Some(StoredValue::AddressableEntity(entity)) =
                    self.context.read_gs(&entity_key)?
                {
                    entity.main_purse_add_only()
                } else {
                    let contract_hash = if let Some(entity_hash) = entity_key
                        .into_entity_hash_addr()
                        .map(AddressableEntityHash::new)
                    {
                        entity_hash
                    } else {
                        return Err(ExecError::UnexpectedKeyVariant(entity_key));
                    };
                    return Err(ExecError::InvalidEntity(contract_hash));
                };

                if source.with_access_rights(AccessRights::ADD) == target_uref {
                    return Ok(Ok(TransferredTo::ExistingAccount));
                }

                // Upsert ADD access to caller on target allowing deposit of motes; this will be
                // revoked after the transfer is completed if caller did not already have ADD access
                let granted_access = self.context.grant_access(target_uref);

                // If an account exists, transfer the amount to its purse
                let transfer_result = self.transfer_to_existing_account(
                    Some(target),
                    source,
                    target_uref,
                    amount,
                    id,
                );

                // Remove from caller temporarily granted ADD access on target.
                if let GrantedAccess::Granted {
                    uref_addr,
                    newly_granted_access_rights,
                } = granted_access
                {
                    self.context
                        .remove_access(uref_addr, newly_granted_access_rights)
                }
                transfer_result
            }
            Some(StoredValue::Account(account)) => {
                self.transfer_from_purse_to_account(source, &account, amount, id)
            }
            Some(_) => {
                // If some other value exists, return an error
                Err(ExecError::AccountNotFound(target_key))
            }
        }
    }

    fn transfer_from_purse_to_account(
        &mut self,
        source: URef,
        target_account: &Account,
        amount: U512,
        id: Option<u64>,
    ) -> Result<TransferResult, ExecError> {
        // Attenuate the target main purse
        let target_uref = target_account.main_purse_add_only();

        if source.with_access_rights(AccessRights::ADD) == target_uref {
            return Ok(Ok(TransferredTo::ExistingAccount));
        }

        // Grant ADD access to caller on target allowing deposit of motes; this will be
        // revoked after the transfer is completed if caller did not already have ADD access
        let granted_access = self.context.grant_access(target_uref);

        // If an account exists, transfer the amount to its purse
        let transfer_result = self.transfer_to_existing_account(
            Some(target_account.account_hash()),
            source,
            target_uref,
            amount,
            id,
        );

        // Remove from caller temporarily granted ADD access on target.
        if let GrantedAccess::Granted {
            uref_addr,
            newly_granted_access_rights,
        } = granted_access
        {
            self.context
                .remove_access(uref_addr, newly_granted_access_rights)
        }
        transfer_result
    }

    /// Transfers `amount` of motes from `source` purse to `target` purse.
    fn transfer_from_purse_to_purse(
        &mut self,
        source: URef,
        target: URef,
        amount: U512,
        id: Option<u64>,
    ) -> Result<Result<(), mint::Error>, ExecError> {
        self.context.validate_uref(&source)?;
        let mint_contract_key = self.get_mint_contract()?;
        match self.mint_transfer(mint_contract_key, None, source, target, amount, id)? {
            Ok(()) => Ok(Ok(())),
            Err(mint_error) => Ok(Err(mint_error)),
        }
    }

    fn total_balance(&mut self, purse: URef) -> Result<U512, ExecError> {
        match self.context.total_balance(&purse) {
            Ok(motes) => Ok(motes.value()),
            Err(err) => Err(err),
        }
    }

    fn available_balance(&mut self, purse: URef) -> Result<Option<U512>, ExecError> {
        match self.context.available_balance(&purse) {
            Ok(motes) => Ok(Some(motes.value())),
            Err(err) => Err(err),
        }
    }

    fn get_balance_host_buffer(
        &mut self,
        purse_ptr: u32,
        purse_size: usize,
        output_size_ptr: u32,
    ) -> Result<Result<(), ApiError>, ExecError> {
        if !self.can_write_to_host_buffer() {
            // Exit early if the host buffer is already occupied
            return Ok(Err(ApiError::HostBufferFull));
        }

        let purse: URef = {
            let bytes = self.bytes_from_mem(purse_ptr, purse_size)?;
            match bytesrepr::deserialize_from_slice(bytes) {
                Ok(purse) => purse,
                Err(error) => return Ok(Err(error.into())),
            }
        };

        let balance = match self.available_balance(purse)? {
            Some(balance) => balance,
            None => return Ok(Err(ApiError::InvalidPurse)),
        };

        let balance_cl_value = match CLValue::from_t(balance) {
            Ok(cl_value) => cl_value,
            Err(error) => return Ok(Err(error.into())),
        };

        let balance_size = balance_cl_value.inner_bytes().len() as i32;
        if let Err(error) = self.write_host_buffer(balance_cl_value) {
            return Ok(Err(error));
        }

        let balance_size_bytes = balance_size.to_le_bytes(); // Wasm is little-endian
        if let Err(error) = self
            .try_get_memory()?
            .set(output_size_ptr, &balance_size_bytes)
        {
            return Err(ExecError::Interpreter(error.into()));
        }

        Ok(Ok(()))
    }

    fn get_system_contract(
        &mut self,
        system_contract_index: u32,
        dest_ptr: u32,
        _dest_size: u32,
    ) -> Result<Result<(), ApiError>, Trap> {
        let contract_hash: AddressableEntityHash =
            match SystemEntityType::try_from(system_contract_index) {
                Ok(SystemEntityType::Mint) => self.get_mint_contract()?,
                Ok(SystemEntityType::HandlePayment) => self.get_handle_payment_contract()?,
                Ok(SystemEntityType::StandardPayment) => self.get_standard_payment_contract()?,
                Ok(SystemEntityType::Auction) => self.get_auction_contract()?,
                Err(error) => return Ok(Err(error)),
            };

        match self.try_get_memory()?.set(dest_ptr, contract_hash.as_ref()) {
            Ok(_) => Ok(Ok(())),
            Err(error) => Err(ExecError::Interpreter(error.into()).into()),
        }
    }

    /// If host_buffer set, clears the host_buffer and returns value, else None
    pub fn take_host_buffer(&mut self) -> Option<CLValue> {
        self.host_buffer.take()
    }

    /// Checks if a write to host buffer can happen.
    ///
    /// This will check if the host buffer is empty.
    fn can_write_to_host_buffer(&self) -> bool {
        self.host_buffer.is_none()
    }

    /// Overwrites data in host buffer only if it's in empty state
    fn write_host_buffer(&mut self, data: CLValue) -> Result<(), ApiError> {
        match self.host_buffer {
            Some(_) => return Err(ApiError::HostBufferFull),
            None => self.host_buffer = Some(data),
        }
        Ok(())
    }

    fn read_host_buffer(
        &mut self,
        dest_ptr: u32,
        dest_size: usize,
        bytes_written_ptr: u32,
    ) -> Result<Result<(), ApiError>, ExecError> {
        let (_cl_type, serialized_value) = match self.take_host_buffer() {
            None => return Ok(Err(ApiError::HostBufferEmpty)),
            Some(cl_value) => cl_value.destructure(),
        };

        if serialized_value.len() > u32::MAX as usize {
            return Ok(Err(ApiError::OutOfMemory));
        }
        if serialized_value.len() > dest_size {
            return Ok(Err(ApiError::BufferTooSmall));
        }

        // Slice data, so if `dest_size` is larger than host_buffer size, it will take host_buffer
        // as whole.
        let sliced_buf = &serialized_value[..cmp::min(dest_size, serialized_value.len())];
        if let Err(error) = self.try_get_memory()?.set(dest_ptr, sliced_buf) {
            return Err(ExecError::Interpreter(error.into()));
        }

        // Never panics because we check that `serialized_value.len()` fits in `u32`.
        let bytes_written: u32 = sliced_buf
            .len()
            .try_into()
            .expect("Size of buffer should fit within limit");
        let bytes_written_data = bytes_written.to_le_bytes();

        if let Err(error) = self
            .try_get_memory()?
            .set(bytes_written_ptr, &bytes_written_data)
        {
            return Err(ExecError::Interpreter(error.into()));
        }

        Ok(Ok(()))
    }

    #[cfg(feature = "test-support")]
    fn print(&mut self, text_ptr: u32, text_size: u32) -> Result<(), Trap> {
        let text = self.string_from_mem(text_ptr, text_size)?;
        println!("{}", text);
        Ok(())
    }

    fn get_named_arg_size(
        &mut self,
        name_ptr: u32,
        name_size: usize,
        size_ptr: u32,
    ) -> Result<Result<(), ApiError>, Trap> {
        let name_bytes = self.bytes_from_mem(name_ptr, name_size)?;
        let name = String::from_utf8_lossy(&name_bytes);

        let arg_size: u32 = match self.context.args().get(&name) {
            Some(arg) if arg.inner_bytes().len() > u32::MAX as usize => {
                return Ok(Err(ApiError::OutOfMemory));
            }
            Some(arg) => {
                // SAFETY: Safe to unwrap as we asserted length above
                arg.inner_bytes()
                    .len()
                    .try_into()
                    .expect("Should fit within the range")
            }
            None => return Ok(Err(ApiError::MissingArgument)),
        };

        let arg_size_bytes = arg_size.to_le_bytes(); // Wasm is little-endian

        if let Err(e) = self.try_get_memory()?.set(size_ptr, &arg_size_bytes) {
            return Err(ExecError::Interpreter(e.into()).into());
        }

        Ok(Ok(()))
    }

    fn get_named_arg(
        &mut self,
        name_ptr: u32,
        name_size: usize,
        output_ptr: u32,
        output_size: usize,
    ) -> Result<Result<(), ApiError>, Trap> {
        let name_bytes = self.bytes_from_mem(name_ptr, name_size)?;
        let name = String::from_utf8_lossy(&name_bytes);

        let arg = match self.context.args().get(&name) {
            Some(arg) => arg,
            None => return Ok(Err(ApiError::MissingArgument)),
        };

        if arg.inner_bytes().len() > output_size {
            return Ok(Err(ApiError::OutOfMemory));
        }

        if let Err(error) = self
            .try_get_memory()?
            .set(output_ptr, &arg.inner_bytes()[..output_size])
        {
            return Err(ExecError::Interpreter(error.into()).into());
        }

        Ok(Ok(()))
    }

    /// Enforce group access restrictions (if any) on attempts to call an `EntryPoint`.
    fn validate_entry_point_access(
        &self,
        package: &Package,
        name: &str,
        access: &EntryPointAccess,
    ) -> Result<(), ExecError> {
        match access {
            EntryPointAccess::Public => Ok(()),
            EntryPointAccess::Groups(group_names) => {
                if group_names.is_empty() {
                    // Exits early in a special case of empty list of groups regardless of the group
                    // checking logic below it.
                    return Err(ExecError::InvalidContext);
                }

                let find_result = group_names.iter().find(|&group_name| {
                    package
                        .groups()
                        .get(group_name)
                        .and_then(|urefs| {
                            urefs
                                .iter()
                                .find(|&uref| self.context.validate_uref(uref).is_ok())
                        })
                        .is_some()
                });

                if find_result.is_none() {
                    return Err(ExecError::InvalidContext);
                }

                Ok(())
            }
            EntryPointAccess::Template => Err(ExecError::TemplateMethod(name.to_string())),
        }
    }

    /// Remove a user group from access to a contract
    fn remove_contract_user_group(
        &mut self,
        package_key: PackageHash,
        label: Group,
    ) -> Result<Result<(), ApiError>, ExecError> {
        let mut package: Package = self.context.get_validated_package(package_key)?;

        let group_to_remove = Group::new(label);
        let groups = package.groups_mut();

        // Ensure group exists in groups
        if !groups.contains(&group_to_remove) {
            return Ok(Err(addressable_entity::Error::GroupDoesNotExist.into()));
        }

        // Remove group if it is not referenced by at least one entry_point in active versions.
        let versions = package.versions();
        for entity_hash in versions.contract_hashes() {
            let entry_points = {
                self.context
                    .get_casper_vm_v1_entry_point(Key::contract_entity_key(*entity_hash))?
            };
            for entry_point in entry_points.take_entry_points() {
                match entry_point.access() {
                    EntryPointAccess::Public | EntryPointAccess::Template => {
                        continue;
                    }
                    EntryPointAccess::Groups(groups) => {
                        if groups.contains(&group_to_remove) {
                            return Ok(Err(addressable_entity::Error::GroupInUse.into()));
                        }
                    }
                }
            }
        }

        if !package.remove_group(&group_to_remove) {
            return Ok(Err(addressable_entity::Error::GroupInUse.into()));
        }

        // Write updated package to the global state
        self.context.metered_write_gs_unsafe(package_key, package)?;
        Ok(Ok(()))
    }

    #[allow(clippy::too_many_arguments)]
    fn provision_contract_user_group_uref(
        &mut self,
        package_ptr: u32,
        package_size: u32,
        label_ptr: u32,
        label_size: u32,
        output_size_ptr: u32,
    ) -> Result<Result<(), ApiError>, ExecError> {
        let contract_package_hash = self.t_from_mem(package_ptr, package_size)?;
        let label: String = self.t_from_mem(label_ptr, label_size)?;
        let mut contract_package = self.context.get_validated_package(contract_package_hash)?;
        let groups = contract_package.groups_mut();

        let group_label = Group::new(label);

        // Ensure there are not too many urefs
        if groups.total_urefs() + 1 > addressable_entity::MAX_TOTAL_UREFS {
            return Ok(Err(addressable_entity::Error::MaxTotalURefsExceeded.into()));
        }

        // Ensure given group exists and does not exceed limits
        let group = match groups.get_mut(&group_label) {
            Some(group) if group.len() + 1 > addressable_entity::MAX_GROUPS as usize => {
                // Ensures there are not too many groups to fit in amount of new urefs
                return Ok(Err(addressable_entity::Error::MaxTotalURefsExceeded.into()));
            }
            Some(group) => group,
            None => return Ok(Err(addressable_entity::Error::GroupDoesNotExist.into())),
        };

        // Proceed with creating new URefs
        let new_uref = self.context.new_unit_uref()?;
        if !group.insert(new_uref) {
            return Ok(Err(addressable_entity::Error::URefAlreadyExists.into()));
        }

        // check we can write to the host buffer
        if let Err(err) = self.check_host_buffer() {
            return Ok(Err(err));
        }
        // create CLValue for return value
        let new_uref_value = CLValue::from_t(new_uref)?;
        let value_size = new_uref_value.inner_bytes().len();
        // write return value to buffer
        if let Err(err) = self.write_host_buffer(new_uref_value) {
            return Ok(Err(err));
        }
        // Write return value size to output location
        let output_size_bytes = value_size.to_le_bytes(); // Wasm is little-endian
        if let Err(error) = self
            .try_get_memory()?
            .set(output_size_ptr, &output_size_bytes)
        {
            return Err(ExecError::Interpreter(error.into()));
        }

        // Write updated package to the global state
        self.context
            .metered_write_gs_unsafe(contract_package_hash, contract_package)?;

        Ok(Ok(()))
    }

    #[allow(clippy::too_many_arguments)]
    fn remove_contract_user_group_urefs(
        &mut self,
        package_ptr: u32,
        package_size: u32,
        label_ptr: u32,
        label_size: u32,
        urefs_ptr: u32,
        urefs_size: u32,
    ) -> Result<Result<(), ApiError>, ExecError> {
        let contract_package_hash: PackageHash = self.t_from_mem(package_ptr, package_size)?;
        let label: String = self.t_from_mem(label_ptr, label_size)?;
        let urefs: BTreeSet<URef> = self.t_from_mem(urefs_ptr, urefs_size)?;

        let mut contract_package = self.context.get_validated_package(contract_package_hash)?;

        let groups = contract_package.groups_mut();
        let group_label = Group::new(label);

        let group = match groups.get_mut(&group_label) {
            Some(group) => group,
            None => return Ok(Err(addressable_entity::Error::GroupDoesNotExist.into())),
        };

        if urefs.is_empty() {
            return Ok(Ok(()));
        }

        for uref in urefs {
            if !group.remove(&uref) {
                return Ok(Err(addressable_entity::Error::UnableToRemoveURef.into()));
            }
        }
        // Write updated package to the global state
        self.context
            .metered_write_gs_unsafe(contract_package_hash, contract_package)?;

        Ok(Ok(()))
    }

    /// Calculate gas cost for a host function
    fn charge_host_function_call<T>(
        &mut self,
        host_function: &HostFunction<T>,
        weights: T,
    ) -> Result<(), Trap>
    where
        T: AsRef<[HostFunctionCost]> + Copy,
    {
        let cost = host_function
            .calculate_gas_cost(weights)
            .ok_or(ExecError::GasLimit)?; // Overflowing gas calculation means gas limit was exceeded
        self.gas(cost)?;
        Ok(())
    }

    /// Creates a dictionary
    fn new_dictionary(&mut self, output_size_ptr: u32) -> Result<Result<(), ApiError>, ExecError> {
        // check we can write to the host buffer
        if let Err(err) = self.check_host_buffer() {
            return Ok(Err(err));
        }

        // Create new URef
        let new_uref = self.context.new_unit_uref()?;

        // create CLValue for return value
        let new_uref_value = CLValue::from_t(new_uref)?;
        let value_size = new_uref_value.inner_bytes().len();
        // write return value to buffer
        if let Err(err) = self.write_host_buffer(new_uref_value) {
            return Ok(Err(err));
        }
        // Write return value size to output location
        let output_size_bytes = value_size.to_le_bytes(); // Wasm is little-endian
        if let Err(error) = self
            .try_get_memory()?
            .set(output_size_ptr, &output_size_bytes)
        {
            return Err(ExecError::Interpreter(error.into()));
        }

        Ok(Ok(()))
    }

    /// Reads the `value` under a `key` in a dictionary
    fn dictionary_get(
        &mut self,
        uref_ptr: u32,
        uref_size: u32,
        dictionary_item_key_bytes_ptr: u32,
        dictionary_item_key_bytes_size: u32,
        output_size_ptr: u32,
    ) -> Result<Result<(), ApiError>, Trap> {
        // check we can write to the host buffer
        if let Err(err) = self.check_host_buffer() {
            return Ok(Err(err));
        }

        let uref: URef = self.t_from_mem(uref_ptr, uref_size)?;
        let dictionary_item_key = self.checked_memory_slice(
            dictionary_item_key_bytes_ptr as usize,
            dictionary_item_key_bytes_size as usize,
            |utf8_bytes| std::str::from_utf8(utf8_bytes).map(ToOwned::to_owned),
        )?;

        let dictionary_item_key = if let Ok(item_key) = dictionary_item_key {
            item_key
        } else {
            return Ok(Err(ApiError::InvalidDictionaryItemKey));
        };

        let cl_value = match self.context.dictionary_get(uref, &dictionary_item_key)? {
            Some(cl_value) => cl_value,
            None => return Ok(Err(ApiError::ValueNotFound)),
        };

        let value_size: u32 = match cl_value.inner_bytes().len().try_into() {
            Ok(value) => value,
            Err(_) => return Ok(Err(ApiError::BufferTooSmall)),
        };

        if let Err(error) = self.write_host_buffer(cl_value) {
            return Ok(Err(error));
        }

        let value_bytes = value_size.to_le_bytes(); // Wasm is little-endian
        if let Err(error) = self.try_get_memory()?.set(output_size_ptr, &value_bytes) {
            return Err(ExecError::Interpreter(error.into()).into());
        }

        Ok(Ok(()))
    }

    /// Reads the `value` under a `Key::Dictionary`.
    fn dictionary_read(
        &mut self,
        key_ptr: u32,
        key_size: u32,
        output_size_ptr: u32,
    ) -> Result<Result<(), ApiError>, Trap> {
        if !self.can_write_to_host_buffer() {
            // Exit early if the host buffer is already occupied
            return Ok(Err(ApiError::HostBufferFull));
        }

        let dictionary_key = self.key_from_mem(key_ptr, key_size)?;
        let cl_value = match self.context.dictionary_read(dictionary_key)? {
            Some(cl_value) => cl_value,
            None => return Ok(Err(ApiError::ValueNotFound)),
        };

        let value_size: u32 = match cl_value.inner_bytes().len().try_into() {
            Ok(value) => value,
            Err(_) => return Ok(Err(ApiError::BufferTooSmall)),
        };

        if let Err(error) = self.write_host_buffer(cl_value) {
            return Ok(Err(error));
        }

        let value_bytes = value_size.to_le_bytes(); // Wasm is little-endian
        if let Err(error) = self.try_get_memory()?.set(output_size_ptr, &value_bytes) {
            return Err(ExecError::Interpreter(error.into()).into());
        }

        Ok(Ok(()))
    }

    /// Writes a `key`, `value` pair in a dictionary
    fn dictionary_put(
        &mut self,
        uref_ptr: u32,
        uref_size: u32,
        key_ptr: u32,
        key_size: u32,
        value_ptr: u32,
        value_size: u32,
    ) -> Result<Result<(), ApiError>, Trap> {
        let uref: URef = self.t_from_mem(uref_ptr, uref_size)?;
        let dictionary_item_key_bytes = {
            if (key_size as usize) > DICTIONARY_ITEM_KEY_MAX_LENGTH {
                return Ok(Err(ApiError::DictionaryItemKeyExceedsLength));
            }
            self.checked_memory_slice(key_ptr as usize, key_size as usize, |data| {
                std::str::from_utf8(data).map(ToOwned::to_owned)
            })?
        };

        let dictionary_item_key = if let Ok(item_key) = dictionary_item_key_bytes {
            item_key
        } else {
            return Ok(Err(ApiError::InvalidDictionaryItemKey));
        };
        let cl_value = self.cl_value_from_mem(value_ptr, value_size)?;
        if let Err(e) = self
            .context
            .dictionary_put(uref, &dictionary_item_key, cl_value)
        {
            return Err(Trap::from(e));
        }
        Ok(Ok(()))
    }

    /// Checks if immediate caller is a system contract or account.
    ///
    /// For cases where call stack is only the session code, then this method returns `true` if the
    /// caller is system, or `false` otherwise.
    fn is_system_immediate_caller(&self) -> Result<bool, ExecError> {
        let immediate_caller = match self.get_immediate_caller() {
            Some(call_stack_element) => call_stack_element,
            None => {
                // Immediate caller is assumed to exist at a time this check is run.
                return Ok(false);
            }
        };

        match immediate_caller {
            Caller::Initiator { account_hash } => {
                // This case can happen during genesis where we're setting up purses for accounts.
                Ok(account_hash == &PublicKey::System.to_account_hash())
            }
            Caller::Entity {
                entity_hash: contract_hash,
                ..
            } => Ok(self.context.is_system_addressable_entity(contract_hash)?),
        }
    }

    fn load_authorization_keys(
        &mut self,
        len_ptr: u32,
        result_size_ptr: u32,
    ) -> Result<Result<(), ApiError>, Trap> {
        if !self.can_write_to_host_buffer() {
            // Exit early if the host buffer is already occupied
            return Ok(Err(ApiError::HostBufferFull));
        }

        // A set of keys is converted into a vector so it can be written to a host buffer
        let authorization_keys = Vec::from_iter(self.context.authorization_keys().clone());

        let total_keys: u32 = match authorization_keys.len().try_into() {
            Ok(value) => value,
            Err(_) => return Ok(Err(ApiError::OutOfMemory)),
        };
        let total_keys_bytes = total_keys.to_le_bytes();
        if let Err(error) = self.try_get_memory()?.set(len_ptr, &total_keys_bytes) {
            return Err(ExecError::Interpreter(error.into()).into());
        }

        if total_keys == 0 {
            // No need to do anything else, we leave host buffer empty.
            return Ok(Ok(()));
        }

        let authorization_keys = CLValue::from_t(authorization_keys).map_err(ExecError::CLValue)?;

        let length: u32 = match authorization_keys.inner_bytes().len().try_into() {
            Ok(value) => value,
            Err(_) => return Ok(Err(ApiError::OutOfMemory)),
        };
        if let Err(error) = self.write_host_buffer(authorization_keys) {
            return Ok(Err(error));
        }

        let length_bytes = length.to_le_bytes();
        if let Err(error) = self.try_get_memory()?.set(result_size_ptr, &length_bytes) {
            return Err(ExecError::Interpreter(error.into()).into());
        }

        Ok(Ok(()))
    }

    fn prune(&mut self, key: Key) {
        self.context.prune_gs_unsafe(key);
    }

    pub(crate) fn migrate_contract_and_contract_package(
        &mut self,
        contract_hash: AddressableEntityHash,
    ) -> Result<AddressableEntity, ExecError> {
        let protocol_version = self.context.protocol_version();
        let legacy_contract = self
            .context
            .get_legacy_contract(ContractHash::new(contract_hash.value()))?;
        let package_hash = legacy_contract.contract_package_hash();
        self.context
            .migrate_package(package_hash, protocol_version)?;
        self.context
            .read_gs_typed(&Key::contract_entity_key(contract_hash))
    }

    fn add_message_topic(&mut self, topic_name: &str) -> Result<Result<(), ApiError>, ExecError> {
        let topic_hash = cryptography::blake2b(topic_name).into();

        self.context
            .add_message_topic(topic_name, topic_hash)
            .map(|ret| ret.map_err(ApiError::from))
    }

    fn emit_message(
        &mut self,
        topic_name: &str,
        message: MessagePayload,
    ) -> Result<Result<(), ApiError>, Trap> {
        let entity_addr = self
            .context
            .get_entity_key()
            .as_entity_addr()
            .ok_or(ExecError::InvalidContext)?;

        let topic_name_hash = cryptography::blake2b(topic_name).into();
        let topic_key = Key::Message(MessageAddr::new_topic_addr(entity_addr, topic_name_hash));

        // Check if the topic exists and get the summary.
        let Some(StoredValue::MessageTopic(prev_topic_summary)) =
            self.context.read_gs(&topic_key)?
        else {
            return Ok(Err(ApiError::MessageTopicNotRegistered));
        };

        let current_blocktime = self.context.get_block_info().block_time();
        let topic_message_index = if prev_topic_summary.blocktime() != current_blocktime {
            for index in 1..prev_topic_summary.message_count() {
                self.context
                    .prune_gs_unsafe(Key::message(entity_addr, topic_name_hash, index));
            }
            0
        } else {
            prev_topic_summary.message_count()
        };

        let block_message_index: u64 = match self
            .context
            .read_gs(&Key::BlockGlobal(BlockGlobalAddr::MessageCount))?
        {
            Some(stored_value) => {
                let (prev_block_time, prev_count): (BlockTime, u64) = CLValue::into_t(
                    CLValue::try_from(stored_value).map_err(ExecError::TypeMismatch)?,
                )
                .map_err(ExecError::CLValue)?;
                if prev_block_time == current_blocktime {
                    prev_count
                } else {
                    0
                }
            }
            None => 0,
        };

        let Some(topic_message_count) = topic_message_index.checked_add(1) else {
            return Ok(Err(ApiError::MessageTopicFull));
        };

        let Some(block_message_count) = block_message_index.checked_add(1) else {
            return Ok(Err(ApiError::MaxMessagesPerBlockExceeded));
        };

        self.context.metered_emit_message(
            topic_key,
            current_blocktime,
            block_message_count,
            topic_message_count,
            Message::new(
                entity_addr,
                message,
                topic_name.to_string(),
                topic_name_hash,
                topic_message_index,
                block_message_index,
            ),
        )?;
        Ok(Ok(()))
    }
}

#[cfg(feature = "test-support")]
fn dump_runtime_stack_info(instance: casper_wasmi::ModuleRef, max_stack_height: u32) {
    let globals = instance.globals();
    let Some(current_runtime_call_stack_height) = globals.last() else {
        return;
    };

    if let RuntimeValue::I32(current_runtime_call_stack_height) =
        current_runtime_call_stack_height.get()
    {
        if current_runtime_call_stack_height > max_stack_height as i32 {
            eprintln!("runtime stack overflow, current={current_runtime_call_stack_height}, max={max_stack_height}");
        }
    };
}<|MERGE_RESOLUTION|>--- conflicted
+++ resolved
@@ -1010,13 +1010,11 @@
                     Self::try_get_named_argument(runtime_args, auction::ARG_RESERVED_SLOTS)?
                         .unwrap_or(0);
 
-<<<<<<< HEAD
                 let max_delegators_per_validator =
                     self.context.engine_config().max_delegators_per_validator();
 
-=======
                 let minimum_bid_amount = self.context().engine_config().minimum_bid_amount();
->>>>>>> b8f2c205
+
                 let result = runtime
                     .add_bid(
                         account_hash,
@@ -1025,8 +1023,8 @@
                         minimum_delegation_amount,
                         maximum_delegation_amount,
                         minimum_bid_amount,
+                        max_delegators_per_validator,
                         reserved_slots,
-                        max_delegators_per_validator,
                     )
                     .map_err(Self::reverter)?;
 
