--- conflicted
+++ resolved
@@ -1123,15 +1123,13 @@
 
                 CLValue::from_t(()).map_err(Self::reverter)
             })(),
-<<<<<<< HEAD
             auction::METHOD_ADD_RESERVATIONS => (|| {
                 runtime.charge_system_contract_call(auction_costs.add_reservations)?;
 
-                let validator = Self::get_named_argument(runtime_args, auction::ARG_VALIDATOR)?;
-                let delegators = Self::get_named_argument(runtime_args, auction::ARG_DELEGATORS)?;
+                let reservations = Self::get_named_argument(runtime_args, auction::ARG_RESERVATIONS)?;
 
                 runtime
-                    .add_reservations(validator, delegators)
+                    .add_reservations(reservations)
                     .map_err(Self::reverter)?;
 
                 CLValue::from_t(()).map_err(Self::reverter)
@@ -1143,13 +1141,11 @@
                 let delegators = Self::get_named_argument(runtime_args, auction::ARG_DELEGATORS)?;
 
                 runtime
-                    .add_reservations(validator, delegators)
+                    .cancel_reservations(validator, delegators)
                     .map_err(Self::reverter)?;
 
                 CLValue::from_t(()).map_err(Self::reverter)
             })(),
-=======
->>>>>>> 3531001f
 
             _ => CLValue::from_t(()).map_err(Self::reverter),
         };
