use thiserror::Error;

use crate::data_access_layer::balance::BalanceFailure;
use casper_types::{
    addressable_entity::{AddKeyFailure, RemoveKeyFailure, SetThresholdFailure, UpdateKeyFailure},
    bytesrepr, system, ApiError, CLType, CLValueError, Key, StoredValueTypeMismatch,
};

/// Possible tracking copy errors.
#[derive(Error, Debug, Clone)]
#[non_exhaustive]
pub enum Error {
    /// Storage error.
    #[error("Storage error: {}", _0)]
    Storage(crate::global_state::error::Error),
    /// Failed to (de)serialize bytes.
    #[error("Serialization error: {}", _0)]
    BytesRepr(bytesrepr::Error),
    /// Unable to find named key.
    #[error("Named key {} not found", _0)]
    NamedKeyNotFound(String),
    /// Unable to find a key.
    #[error("Key {} not found", _0)]
    KeyNotFound(Key),
    /// Unable to find an account.
    #[error("Account {:?} not found", _0)]
    AccountNotFound(Key),
    /// Type mismatch error.
    #[error("{}", _0)]
    TypeMismatch(StoredValueTypeMismatch),
    /// ApiError.
    #[error("{}", _0)]
    Api(ApiError),
    /// Error adding an associated key.
    #[error("{}", _0)]
    AddKeyFailure(AddKeyFailure),
    /// Error removing an associated key.
    #[error("{}", _0)]
    RemoveKeyFailure(RemoveKeyFailure),
    /// Error updating an associated key.
    #[error("{}", _0)]
    UpdateKeyFailure(UpdateKeyFailure),
    /// Error setting threshold on associated key.
    #[error("{}", _0)]
    SetThresholdFailure(SetThresholdFailure),
    /// Error executing system contract.
    #[error("{}", _0)]
    SystemContract(system::Error),
    /// Weight of all used associated keys does not meet account's deploy threshold.
    #[error("Deployment authorization failure")]
    DeploymentAuthorizationFailure,
    /// Error converting a CLValue.
    #[error("{0}")]
    CLValue(CLValueError),
    /// Unexpected variant of a stored value.
    #[error("Unexpected variant of a stored value")]
    UnexpectedStoredValueVariant,
    /// Missing system contract hash.
    #[error("Missing system contract hash: {0}")]
    MissingSystemContractHash(String),
    /// Invalid key
    #[error("Invalid key {0}")]
    UnexpectedKeyVariant(Key),
    /// Circular reference error.
    #[error("Query attempted a circular reference: {0}")]
    CircularReference(String),
    /// Depth limit reached.
    #[error("Query exceeded depth limit: {depth}")]
    QueryDepthLimit {
        /// Current depth limit.
        depth: u64,
    },
    /// Missing bid.
    #[error("Missing bid: {0}")]
    MissingBid(Key),
    /// Not authorized.
    #[error("Authorization error")]
    Authorization,
    /// The value wasn't found.
    #[error("Value not found")]
    ValueNotFound(String),
<<<<<<< HEAD
    /// Unable to find a contract.
    #[error("Contract {:?} not found", _0)]
    ContractNotFound(Key),
=======
    /// Balance calculation failure.
    #[error("Balance calculation failure")]
    Balance(BalanceFailure),
>>>>>>> f836a458
}

impl Error {
    /// Returns new type mismatch error.
    pub fn type_mismatch(expected: CLType, found: CLType) -> Error {
        Error::TypeMismatch(StoredValueTypeMismatch::new(
            format!("{:?}", expected),
            format!("{:?}", found),
        ))
    }
}

impl From<bytesrepr::Error> for Error {
    fn from(e: bytesrepr::Error) -> Self {
        Error::BytesRepr(e)
    }
}

impl From<AddKeyFailure> for Error {
    fn from(err: AddKeyFailure) -> Self {
        Error::AddKeyFailure(err)
    }
}

impl From<RemoveKeyFailure> for Error {
    fn from(err: RemoveKeyFailure) -> Self {
        Error::RemoveKeyFailure(err)
    }
}

impl From<UpdateKeyFailure> for Error {
    fn from(err: UpdateKeyFailure) -> Self {
        Error::UpdateKeyFailure(err)
    }
}

impl From<SetThresholdFailure> for Error {
    fn from(err: SetThresholdFailure) -> Self {
        Error::SetThresholdFailure(err)
    }
}

impl From<CLValueError> for Error {
    fn from(e: CLValueError) -> Self {
        Error::CLValue(e)
    }
}

impl From<crate::global_state::error::Error> for Error {
    fn from(gse: crate::global_state::error::Error) -> Self {
        Error::Storage(gse)
    }
}<|MERGE_RESOLUTION|>--- conflicted
+++ resolved
@@ -79,15 +79,12 @@
     /// The value wasn't found.
     #[error("Value not found")]
     ValueNotFound(String),
-<<<<<<< HEAD
+    /// Balance calculation failure.
+    #[error("Balance calculation failure")]
+    Balance(BalanceFailure),
     /// Unable to find a contract.
     #[error("Contract {:?} not found", _0)]
     ContractNotFound(Key),
-=======
-    /// Balance calculation failure.
-    #[error("Balance calculation failure")]
-    Balance(BalanceFailure),
->>>>>>> f836a458
 }
 
 impl Error {
