//! This module defines the `TrackingCopy` - a utility that caches operations on the state, so that
//! the underlying state remains unmodified, but it can be interacted with as if the modifications
//! were applied on it.
mod byte_size;
mod error;
mod ext;
mod ext_entity;
mod meter;
#[cfg(test)]
mod tests;

use std::{
    borrow::Borrow,
    collections::{BTreeMap, BTreeSet, HashSet, VecDeque},
    convert::{From, TryInto},
    fmt::Debug,
    sync::Arc,
};

use linked_hash_map::LinkedHashMap;
use thiserror::Error;
use tracing::error;

use crate::{
    global_state::{
        error::Error as GlobalStateError, state::StateReader,
        trie_store::operations::compute_state_hash, DEFAULT_MAX_QUERY_DEPTH,
    },
    KeyPrefix,
};
use casper_types::{
    addressable_entity::{NamedKeyAddr, NamedKeys},
    bytesrepr::{self, ToBytes},
    contract_messages::{Message, Messages},
    execution::{Effects, TransformError, TransformInstruction, TransformKindV2, TransformV2},
    global_state::TrieMerkleProof,
    handle_stored_dictionary_value, BlockGlobalAddr, CLType, CLValue, CLValueError, Digest, Key,
    KeyTag, StoredValue, StoredValueTypeMismatch, U512,
};

use self::meter::{heap_meter::HeapSize, Meter};
pub use self::{
    error::Error as TrackingCopyError,
    ext::TrackingCopyExt,
    ext_entity::{FeesPurseHandling, TrackingCopyEntityExt},
};

/// Result of a query on a `TrackingCopy`.
#[derive(Debug)]
#[allow(clippy::large_enum_variant)]
pub enum TrackingCopyQueryResult {
    /// Invalid state root hash.
    RootNotFound,
    /// The value wasn't found.
    ValueNotFound(String),
    /// A circular reference was found in the state while traversing it.
    CircularReference(String),
    /// The query reached the depth limit.
    DepthLimit {
        /// The depth reached.
        depth: u64,
    },
    /// The query was successful.
    Success {
        /// The value read from the state.
        value: StoredValue,
        /// Merkle proofs for the value.
        proofs: Vec<TrieMerkleProof<Key, StoredValue>>,
    },
}

impl TrackingCopyQueryResult {
    /// Is this a successful query?
    pub fn is_success(&self) -> bool {
        matches!(self, TrackingCopyQueryResult::Success { .. })
    }

    /// As result.
    pub fn into_result(self) -> Result<StoredValue, TrackingCopyError> {
        match self {
            TrackingCopyQueryResult::RootNotFound => {
                Err(TrackingCopyError::Storage(Error::RootNotFound))
            }
            TrackingCopyQueryResult::ValueNotFound(msg) => {
                Err(TrackingCopyError::ValueNotFound(msg))
            }
            TrackingCopyQueryResult::CircularReference(msg) => {
                Err(TrackingCopyError::CircularReference(msg))
            }
            TrackingCopyQueryResult::DepthLimit { depth } => {
                Err(TrackingCopyError::QueryDepthLimit { depth })
            }
            TrackingCopyQueryResult::Success { value, .. } => Ok(value),
        }
    }
}

/// Struct containing state relating to a given query.
struct Query {
    /// The key from where the search starts.
    base_key: Key,
    /// A collection of normalized keys which have been visited during the search.
    visited_keys: HashSet<Key>,
    /// The key currently being processed.
    current_key: Key,
    /// Path components which have not yet been followed, held in the same order in which they were
    /// provided to the `query()` call.
    unvisited_names: VecDeque<String>,
    /// Path components which have been followed, held in the same order in which they were
    /// provided to the `query()` call.
    visited_names: Vec<String>,
    /// Current depth of the query.
    depth: u64,
}

impl Query {
    fn new(base_key: Key, path: &[String]) -> Self {
        Query {
            base_key,
            current_key: base_key.normalize(),
            unvisited_names: path.iter().cloned().collect(),
            visited_names: Vec::new(),
            visited_keys: HashSet::new(),
            depth: 0,
        }
    }

    /// Panics if `unvisited_names` is empty.
    fn next_name(&mut self) -> &String {
        let next_name = self.unvisited_names.pop_front().unwrap();
        self.visited_names.push(next_name);
        self.visited_names.last().unwrap()
    }

    fn navigate(&mut self, key: Key) {
        self.current_key = key.normalize();
        self.depth += 1;
    }

    fn navigate_for_named_key(&mut self, named_key: Key) {
        if let Key::NamedKey(_) = &named_key {
            self.current_key = named_key.normalize();
        }
    }

    fn into_not_found_result(self, msg_prefix: &str) -> TrackingCopyQueryResult {
        let msg = format!("{} at path: {}", msg_prefix, self.current_path());
        TrackingCopyQueryResult::ValueNotFound(msg)
    }

    fn into_circular_ref_result(self) -> TrackingCopyQueryResult {
        let msg = format!(
            "{:?} has formed a circular reference at path: {}",
            self.current_key,
            self.current_path()
        );
        TrackingCopyQueryResult::CircularReference(msg)
    }

    fn into_depth_limit_result(self) -> TrackingCopyQueryResult {
        TrackingCopyQueryResult::DepthLimit { depth: self.depth }
    }

    fn current_path(&self) -> String {
        let mut path = format!("{:?}", self.base_key);
        for name in &self.visited_names {
            path.push('/');
            path.push_str(name);
        }
        path
    }
}

/// Keeps track of already accessed keys.
/// We deliberately separate cached Reads from cached mutations
/// because we want to invalidate Reads' cache so it doesn't grow too fast.
#[derive(Clone, Debug)]
pub struct GenericTrackingCopyCache<M: Copy + Debug> {
    max_cache_size: usize,
    current_cache_size: usize,
    reads_cached: LinkedHashMap<Key, StoredValue>,
    muts_cached: BTreeMap<KeyWithByteRepr, StoredValue>,
    prunes_cached: BTreeSet<Key>,
    meter: M,
}

impl<M: Meter<Key, StoredValue> + Copy + Default> GenericTrackingCopyCache<M> {
    /// Creates instance of `TrackingCopyCache` with specified `max_cache_size`,
    /// above which least-recently-used elements of the cache are invalidated.
    /// Measurements of elements' "size" is done with the usage of `Meter`
    /// instance.
    pub fn new(max_cache_size: usize, meter: M) -> GenericTrackingCopyCache<M> {
        GenericTrackingCopyCache {
            max_cache_size,
            current_cache_size: 0,
            reads_cached: LinkedHashMap::new(),
            muts_cached: BTreeMap::new(),
            prunes_cached: BTreeSet::new(),
            meter,
        }
    }

    /// Creates instance of `TrackingCopyCache` with specified `max_cache_size`, above which
    /// least-recently-used elements of the cache are invalidated. Measurements of elements' "size"
    /// is done with the usage of default `Meter` instance.
    pub fn new_default(max_cache_size: usize) -> GenericTrackingCopyCache<M> {
        GenericTrackingCopyCache::new(max_cache_size, M::default())
    }

    /// Inserts `key` and `value` pair to Read cache.
    pub fn insert_read(&mut self, key: Key, value: StoredValue) {
        let element_size = Meter::measure(&self.meter, &key, &value);
        self.reads_cached.insert(key, value);
        self.current_cache_size += element_size;
        while self.current_cache_size > self.max_cache_size {
            match self.reads_cached.pop_front() {
                Some((k, v)) => {
                    let element_size = Meter::measure(&self.meter, &k, &v);
                    self.current_cache_size -= element_size;
                }
                None => break,
            }
        }
    }

    /// Inserts `key` and `value` pair to Write/Add cache.
    pub fn insert_write(&mut self, key: Key, value: StoredValue) {
        let kb = KeyWithByteRepr::new(key);
        self.prunes_cached.remove(&key);
        self.muts_cached.insert(kb, value);
    }

    /// Inserts `key` and `value` pair to Write/Add cache.
    pub fn insert_prune(&mut self, key: Key) {
        self.prunes_cached.insert(key);
    }

    /// Gets value from `key` in the cache.
    pub fn get(&mut self, key: &Key) -> Option<&StoredValue> {
        if self.prunes_cached.contains(key) {
            // the item is marked for pruning and therefore
            // is no longer accessible.
            return None;
        }
        let kb = KeyWithByteRepr::new(*key);
        if let Some(value) = self.muts_cached.get(&kb) {
            return Some(value);
        };

        self.reads_cached.get_refresh(key).map(|v| &*v)
    }

    /// Get cached items by prefix.
    fn get_muts_cached_by_byte_prefix(&self, prefix: &[u8]) -> Vec<Key> {
        self.muts_cached
            .range(prefix.to_vec()..)
            .take_while(|(key, _)| key.starts_with(prefix))
            .map(|(key, _)| key.to_key())
            .collect()
    }

    /// Does the prune cache contain key.
    pub fn is_pruned(&self, key: &Key) -> bool {
        self.prunes_cached.contains(key)
    }

    pub(self) fn into_muts(self) -> (BTreeMap<KeyWithByteRepr, StoredValue>, BTreeSet<Key>) {
        (self.muts_cached, self.prunes_cached)
    }
}

/// A helper type for `TrackingCopyCache` that allows convenient storage and access
/// to keys as bytes.
/// Its equality and ordering is based on the byte representation of the key.
#[derive(Debug, Clone)]
struct KeyWithByteRepr(Key, Vec<u8>);

impl KeyWithByteRepr {
    #[inline]
    fn new(key: Key) -> Self {
        let bytes = key.to_bytes().expect("should always serialize a Key");
        KeyWithByteRepr(key, bytes)
    }

    #[inline]
    fn starts_with(&self, prefix: &[u8]) -> bool {
        self.1.starts_with(prefix)
    }

    #[inline]
    fn to_key(&self) -> Key {
        self.0
    }
}

impl Borrow<Vec<u8>> for KeyWithByteRepr {
    #[inline]
    fn borrow(&self) -> &Vec<u8> {
        &self.1
    }
}

impl PartialEq for KeyWithByteRepr {
    #[inline]
    fn eq(&self, other: &Self) -> bool {
        self.1 == other.1
    }
}

impl Eq for KeyWithByteRepr {}

impl PartialOrd for KeyWithByteRepr {
    #[inline]
    fn partial_cmp(&self, other: &Self) -> Option<std::cmp::Ordering> {
        Some(self.cmp(other))
    }
}

impl Ord for KeyWithByteRepr {
    #[inline]
    fn cmp(&self, other: &Self) -> std::cmp::Ordering {
        self.1.cmp(&other.1)
    }
}

/// An alias for a `TrackingCopyCache` with `HeapSize` as the meter.
pub type TrackingCopyCache = GenericTrackingCopyCache<HeapSize>;

/// An interface for the global state that caches all operations (reads and writes) instead of
/// applying them directly to the state. This way the state remains unmodified, while the user can
/// interact with it as if it was being modified in real time.
#[derive(Clone)]
pub struct TrackingCopy<R> {
    reader: Arc<R>,
    cache: TrackingCopyCache,
    effects: Effects,
    max_query_depth: u64,
    messages: Messages,
}

/// Result of executing an "add" operation on a value in the state.
#[derive(Debug)]
pub enum AddResult {
    /// The operation was successful.
    Success,
    /// The key was not found.
    KeyNotFound(Key),
    /// There was a type mismatch between the stored value and the value being added.
    TypeMismatch(StoredValueTypeMismatch),
    /// Serialization error.
    Serialization(bytesrepr::Error),
    /// Transform error.
    Transform(TransformError),
}

impl From<CLValueError> for AddResult {
    fn from(error: CLValueError) -> Self {
        match error {
            CLValueError::Serialization(error) => AddResult::Serialization(error),
            CLValueError::Type(type_mismatch) => {
                let expected = format!("{:?}", type_mismatch.expected);
                let found = format!("{:?}", type_mismatch.found);
                AddResult::TypeMismatch(StoredValueTypeMismatch::new(expected, found))
            }
        }
    }
}

pub type TrackingCopyParts = (TrackingCopyCache, Effects, Messages);

impl<R: StateReader<Key, StoredValue>> TrackingCopy<R>
where
    R: StateReader<Key, StoredValue, Error = GlobalStateError>,
{
    /// Creates a new `TrackingCopy` using the `reader` as the interface to the state.
    pub fn new(reader: R, max_query_depth: u64) -> TrackingCopy<R> {
        TrackingCopy {
            reader: Arc::new(reader),
            // TODO: Should `max_cache_size` be a fraction of wasm memory limit?
            cache: GenericTrackingCopyCache::new(1024 * 16, HeapSize),
            effects: Effects::new(),
            max_query_depth,
            messages: Vec::new(),
        }
    }

    /// Returns the `reader` used to access the state.
    pub fn reader(&self) -> &R {
        &self.reader
    }

    /// Returns a shared reference to the `reader` used to access the state.
    pub fn shared_reader(&self) -> Arc<R> {
        Arc::clone(&self.reader)
    }

    /// Creates a new `TrackingCopy` using the `reader` as the interface to the state.
    /// Returns a new `TrackingCopy` instance that is a snapshot of the current state, allowing
    /// further changes to be made.
    ///
    /// This method creates a new `TrackingCopy` using the current instance (including its
    /// mutations) as the base state to read against. Mutations made to the new `TrackingCopy`
    /// will not impact the original instance.
    ///
    /// Note: Currently, there is no `join` or `merge` function to bring changes from a fork back to
    /// the main `TrackingCopy`. Therefore, forking should be done repeatedly, which is
    /// sub-optimal and will be improved in the future.
    pub fn fork(&self) -> TrackingCopy<&TrackingCopy<R>> {
        TrackingCopy::new(self, self.max_query_depth)
    }

    /// Returns a new `TrackingCopy` instance that is a snapshot of the current state, allowing
    /// further changes to be made.
    ///
    /// This method creates a new `TrackingCopy` using the current instance (including its
    /// mutations) as the base state to read against. Mutations made to the new `TrackingCopy`
    /// will not impact the original instance.
    ///
    /// Note: Currently, there is no `join` or `merge` function to bring changes from a fork back to
    /// the main `TrackingCopy`. This method is an alternative to the `fork` method and is
    /// provided for clarity and consistency in naming.
    pub fn fork2(&self) -> Self {
        TrackingCopy {
            reader: Arc::clone(&self.reader),
            cache: self.cache.clone(),
            effects: self.effects.clone(),
            max_query_depth: self.max_query_depth,
            messages: self.messages.clone(),
        }
    }

    /// Applies the changes to the state.
    ///
    /// This is a low-level function that should be used only by the execution engine. The purpose
    /// of this function is to apply the changes to the state from a forked tracking copy. Once
    /// caller decides that the changes are valid, they can be applied to the state and the
    /// processing can resume.
    pub fn apply_changes(&mut self, effects: Effects, cache: TrackingCopyCache) {
        self.effects = effects;
        self.cache = cache;
    }

    /// Returns a copy of the execution effects cached by this instance.
    pub fn effects(&self) -> Effects {
        self.effects.clone()
    }

<<<<<<< HEAD
    /// Returns copy of cache.
    pub fn cache(&self) -> TrackingCopyCache {
        self.cache.clone()
    }

=======
    /// Destructure cached entries.
>>>>>>> 9669f5b2
    pub fn destructure(self) -> (Vec<(Key, StoredValue)>, BTreeSet<Key>, Effects) {
        let (writes, prunes) = self.cache.into_muts();
        let writes: Vec<(Key, StoredValue)> = writes.into_iter().map(|(k, v)| (k.0, v)).collect();

        (writes, prunes, self.effects)
    }

    /// Get record by key.
    pub fn get(&mut self, key: &Key) -> Result<Option<StoredValue>, TrackingCopyError> {
        if let Some(value) = self.cache.get(key) {
            return Ok(Some(value.to_owned()));
        }
        match self.reader.read(key) {
            Ok(ret) => {
                if let Some(value) = ret {
                    self.cache.insert_read(*key, value.to_owned());
                    Ok(Some(value))
                } else {
                    Ok(None)
                }
            }
            Err(err) => Err(TrackingCopyError::Storage(err)),
        }
    }

    /// Gets the set of keys in the state whose tag is `key_tag`.
    pub fn get_keys(&self, key_tag: &KeyTag) -> Result<BTreeSet<Key>, TrackingCopyError> {
        self.get_by_byte_prefix(&[*key_tag as u8])
    }

    /// Get keys by prefix.
    pub fn get_keys_by_prefix(
        &self,
        key_prefix: &KeyPrefix,
    ) -> Result<BTreeSet<Key>, TrackingCopyError> {
        let byte_prefix = key_prefix
            .to_bytes()
            .map_err(TrackingCopyError::BytesRepr)?;
        self.get_by_byte_prefix(&byte_prefix)
    }

    /// Gets the set of keys in the state by a byte prefix.
    fn get_by_byte_prefix(&self, byte_prefix: &[u8]) -> Result<BTreeSet<Key>, TrackingCopyError> {
        let keys = match self.reader.keys_with_prefix(byte_prefix) {
            Ok(ret) => ret,
            Err(err) => return Err(TrackingCopyError::Storage(err)),
        };

        let ret = keys
            .into_iter()
            // don't include keys marked for pruning
            .filter(|key| !self.cache.is_pruned(key))
            // there may be newly inserted keys which have not been committed yet
            .chain(self.cache.get_muts_cached_by_byte_prefix(byte_prefix))
            .collect();
        Ok(ret)
    }

    /// Reads the value stored under `key`.
    pub fn read(&mut self, key: &Key) -> Result<Option<StoredValue>, TrackingCopyError> {
        let normalized_key = key.normalize();
        if let Some(value) = self.get(&normalized_key)? {
            self.effects
                .push(TransformV2::new(normalized_key, TransformKindV2::Identity));
            Ok(Some(value))
        } else {
            Ok(None)
        }
    }

    /// Reads the first value stored under the keys in `keys`.
    pub fn read_first(&mut self, keys: &[&Key]) -> Result<Option<StoredValue>, TrackingCopyError> {
        for key in keys {
            if let Some(value) = self.read(key)? {
                return Ok(Some(value));
            }
        }
        Ok(None)
    }

    /// Writes `value` under `key`. Note that the write is only cached, and the global state itself
    /// remains unmodified.
    pub fn write(&mut self, key: Key, value: StoredValue) {
        let normalized_key = key.normalize();
        self.cache.insert_write(normalized_key, value.clone());
        let transform = TransformV2::new(normalized_key, TransformKindV2::Write(value));
        self.effects.push(transform);
    }

    /// Caches the emitted message and writes the message topic summary under the specified key.
    ///
    /// This function does not check the types for the key and the value so the caller should
    /// correctly set the type. The `message_topic_key` should be of the `Key::MessageTopic`
    /// variant and the `message_topic_summary` should be of the `StoredValue::Message` variant.
    #[allow(clippy::too_many_arguments)]
    pub fn emit_message(
        &mut self,
        message_topic_key: Key,
        message_topic_summary: StoredValue,
        message_key: Key,
        message_value: StoredValue,
        block_message_count_value: StoredValue,
        message: Message,
    ) {
        self.write(message_key, message_value);
        self.write(message_topic_key, message_topic_summary);
        self.write(
            Key::BlockGlobal(BlockGlobalAddr::MessageCount),
            block_message_count_value,
        );
        self.messages.push(message);
    }

    /// Prunes a `key`.
    pub fn prune(&mut self, key: Key) {
        let normalized_key = key.normalize();
        self.cache.insert_prune(normalized_key);
        self.effects.push(TransformV2::new(
            normalized_key,
            TransformKindV2::Prune(key),
        ));
    }

    /// Ok(None) represents missing key to which we want to "add" some value.
    /// Ok(Some(unit)) represents successful operation.
    /// Err(error) is reserved for unexpected errors when accessing global
    /// state.
    pub fn add(&mut self, key: Key, value: StoredValue) -> Result<AddResult, TrackingCopyError> {
        let normalized_key = key.normalize();
        let current_value = match self.get(&normalized_key)? {
            None => return Ok(AddResult::KeyNotFound(normalized_key)),
            Some(current_value) => current_value,
        };

        let type_name = value.type_name();
        let mismatch = || {
            Ok(AddResult::TypeMismatch(StoredValueTypeMismatch::new(
                "I32, U64, U128, U256, U512 or (String, Key) tuple".to_string(),
                type_name,
            )))
        };

        let transform_kind = match value {
            StoredValue::CLValue(cl_value) => match *cl_value.cl_type() {
                CLType::I32 => match cl_value.into_t() {
                    Ok(value) => TransformKindV2::AddInt32(value),
                    Err(error) => return Ok(AddResult::from(error)),
                },
                CLType::U64 => match cl_value.into_t() {
                    Ok(value) => TransformKindV2::AddUInt64(value),
                    Err(error) => return Ok(AddResult::from(error)),
                },
                CLType::U128 => match cl_value.into_t() {
                    Ok(value) => TransformKindV2::AddUInt128(value),
                    Err(error) => return Ok(AddResult::from(error)),
                },
                CLType::U256 => match cl_value.into_t() {
                    Ok(value) => TransformKindV2::AddUInt256(value),
                    Err(error) => return Ok(AddResult::from(error)),
                },
                CLType::U512 => match cl_value.into_t() {
                    Ok(value) => TransformKindV2::AddUInt512(value),
                    Err(error) => return Ok(AddResult::from(error)),
                },
                _ => {
                    if *cl_value.cl_type() == casper_types::named_key_type() {
                        match cl_value.into_t() {
                            Ok((name, key)) => {
                                let mut named_keys = NamedKeys::new();
                                named_keys.insert(name, key);
                                TransformKindV2::AddKeys(named_keys)
                            }
                            Err(error) => return Ok(AddResult::from(error)),
                        }
                    } else {
                        return mismatch();
                    }
                }
            },
            _ => return mismatch(),
        };

        match transform_kind.clone().apply(current_value) {
            Ok(TransformInstruction::Store(new_value)) => {
                self.cache.insert_write(normalized_key, new_value);
                self.effects
                    .push(TransformV2::new(normalized_key, transform_kind));
                Ok(AddResult::Success)
            }
            Ok(TransformInstruction::Prune(key)) => {
                self.cache.insert_prune(normalized_key);
                self.effects.push(TransformV2::new(
                    normalized_key,
                    TransformKindV2::Prune(key),
                ));
                Ok(AddResult::Success)
            }
            Err(TransformError::TypeMismatch(type_mismatch)) => {
                Ok(AddResult::TypeMismatch(type_mismatch))
            }
            Err(TransformError::Serialization(error)) => Ok(AddResult::Serialization(error)),
            Err(transform_error) => Ok(AddResult::Transform(transform_error)),
        }
    }

    /// Returns a copy of the messages cached by this instance.
    pub fn messages(&self) -> Messages {
        self.messages.clone()
    }

    /// Calling `query()` avoids calling into `self.cache`, so this will not return any values
    /// written or mutated in this `TrackingCopy` via previous calls to `write()` or `add()`, since
    /// these updates are only held in `self.cache`.
    ///
    /// The intent is that `query()` is only used to satisfy `QueryRequest`s made to the server.
    /// Other EE internal use cases should call `read()` or `get()` in order to retrieve cached
    /// values.
    pub fn query(
        &self,
        base_key: Key,
        path: &[String],
    ) -> Result<TrackingCopyQueryResult, TrackingCopyError> {
        let mut query = Query::new(base_key, path);

        let mut proofs = Vec::new();

        loop {
            if query.depth >= self.max_query_depth {
                return Ok(query.into_depth_limit_result());
            }

            if !query.visited_keys.insert(query.current_key) {
                return Ok(query.into_circular_ref_result());
            }

            let stored_value = match self.reader.read_with_proof(&query.current_key)? {
                None => {
                    return Ok(query.into_not_found_result("Failed to find base key"));
                }
                Some(stored_value) => stored_value,
            };

            let value = stored_value.value().to_owned();

            // Following code does a patching on the `StoredValue` that unwraps an inner
            // `DictionaryValue` for dictionaries only.
            let value = match handle_stored_dictionary_value(query.current_key, value) {
                Ok(patched_stored_value) => patched_stored_value,
                Err(error) => {
                    return Ok(query.into_not_found_result(&format!(
                        "Failed to retrieve dictionary value: {}",
                        error
                    )));
                }
            };

            proofs.push(stored_value);

            if query.unvisited_names.is_empty() && !query.current_key.is_named_key() {
                return Ok(TrackingCopyQueryResult::Success { value, proofs });
            }

            let stored_value: &StoredValue = proofs
                .last()
                .map(|r| r.value())
                .expect("but we just pushed");

            match stored_value {
                StoredValue::Account(account) => {
                    let name = query.next_name();
                    if let Some(key) = account.named_keys().get(name) {
                        query.navigate(*key);
                    } else {
                        let msg_prefix = format!("Name {} not found in Account", name);
                        return Ok(query.into_not_found_result(&msg_prefix));
                    }
                }
                StoredValue::Contract(contract) => {
                    let name = query.next_name();
                    if let Some(key) = contract.named_keys().get(name) {
                        query.navigate(*key);
                    } else {
                        let msg_prefix = format!("Name {} not found in Contract", name);
                        return Ok(query.into_not_found_result(&msg_prefix));
                    }
                }
                StoredValue::NamedKey(named_key_value) => {
                    match query.visited_names.last() {
                        Some(expected_name) => match named_key_value.get_name() {
                            Ok(actual_name) => {
                                if &actual_name != expected_name {
                                    return Ok(query.into_not_found_result(
                                        "Queried and retrieved names do not match",
                                    ));
                                } else if let Ok(key) = named_key_value.get_key() {
                                    query.navigate(key)
                                } else {
                                    return Ok(query
                                        .into_not_found_result("Failed to parse CLValue as Key"));
                                }
                            }
                            Err(_) => {
                                return Ok(query
                                    .into_not_found_result("Failed to parse CLValue as String"));
                            }
                        },
                        None if path.is_empty() => {
                            return Ok(TrackingCopyQueryResult::Success { value, proofs });
                        }
                        None => return Ok(query.into_not_found_result("No visited names")),
                    }
                }
                StoredValue::CLValue(cl_value) if cl_value.cl_type() == &CLType::Key => {
                    if let Ok(key) = cl_value.to_owned().into_t::<Key>() {
                        query.navigate(key);
                    } else {
                        return Ok(query.into_not_found_result("Failed to parse CLValue as Key"));
                    }
                }
                StoredValue::CLValue(cl_value) => {
                    let msg_prefix = format!(
                        "Query cannot continue as {:?} is not an account, contract nor key to \
                        such.  Value found",
                        cl_value
                    );
                    return Ok(query.into_not_found_result(&msg_prefix));
                }
                StoredValue::AddressableEntity(_) => {
                    let current_key = query.current_key;
                    let name = query.next_name();

                    if let Key::AddressableEntity(addr) = current_key {
                        let named_key_addr = match NamedKeyAddr::new_from_string(addr, name.clone())
                        {
                            Ok(named_key_addr) => Key::NamedKey(named_key_addr),
                            Err(error) => {
                                let msg_prefix = format!("{}", error);
                                return Ok(query.into_not_found_result(&msg_prefix));
                            }
                        };
                        query.navigate_for_named_key(named_key_addr);
                    } else {
                        let msg_prefix = "Invalid base key".to_string();
                        return Ok(query.into_not_found_result(&msg_prefix));
                    }
                }
                StoredValue::ContractWasm(_) => {
                    return Ok(query.into_not_found_result("ContractWasm value found."));
                }
                StoredValue::ContractPackage(_) => {
                    return Ok(query.into_not_found_result("ContractPackage value found."));
                }
                StoredValue::Package(_) => {
                    return Ok(query.into_not_found_result("Package value found."));
                }
                StoredValue::ByteCode(_) => {
                    return Ok(query.into_not_found_result("ByteCode value found."));
                }
                StoredValue::LegacyTransfer(_) => {
                    return Ok(query.into_not_found_result("Legacy Transfer value found."));
                }
                StoredValue::DeployInfo(_) => {
                    return Ok(query.into_not_found_result("DeployInfo value found."));
                }
                StoredValue::EraInfo(_) => {
                    return Ok(query.into_not_found_result("EraInfo value found."));
                }
                StoredValue::Bid(_) => {
                    return Ok(query.into_not_found_result("Bid value found."));
                }
                StoredValue::BidKind(_) => {
                    return Ok(query.into_not_found_result("BidKind value found."));
                }
                StoredValue::Withdraw(_) => {
                    return Ok(query.into_not_found_result("WithdrawPurses value found."));
                }
                StoredValue::Unbonding(_) => {
                    return Ok(query.into_not_found_result("UnbondingPurses value found."));
                }
                StoredValue::MessageTopic(_) => {
                    return Ok(query.into_not_found_result("MessageTopic value found."));
                }
                StoredValue::Message(_) => {
                    return Ok(query.into_not_found_result("Message value found."));
                }
                StoredValue::EntryPoint(_) => {
                    return Ok(query.into_not_found_result("EntryPoint value found."));
                }
                // TODO: We may be interested in this value, check the logic
                StoredValue::Reservation(_) => {
                    return Ok(query.into_not_found_result("Reservation value found."))
                }
                StoredValue::RawBytes(_) => {
                    return Ok(query.into_not_found_result("RawBytes value found."));
                }
            }
        }
    }
}

/// The purpose of this implementation is to allow a "snapshot" mechanism for
/// TrackingCopy. The state of a TrackingCopy (including the effects of
/// any transforms it has accumulated) can be read using an immutable
/// reference to that TrackingCopy via this trait implementation. See
/// `TrackingCopy::fork` for more information.
impl<R: StateReader<Key, StoredValue>> StateReader<Key, StoredValue> for &TrackingCopy<R> {
    type Error = R::Error;

    fn read(&self, key: &Key) -> Result<Option<StoredValue>, Self::Error> {
        let kb = KeyWithByteRepr::new(*key);
        if let Some(value) = self.cache.muts_cached.get(&kb) {
            return Ok(Some(value.to_owned()));
        }
        if let Some(value) = self.reader.read(key)? {
            Ok(Some(value))
        } else {
            Ok(None)
        }
    }

    fn read_with_proof(
        &self,
        key: &Key,
    ) -> Result<Option<TrieMerkleProof<Key, StoredValue>>, Self::Error> {
        self.reader.read_with_proof(key)
    }

    fn keys_with_prefix(&self, prefix: &[u8]) -> Result<Vec<Key>, Self::Error> {
        self.reader.keys_with_prefix(prefix)
    }
}

/// An alias for a `TrackingCopy` that uses a `GlobalState` as the state reader.
///
/// This is aliasing the `TrackingCopy` to use the `GlobalState` as the state reader without the
/// explicit verbose generic types and bounds.
// pub trait GlobalState: StateReader<Key, StoredValue> {}

// impl<R: StateReader<Key, StoredValue>> GlobalState for TrackingCopy<R> {}

/// Error conditions of a proof validation.
#[derive(Error, Debug, PartialEq, Eq)]
pub enum ValidationError {
    /// The path should not have a different length than the proof less one.
    #[error("The path should not have a different length than the proof less one.")]
    PathLengthDifferentThanProofLessOne,

    /// The provided key does not match the key in the proof.
    #[error("The provided key does not match the key in the proof.")]
    UnexpectedKey,

    /// The provided value does not match the value in the proof.
    #[error("The provided value does not match the value in the proof.")]
    UnexpectedValue,

    /// The proof hash is invalid.
    #[error("The proof hash is invalid.")]
    InvalidProofHash,

    /// The path went cold.
    #[error("The path went cold.")]
    PathCold,

    /// (De)serialization error.
    #[error("Serialization error: {0}")]
    BytesRepr(bytesrepr::Error),

    /// Key is not a URef.
    #[error("Key is not a URef")]
    KeyIsNotAURef(Key),

    /// Error converting a stored value to a [`Key`].
    #[error("Failed to convert stored value to key")]
    ValueToCLValueConversion,

    /// CLValue conversion error.
    #[error("{0}")]
    CLValueError(CLValueError),
}

impl From<CLValueError> for ValidationError {
    fn from(err: CLValueError) -> Self {
        ValidationError::CLValueError(err)
    }
}

impl From<bytesrepr::Error> for ValidationError {
    fn from(error: bytesrepr::Error) -> Self {
        Self::BytesRepr(error)
    }
}

/// Validates proof of the query.
///
/// Returns [`ValidationError`] for any of
pub fn validate_query_proof(
    hash: &Digest,
    proofs: &[TrieMerkleProof<Key, StoredValue>],
    expected_first_key: &Key,
    path: &[String],
    expected_value: &StoredValue,
) -> Result<(), ValidationError> {
    if proofs.len() != path.len() + 1 {
        return Err(ValidationError::PathLengthDifferentThanProofLessOne);
    }

    let mut proofs_iter = proofs.iter();
    let mut path_components_iter = path.iter();

    // length check above means we are safe to unwrap here
    let first_proof = proofs_iter.next().unwrap();

    if first_proof.key() != &expected_first_key.normalize() {
        return Err(ValidationError::UnexpectedKey);
    }

    if hash != &compute_state_hash(first_proof)? {
        return Err(ValidationError::InvalidProofHash);
    }

    let mut proof_value = first_proof.value();

    for proof in proofs_iter {
        let named_keys = match proof_value {
            StoredValue::Account(account) => account.named_keys(),
            StoredValue::Contract(contract) => contract.named_keys(),
            _ => return Err(ValidationError::PathCold),
        };

        let path_component = match path_components_iter.next() {
            Some(path_component) => path_component,
            None => return Err(ValidationError::PathCold),
        };

        let key = match named_keys.get(path_component) {
            Some(key) => key,
            None => return Err(ValidationError::PathCold),
        };

        if proof.key() != &key.normalize() {
            return Err(ValidationError::UnexpectedKey);
        }

        if hash != &compute_state_hash(proof)? {
            return Err(ValidationError::InvalidProofHash);
        }

        proof_value = proof.value();
    }

    if proof_value != expected_value {
        return Err(ValidationError::UnexpectedValue);
    }

    Ok(())
}

/// Validates proof of the query.
///
/// Returns [`ValidationError`] for any of
pub fn validate_query_merkle_proof(
    hash: &Digest,
    proofs: &[TrieMerkleProof<Key, StoredValue>],
    expected_key_trace: &[Key],
    expected_value: &StoredValue,
) -> Result<(), ValidationError> {
    let expected_len = expected_key_trace.len();
    if proofs.len() != expected_len {
        return Err(ValidationError::PathLengthDifferentThanProofLessOne);
    }

    let proof_keys: Vec<Key> = proofs.iter().map(|proof| *proof.key()).collect();

    if !expected_key_trace.eq(&proof_keys) {
        return Err(ValidationError::UnexpectedKey);
    }

    if expected_value != proofs[expected_len - 1].value() {
        return Err(ValidationError::UnexpectedValue);
    }

    let mut proofs_iter = proofs.iter();

    // length check above means we are safe to unwrap here
    let first_proof = proofs_iter.next().unwrap();

    if hash != &compute_state_hash(first_proof)? {
        return Err(ValidationError::InvalidProofHash);
    }

    Ok(())
}

/// Validates a proof of a balance request.
pub fn validate_balance_proof(
    hash: &Digest,
    balance_proof: &TrieMerkleProof<Key, StoredValue>,
    expected_purse_key: Key,
    expected_motes: &U512,
) -> Result<(), ValidationError> {
    let expected_balance_key = expected_purse_key
        .into_uref()
        .map(|uref| Key::Balance(uref.addr()))
        .ok_or_else(|| ValidationError::KeyIsNotAURef(expected_purse_key.to_owned()))?;

    if balance_proof.key() != &expected_balance_key.normalize() {
        return Err(ValidationError::UnexpectedKey);
    }

    if hash != &compute_state_hash(balance_proof)? {
        return Err(ValidationError::InvalidProofHash);
    }

    let balance_proof_stored_value = balance_proof.value().to_owned();

    let balance_proof_clvalue: CLValue = balance_proof_stored_value
        .try_into()
        .map_err(|_| ValidationError::ValueToCLValueConversion)?;

    let balance_motes: U512 = balance_proof_clvalue.into_t()?;

    if expected_motes != &balance_motes {
        return Err(ValidationError::UnexpectedValue);
    }

    Ok(())
}

use crate::global_state::{
    error::Error,
    state::{
        lmdb::{make_temporary_global_state, LmdbGlobalStateView},
        StateProvider,
    },
};
use tempfile::TempDir;

/// Creates a temp global state with initial state and checks out a tracking copy on it.
pub fn new_temporary_tracking_copy(
    initial_data: impl IntoIterator<Item = (Key, StoredValue)>,
    max_query_depth: Option<u64>,
) -> (TrackingCopy<LmdbGlobalStateView>, TempDir) {
    let (global_state, state_root_hash, tempdir) = make_temporary_global_state(initial_data);

    let reader = global_state
        .checkout(state_root_hash)
        .expect("Checkout should not throw errors.")
        .expect("Root hash should exist.");

    let query_depth = match max_query_depth {
        None => DEFAULT_MAX_QUERY_DEPTH,
        Some(depth) => depth,
    };

    (TrackingCopy::new(reader, query_depth), tempdir)
}<|MERGE_RESOLUTION|>--- conflicted
+++ resolved
@@ -445,15 +445,12 @@
         self.effects.clone()
     }
 
-<<<<<<< HEAD
     /// Returns copy of cache.
     pub fn cache(&self) -> TrackingCopyCache {
         self.cache.clone()
     }
 
-=======
     /// Destructure cached entries.
->>>>>>> 9669f5b2
     pub fn destructure(self) -> (Vec<(Key, StoredValue)>, BTreeSet<Key>, Effects) {
         let (writes, prunes) = self.cache.into_muts();
         let writes: Vec<(Key, StoredValue)> = writes.into_iter().map(|(k, v)| (k.0, v)).collect();
