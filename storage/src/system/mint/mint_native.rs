--- conflicted
+++ resolved
@@ -16,14 +16,9 @@
     account::AccountHash,
     bytesrepr::{FromBytes, ToBytes},
     system::{mint::Error, Caller},
-<<<<<<< HEAD
-    AccessRights, AddressableEntity, CLTyped, CLValue, Digest, Gas, InitiatorAddr, Key, Phase,
-    PublicKey, StoredValue, SystemEntityRegistry, TransactionHash, TransactionV1Hash, Transfer,
-    TransferAddr, TransferV2, TransferV2Addr, URef, U512,
-=======
-    AccessRights, AddressableEntity, CLTyped, CLValue, Key, Phase, PublicKey, StoredValue,
-    SystemEntityRegistry, Transfer, TransferAddr, URef, U512,
->>>>>>> 4232609c
+    AccessRights, AddressableEntity, CLTyped, CLValue, Gas, InitiatorAddr, Key, Phase, PublicKey,
+    StoredValue, SystemEntityRegistry, Transfer, TransferAddr, TransferV2, TransferV2Addr, URef,
+    U512,
 };
 
 impl<S> RuntimeProvider for RuntimeNative<S>
@@ -223,37 +218,13 @@
         if self.phase() != Phase::Session {
             return Ok(());
         }
-<<<<<<< HEAD
         let transfer_addr = TransferAddr::from(TransferV2Addr::new(
             self.address_generator().create_address(),
         ));
         let key = Key::Transfer(transfer_addr);
         let txn_hash = match self.id() {
             Id::Transaction(txn_hash) => *txn_hash,
-            Id::Seed(seed) => TransactionHash::V1(TransactionV1Hash::new(Digest::hash(seed))),
-=======
-        let transaction_hash = match self.id() {
-            Id::Transaction(transaction_hash) => *transaction_hash,
             Id::Seed(_) => return Err(Error::RecordTransferFailure),
-        };
-
-        let transfer_addr = TransferAddr::new(self.address_generator().create_address());
-        let key = Key::Transfer(transfer_addr); // <-- a new key variant needed to deal w/ versioned transaction hash
-                                                //let transaction_hash = self.transaction_hash();
-        let transfer = {
-            let from: AccountHash = self.get_caller();
-            let fee: U512 = U512::zero();
-            Transfer::new(
-                transaction_hash,
-                from,
-                maybe_to,
-                source,
-                target,
-                amount,
-                fee,
-                id,
-            )
->>>>>>> 4232609c
         };
         let from = InitiatorAddr::AccountHash(self.get_caller());
         let fee = Gas::zero(); // TODO
