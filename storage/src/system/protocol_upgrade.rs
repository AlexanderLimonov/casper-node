//! Support for applying upgrades on the execution engine.
use num_rational::Ratio;
use std::{cell::RefCell, collections::BTreeSet, rc::Rc};

use thiserror::Error;
use tracing::{debug, error};

use casper_types::{
    addressable_entity::{
        ActionThresholds, AssociatedKeys, EntityKind, EntityKindTag, MessageTopics, NamedKeyAddr,
        NamedKeyValue, NamedKeys, Weight,
    },
    bytesrepr::{self, ToBytes},
<<<<<<< HEAD
    execution::Effects,
=======
    package::{EntityVersions, Groups, PackageStatus},
>>>>>>> 7af9475a
    system::{
        auction::{
            BidAddr, BidKind, ValidatorBid, AUCTION_DELAY_KEY, LOCKED_FUNDS_PERIOD_KEY,
            UNBONDING_DELAY_KEY, VALIDATOR_SLOTS_KEY,
        },
        handle_payment::ACCUMULATION_PURSE_KEY,
        mint::ROUND_SEIGNIORAGE_RATE_KEY,
        SystemEntityType, AUCTION, HANDLE_PAYMENT, MINT,
    },
    AccessRights, AddressableEntity, AddressableEntityHash, ByteCode, ByteCodeAddr, ByteCodeHash,
    ByteCodeKind, CLValue, CLValueError, Digest, EntityAddr, EntityVersions, EntryPoints,
    FeeHandling, Groups, Key, KeyTag, Package, PackageHash, PackageStatus, Phase,
    ProtocolUpgradeConfig, ProtocolVersion, PublicKey, StoredValue, SystemEntityRegistry, URef,
    U512,
};

use crate::{
    global_state::state::StateProvider,
    tracking_copy::{TrackingCopy, TrackingCopyExt},
    AddressGenerator,
};

const NO_PRUNE: bool = false;
const PRUNE: bool = true;

/// Represents outcomes of a failed protocol upgrade.
#[derive(Clone, Error, Debug)]
pub enum ProtocolUpgradeError {
    /// Protocol version used in the deploy is invalid.
    #[error("Invalid protocol version: {0}")]
    InvalidProtocolVersion(ProtocolVersion),
    /// Error validating a protocol upgrade config.
    #[error("Invalid upgrade config")]
    InvalidUpgradeConfig,
    /// Unable to retrieve a system contract.
    #[error("Unable to retrieve system contract: {0}")]
    UnableToRetrieveSystemContract(String),
    /// Unable to retrieve a system contract package.
    #[error("Unable to retrieve system contract package: {0}")]
    UnableToRetrieveSystemContractPackage(String),
    /// Unable to disable previous version of a system contract.
    #[error("Failed to disable previous version of system contract: {0}")]
    FailedToDisablePreviousVersion(String),
    /// (De)serialization error.
    #[error("Bytesrepr error: {0}")]
    Bytesrepr(String),
    /// Failed to create system entity registry.
    #[error("Failed to insert system entity registry")]
    FailedToCreateSystemRegistry,
    /// Found unexpected variant of a stored value.
    #[error("Unexpected stored value variant")]
    UnexpectedStoredValueVariant,
    /// Failed to convert into a CLValue.
    #[error("{0}")]
    CLValue(String),
    /// Missing system contract hash.
    #[error("Missing system contract hash: {0}")]
    MissingSystemEntityHash(String),
    /// Tracking copy error.
    #[error("{0}")]
    TrackingCopy(crate::tracking_copy::TrackingCopyError),
}

impl From<CLValueError> for ProtocolUpgradeError {
    fn from(v: CLValueError) -> Self {
        Self::CLValue(v.to_string())
    }
}

impl From<crate::tracking_copy::TrackingCopyError> for ProtocolUpgradeError {
    fn from(err: crate::tracking_copy::TrackingCopyError) -> Self {
        ProtocolUpgradeError::TrackingCopy(err)
    }
}

impl From<bytesrepr::Error> for ProtocolUpgradeError {
    fn from(error: bytesrepr::Error) -> Self {
        ProtocolUpgradeError::Bytesrepr(error.to_string())
    }
}

/// Adrresses for system entities.
pub struct SystemEntityAddresses {
    mint: AddressableEntityHash,
    auction: AddressableEntityHash,
    handle_payment: AddressableEntityHash,
}

impl SystemEntityAddresses {
    /// Creates a new instance of system entity addresses.
    pub fn new(
        mint: AddressableEntityHash,
        auction: AddressableEntityHash,
        handle_payment: AddressableEntityHash,
    ) -> Self {
        SystemEntityAddresses {
            mint,
            auction,
            handle_payment,
        }
    }

    /// Mint address.
    pub fn mint(&self) -> AddressableEntityHash {
        self.mint
    }

    /// Auction address.
    pub fn auction(&self) -> AddressableEntityHash {
        self.auction
    }

    /// Handle payment address.
    pub fn handle_payment(&self) -> AddressableEntityHash {
        self.handle_payment
    }
}

/// The system upgrader deals with conducting an actual protocol upgrade.
pub struct ProtocolUpgrader<S>
where
    S: StateProvider + ?Sized,
{
    config: ProtocolUpgradeConfig,
    tracking_copy: Rc<RefCell<TrackingCopy<<S as StateProvider>::Reader>>>,
}

impl<S> ProtocolUpgrader<S>
where
    S: StateProvider + ?Sized,
{
    /// Creates new system upgrader instance.
    pub fn new(
        config: ProtocolUpgradeConfig,
        tracking_copy: Rc<RefCell<TrackingCopy<<S as StateProvider>::Reader>>>,
    ) -> Self {
        ProtocolUpgrader {
            config,
            tracking_copy,
        }
    }

    pub fn upgrade(self, pre_state_hash: Digest) -> Result<(), ProtocolUpgradeError> {
        self.check_next_protocol_version_validity()?;
        let system_entity_addresses = self.handle_system_entities()?;
        self.migrate_system_account(pre_state_hash)?;
        self.create_accumulation_purse_if_required(
            &system_entity_addresses.handle_payment(),
            self.config.fee_handling(),
        )?;
        self.refresh_system_contracts(&system_entity_addresses)?;
        self.handle_new_validator_slots(system_entity_addresses.auction())?;
        self.handle_new_auction_delay(system_entity_addresses.auction())?;
        self.handle_new_locked_funds_period_millis(system_entity_addresses.auction())?;
        self.handle_new_unbonding_delay(system_entity_addresses.auction())?;
        self.handle_new_round_seigniorage_rate(system_entity_addresses.mint())?;
        self.handle_bids_migration()?;
        self.handle_global_state_updates();
        self.handle_era_info_migration()
    }

    /// Determine if the next protocol version is a legitimate semver progression.
    pub fn check_next_protocol_version_validity(&self) -> Result<(), ProtocolUpgradeError> {
        debug!("check next protocol version validity");
        let current_protocol_version = self.config.current_protocol_version();
        let new_protocol_version = self.config.new_protocol_version();

        let upgrade_check_result =
            current_protocol_version.check_next_version(&new_protocol_version);

        if upgrade_check_result.is_invalid() {
            Err(ProtocolUpgradeError::InvalidProtocolVersion(
                new_protocol_version,
            ))
        } else {
            Ok(())
        }
    }

    fn system_entity_registry(&self) -> Result<SystemEntityRegistry, ProtocolUpgradeError> {
        debug!("system entity registry");
        let registry = if let Ok(registry) =
            self.tracking_copy.borrow_mut().get_system_entity_registry()
        {
            registry
        } else {
            // Check the upgrade config for the registry
            let upgrade_registry = self
                .config
                .global_state_update()
                .get(&Key::SystemEntityRegistry)
                .ok_or_else(|| {
                    error!("Registry is absent in upgrade config");
                    ProtocolUpgradeError::FailedToCreateSystemRegistry
                })?
                .to_owned();
            if let StoredValue::CLValue(cl_registry) = upgrade_registry {
                CLValue::into_t::<SystemEntityRegistry>(cl_registry).map_err(|error| {
                    let error_msg = format!("Conversion to system registry failed: {:?}", error);
                    error!("{}", error_msg);
                    ProtocolUpgradeError::Bytesrepr(error_msg)
                })?
            } else {
                error!("Failed to create registry as StoreValue in upgrade config is not CLValue");
                return Err(ProtocolUpgradeError::FailedToCreateSystemRegistry);
            }
        };
        Ok(registry)
    }

    /// Handle system entities.
    pub fn handle_system_entities(&self) -> Result<SystemEntityAddresses, ProtocolUpgradeError> {
        debug!("handle system entities");
        let mut registry = self.system_entity_registry()?;

        let mint = *registry.get(MINT).ok_or_else(|| {
            error!("Missing system mint entity hash");
            ProtocolUpgradeError::MissingSystemEntityHash(MINT.to_string())
        })?;
        let auction = *registry.get(AUCTION).ok_or_else(|| {
            error!("Missing system auction entity hash");
            ProtocolUpgradeError::MissingSystemEntityHash(AUCTION.to_string())
        })?;
        let handle_payment = *registry.get(HANDLE_PAYMENT).ok_or_else(|| {
            error!("Missing system handle payment entity hash");
            ProtocolUpgradeError::MissingSystemEntityHash(HANDLE_PAYMENT.to_string())
        })?;
        if let Some(standard_payment_hash) = registry.remove_standard_payment() {
            // Write the chainspec registry to global state
            let cl_value_chainspec_registry = CLValue::from_t(registry)
                .map_err(|error| ProtocolUpgradeError::Bytesrepr(error.to_string()))?;

            self.tracking_copy.borrow_mut().write(
                Key::SystemEntityRegistry,
                StoredValue::CLValue(cl_value_chainspec_registry),
            );

            // Prune away standard payment from global state.
            self.tracking_copy
                .borrow_mut()
                .prune(Key::Hash(standard_payment_hash.value()));
        };

        // Write the chainspec registry to global state
        let cl_value_chainspec_registry = CLValue::from_t(self.config.chainspec_registry().clone())
            .map_err(|error| ProtocolUpgradeError::Bytesrepr(error.to_string()))?;

        self.tracking_copy.borrow_mut().write(
            Key::ChainspecRegistry,
            StoredValue::CLValue(cl_value_chainspec_registry),
        );

        let system_entity_addresses = SystemEntityAddresses::new(mint, auction, handle_payment);

        Ok(system_entity_addresses)
    }

    /// Bump major version and/or update the entry points for system contracts.
    pub fn refresh_system_contracts(
        &self,
        system_entity_addresses: &SystemEntityAddresses,
    ) -> Result<(), ProtocolUpgradeError> {
        debug!("refresh system contracts");
        self.refresh_system_contract_entry_points(
            system_entity_addresses.mint(),
            SystemEntityType::Mint,
        )?;
        self.refresh_system_contract_entry_points(
            system_entity_addresses.auction(),
            SystemEntityType::Auction,
        )?;
        self.refresh_system_contract_entry_points(
            system_entity_addresses.handle_payment(),
            SystemEntityType::HandlePayment,
        )?;

        Ok(())
    }

    /// Refresh the system contracts with an updated set of entry points,
    /// and bump the contract version at a major version upgrade.
    fn refresh_system_contract_entry_points(
        &self,
        contract_hash: AddressableEntityHash,
        system_contract_type: SystemEntityType,
    ) -> Result<(), ProtocolUpgradeError> {
        debug!(%system_contract_type, "refresh system contract entry points");
        let contract_name = system_contract_type.contract_name();
        let entry_points = system_contract_type.contract_entry_points();

        let (mut contract, maybe_named_keys, must_prune) =
            self.retrieve_system_entity(contract_hash, system_contract_type)?;

        let mut package =
            self.retrieve_system_package(contract.package_hash(), system_contract_type)?;

        package.disable_entity_version(contract_hash).map_err(|_| {
            ProtocolUpgradeError::FailedToDisablePreviousVersion(contract_name.to_string())
        })?;

        contract.set_protocol_version(self.config.new_protocol_version());

        let new_entity = AddressableEntity::new(
            contract.package_hash(),
            ByteCodeHash::default(),
            entry_points,
            self.config.new_protocol_version(),
            URef::default(),
            AssociatedKeys::default(),
            ActionThresholds::default(),
            MessageTopics::default(),
            EntityKind::System(system_contract_type),
        );

        let byte_code_key = Key::byte_code_key(ByteCodeAddr::Empty);
        let byte_code = ByteCode::new(ByteCodeKind::Empty, vec![]);

        self.tracking_copy
            .borrow_mut()
            .write(byte_code_key, StoredValue::ByteCode(byte_code));

        let entity_key = new_entity.entity_key(contract_hash);

        self.tracking_copy
            .borrow_mut()
            .write(entity_key, StoredValue::AddressableEntity(new_entity));

        if let Some(named_keys) = maybe_named_keys {
            let entity_addr = EntityAddr::new_system(contract_hash.value());

            for (string, key) in named_keys.into_inner().into_iter() {
                let entry_addr = NamedKeyAddr::new_from_string(entity_addr, string.clone())
                    .map_err(|err| ProtocolUpgradeError::Bytesrepr(err.to_string()))?;

                let named_key_value = NamedKeyValue::from_concrete_values(key, string)
                    .map_err(|error| ProtocolUpgradeError::CLValue(error.to_string()))?;

                let entry_key = Key::NamedKey(entry_addr);

                self.tracking_copy
                    .borrow_mut()
                    .write(entry_key, StoredValue::NamedKey(named_key_value));
            }
        }

        package.insert_entity_version(
            self.config.new_protocol_version().value().major,
            contract_hash,
        );

        self.tracking_copy.borrow_mut().write(
            Key::Package(contract.package_hash().value()),
            StoredValue::Package(package),
        );

        if must_prune {
            // Start pruning legacy records
            self.tracking_copy
                .borrow_mut()
                .prune(Key::Hash(contract.package_hash().value()));
            self.tracking_copy
                .borrow_mut()
                .prune(Key::Hash(contract_hash.value()));
            let contract_wasm_key = Key::Hash(contract.byte_code_hash().value());

            self.tracking_copy.borrow_mut().prune(contract_wasm_key);
        }

        Ok(())
    }

    fn retrieve_system_package(
        &self,
        package_hash: PackageHash,
        system_contract_type: SystemEntityType,
    ) -> Result<Package, ProtocolUpgradeError> {
        debug!(%system_contract_type, "retrieve system package");
        if let Some(StoredValue::Package(system_entity)) = self
            .tracking_copy
            .borrow_mut()
            .read(&Key::Package(package_hash.value()))
            .map_err(|_| {
                ProtocolUpgradeError::UnableToRetrieveSystemContractPackage(
                    system_contract_type.to_string(),
                )
            })?
        {
            return Ok(system_entity);
        }

        if let Some(StoredValue::ContractPackage(contract_package)) = self
            .tracking_copy
            .borrow_mut()
            .read(&Key::Hash(package_hash.value()))
            .map_err(|_| {
                ProtocolUpgradeError::UnableToRetrieveSystemContractPackage(
                    system_contract_type.to_string(),
                )
            })?
        {
            let package: Package = contract_package.into();

            return Ok(package);
        }

        Err(ProtocolUpgradeError::UnableToRetrieveSystemContractPackage(
            system_contract_type.to_string(),
        ))
    }

    fn retrieve_system_entity(
        &self,
        contract_hash: AddressableEntityHash,
        system_contract_type: SystemEntityType,
    ) -> Result<(AddressableEntity, Option<NamedKeys>, bool), ProtocolUpgradeError> {
        debug!(%system_contract_type, "retrieve system entity");
        if let Some(StoredValue::AddressableEntity(system_entity)) = self
            .tracking_copy
            .borrow_mut()
            .read(&Key::AddressableEntity(EntityAddr::new_system(
                contract_hash.value(),
            )))
            .map_err(|_| {
                ProtocolUpgradeError::UnableToRetrieveSystemContract(
                    system_contract_type.to_string(),
                )
            })?
        {
            return Ok((system_entity, None, NO_PRUNE));
        }

        if let Some(StoredValue::Contract(system_contract)) = self
            .tracking_copy
            .borrow_mut()
            .read(&Key::Hash(contract_hash.value()))
            .map_err(|_| {
                ProtocolUpgradeError::UnableToRetrieveSystemContract(
                    system_contract_type.to_string(),
                )
            })?
        {
            let named_keys = system_contract.named_keys().clone();

            return Ok((system_contract.into(), Some(named_keys), PRUNE));
        }

        Err(ProtocolUpgradeError::UnableToRetrieveSystemContract(
            system_contract_type.to_string(),
        ))
    }

    pub fn migrate_system_account(
        &self,
        pre_state_hash: Digest,
    ) -> Result<(), ProtocolUpgradeError> {
        debug!("migrate system account");
        let mut address_generator = AddressGenerator::new(pre_state_hash.as_ref(), Phase::System);

        let byte_code_hash = ByteCodeHash::default();
        let entity_hash = AddressableEntityHash::new(address_generator.new_hash_address());
        let package_hash = PackageHash::new(address_generator.new_hash_address());

        let byte_code = ByteCode::new(ByteCodeKind::Empty, vec![]);

        let account_hash = PublicKey::System.to_account_hash();
        let associated_keys = AssociatedKeys::new(account_hash, Weight::new(1));

        let main_purse = {
            let purse_addr = address_generator.new_hash_address();
            let balance_cl_value = CLValue::from_t(U512::zero())
                .map_err(|error| ProtocolUpgradeError::CLValue(error.to_string()))?;

            self.tracking_copy.borrow_mut().write(
                Key::Balance(purse_addr),
                StoredValue::CLValue(balance_cl_value),
            );

            let purse_cl_value = CLValue::unit();
            let purse_uref = URef::new(purse_addr, AccessRights::READ_ADD_WRITE);

            self.tracking_copy
                .borrow_mut()
                .write(Key::URef(purse_uref), StoredValue::CLValue(purse_cl_value));
            purse_uref
        };

        let system_account_entity = AddressableEntity::new(
            package_hash,
            byte_code_hash,
            EntryPoints::new(),
            self.config.new_protocol_version(),
            main_purse,
            associated_keys,
            ActionThresholds::default(),
            MessageTopics::default(),
            EntityKind::Account(account_hash),
        );

        let access_key = address_generator.new_uref(AccessRights::READ_ADD_WRITE);

        let package = {
            let mut package = Package::new(
                access_key,
                EntityVersions::default(),
                BTreeSet::default(),
                Groups::default(),
                PackageStatus::default(),
            );
            package.insert_entity_version(
                self.config.new_protocol_version().value().major,
                entity_hash,
            );
            package
        };

        let byte_code_key = Key::ByteCode(ByteCodeAddr::Empty);
        self.tracking_copy
            .borrow_mut()
            .write(byte_code_key, StoredValue::ByteCode(byte_code));

        let entity_key = system_account_entity.entity_key(entity_hash);

        self.tracking_copy.borrow_mut().write(
            entity_key,
            StoredValue::AddressableEntity(system_account_entity),
        );

        self.tracking_copy
            .borrow_mut()
            .write(package_hash.into(), StoredValue::Package(package));

        let contract_by_account = CLValue::from_t(entity_key)
            .map_err(|error| ProtocolUpgradeError::CLValue(error.to_string()))?;

        self.tracking_copy.borrow_mut().write(
            Key::Account(account_hash),
            StoredValue::CLValue(contract_by_account),
        );

        Ok(())
    }

    /// Creates an accumulation purse in the handle payment system contract if its not present.
    ///
    /// This can happen on older networks that did not have support for [`FeeHandling::Accumulate`]
    /// at the genesis. In such cases we have to check the state of handle payment contract and
    /// create an accumulation purse.
    pub fn create_accumulation_purse_if_required(
        &self,
        handle_payment_hash: &AddressableEntityHash,
        fee_handling: FeeHandling,
    ) -> Result<(), ProtocolUpgradeError> {
        debug!(?fee_handling, "create accumulation purse if required");
        match fee_handling {
            FeeHandling::PayToProposer | FeeHandling::Burn => return Ok(()),
            FeeHandling::Accumulate => {}
        }
        let mut address_generator = {
            let seed_bytes = (
                self.config.current_protocol_version(),
                self.config.new_protocol_version(),
            )
                .to_bytes()?;
            let phase = Phase::System;
            AddressGenerator::new(&seed_bytes, phase)
        };
        let system_contract = SystemEntityType::HandlePayment;

        let (addressable_entity, maybe_named_keys, _) =
            self.retrieve_system_entity(*handle_payment_hash, system_contract)?;

        let entity_addr = EntityAddr::new_system(handle_payment_hash.value());

        if let Some(named_keys) = maybe_named_keys {
            for (string, key) in named_keys.into_inner().into_iter() {
                let entry_addr = NamedKeyAddr::new_from_string(entity_addr, string.clone())
                    .map_err(|err| ProtocolUpgradeError::Bytesrepr(err.to_string()))?;

                let named_key_value = NamedKeyValue::from_concrete_values(key, string)
                    .map_err(|error| ProtocolUpgradeError::CLValue(error.to_string()))?;

                let entry_key = Key::NamedKey(entry_addr);

                self.tracking_copy
                    .borrow_mut()
                    .write(entry_key, StoredValue::NamedKey(named_key_value));
            }
        }

        let named_key_addr =
            NamedKeyAddr::new_from_string(entity_addr, ACCUMULATION_PURSE_KEY.to_string())
                .map_err(|err| ProtocolUpgradeError::Bytesrepr(err.to_string()))?;

        let requries_accumulation_purse = self
            .tracking_copy
            .borrow_mut()
            .read(&Key::NamedKey(named_key_addr))
            .map_err(|_| ProtocolUpgradeError::UnexpectedStoredValueVariant)?
            .is_none();

        if requries_accumulation_purse {
            let purse_uref = address_generator.new_uref(AccessRights::READ_ADD_WRITE);
            let balance_clvalue = CLValue::from_t(U512::zero())?;
            self.tracking_copy.borrow_mut().write(
                Key::Balance(purse_uref.addr()),
                StoredValue::CLValue(balance_clvalue),
            );

            let purse_key = Key::URef(purse_uref);

            self.tracking_copy
                .borrow_mut()
                .write(purse_key, StoredValue::CLValue(CLValue::unit()));

            let purse =
                NamedKeyValue::from_concrete_values(purse_key, ACCUMULATION_PURSE_KEY.to_string())
                    .map_err(|cl_error| ProtocolUpgradeError::CLValue(cl_error.to_string()))?;

            self.tracking_copy
                .borrow_mut()
                .write(Key::NamedKey(named_key_addr), StoredValue::NamedKey(purse));

            let entity_key =
                Key::addressable_entity_key(EntityKindTag::System, *handle_payment_hash);

            self.tracking_copy.borrow_mut().write(
                entity_key,
                StoredValue::AddressableEntity(addressable_entity),
            );
        }

        Ok(())
    }

    /// Handle new validator slots.
    pub fn handle_new_validator_slots(
        &self,
        auction: AddressableEntityHash,
    ) -> Result<(), ProtocolUpgradeError> {
        if let Some(new_validator_slots) = self.config.new_validator_slots() {
            debug!(%new_validator_slots, "handle new validator slots");
            // if new total validator slots is provided, update auction contract state
            let auction_addr = EntityAddr::new_system(auction.value());
            let auction_named_keys = self
                .tracking_copy
                .borrow_mut()
                .get_named_keys(auction_addr)?;

            let validator_slots_key = auction_named_keys
                .get(VALIDATOR_SLOTS_KEY)
                .expect("validator_slots key must exist in auction contract's named keys");
            let value =
                StoredValue::CLValue(CLValue::from_t(new_validator_slots).map_err(|_| {
                    ProtocolUpgradeError::Bytesrepr("new_validator_slots".to_string())
                })?);
            self.tracking_copy
                .borrow_mut()
                .write(*validator_slots_key, value);
        }
        Ok(())
    }

    pub fn handle_new_auction_delay(
        &self,
        auction: AddressableEntityHash,
    ) -> Result<(), ProtocolUpgradeError> {
        if let Some(new_auction_delay) = self.config.new_auction_delay() {
            debug!(%new_auction_delay, "handle new auction delay");
            let auction_addr = EntityAddr::new_system(auction.value());

            let auction_named_keys = self
                .tracking_copy
                .borrow_mut()
                .get_named_keys(auction_addr)?;

            let auction_delay_key = auction_named_keys
                .get(AUCTION_DELAY_KEY)
                .expect("auction_delay key must exist in auction contract's named keys");
            let value =
                StoredValue::CLValue(CLValue::from_t(new_auction_delay).map_err(|_| {
                    ProtocolUpgradeError::Bytesrepr("new_auction_delay".to_string())
                })?);
            self.tracking_copy
                .borrow_mut()
                .write(*auction_delay_key, value);
        }
        Ok(())
    }

    pub fn handle_new_locked_funds_period_millis(
        &self,
        auction: AddressableEntityHash,
    ) -> Result<(), ProtocolUpgradeError> {
        if let Some(new_locked_funds_period) = self.config.new_locked_funds_period_millis() {
            debug!(%new_locked_funds_period,"handle new locked funds period millis");
            let auction_addr = EntityAddr::new_system(auction.value());

            let auction_named_keys = self
                .tracking_copy
                .borrow_mut()
                .get_named_keys(auction_addr)?;

            let locked_funds_period_key = auction_named_keys
                .get(LOCKED_FUNDS_PERIOD_KEY)
                .expect("locked_funds_period key must exist in auction contract's named keys");
            let value =
                StoredValue::CLValue(CLValue::from_t(new_locked_funds_period).map_err(|_| {
                    ProtocolUpgradeError::Bytesrepr("new_locked_funds_period".to_string())
                })?);
            self.tracking_copy
                .borrow_mut()
                .write(*locked_funds_period_key, value);
        }
        Ok(())
    }

    pub fn handle_new_unbonding_delay(
        &self,
        auction: AddressableEntityHash,
    ) -> Result<(), ProtocolUpgradeError> {
        // We insert the new unbonding delay once the purses to be paid out have been transformed
        // based on the previous unbonding delay.
        if let Some(new_unbonding_delay) = self.config.new_unbonding_delay() {
            debug!(%new_unbonding_delay,"handle new unbonding delay");
            let auction_addr = EntityAddr::new_system(auction.value());

            let auction_named_keys = self
                .tracking_copy
                .borrow_mut()
                .get_named_keys(auction_addr)?;

            let unbonding_delay_key = auction_named_keys
                .get(UNBONDING_DELAY_KEY)
                .expect("unbonding_delay key must exist in auction contract's named keys");
            let value =
                StoredValue::CLValue(CLValue::from_t(new_unbonding_delay).map_err(|_| {
                    ProtocolUpgradeError::Bytesrepr("new_unbonding_delay".to_string())
                })?);
            self.tracking_copy
                .borrow_mut()
                .write(*unbonding_delay_key, value);
        }
        Ok(())
    }

    pub fn handle_new_round_seigniorage_rate(
        &self,
        mint: AddressableEntityHash,
    ) -> Result<(), ProtocolUpgradeError> {
        if let Some(new_round_seigniorage_rate) = self.config.new_round_seigniorage_rate() {
            debug!(%new_round_seigniorage_rate,"handle new round seigniorage rate");
            let new_round_seigniorage_rate: Ratio<U512> = {
                let (numer, denom) = new_round_seigniorage_rate.into();
                Ratio::new(numer.into(), denom.into())
            };

            let mint_addr = EntityAddr::new_system(mint.value());

            let mint_named_keys = self.tracking_copy.borrow_mut().get_named_keys(mint_addr)?;

            let locked_funds_period_key = mint_named_keys
                .get(ROUND_SEIGNIORAGE_RATE_KEY)
                .expect("round_seigniorage_rate key must exist in mint contract's named keys");
            let value = StoredValue::CLValue(CLValue::from_t(new_round_seigniorage_rate).map_err(
                |_| ProtocolUpgradeError::Bytesrepr("new_round_seigniorage_rate".to_string()),
            )?);
            self.tracking_copy
                .borrow_mut()
                .write(*locked_funds_period_key, value);
        }
        Ok(())
    }

    /// Handle bids migration.
    pub fn handle_bids_migration(&self) -> Result<(), ProtocolUpgradeError> {
        debug!("handle bids migration");
        let mut tc = self.tracking_copy.borrow_mut();
        let existing_bid_keys = match tc.get_keys(&KeyTag::Bid) {
            Ok(keys) => keys,
            Err(err) => return Err(ProtocolUpgradeError::TrackingCopy(err)),
        };
        for key in existing_bid_keys {
            if let Some(StoredValue::Bid(existing_bid)) =
                tc.get(&key).map_err(Into::<ProtocolUpgradeError>::into)?
            {
                // prune away the original record, we don't need it anymore
                tc.prune(key);

                if existing_bid.staked_amount().is_zero() {
                    // the previous logic enforces unbonding all delegators of
                    // a validator that reduced their personal stake to 0 (and we have
                    // various existent tests that prove this), thus there is no need
                    // to handle the complicated hypothetical case of one or more
                    // delegator stakes being > 0 if the validator stake is 0.
                    //
                    // tl;dr this is a "zombie" bid and we don't need to continue
                    // carrying it forward at tip.
                    continue;
                }

                let validator_public_key = existing_bid.validator_public_key();
                let validator_bid_addr = BidAddr::from(validator_public_key.clone());
                let validator_bid = ValidatorBid::from(*existing_bid.clone());
                tc.write(
                    validator_bid_addr.into(),
                    StoredValue::BidKind(BidKind::Validator(Box::new(validator_bid))),
                );

                let delegators = existing_bid.delegators().clone();
                for (_, delegator) in delegators {
                    let delegator_bid_addr = BidAddr::new_from_public_keys(
                        validator_public_key,
                        Some(delegator.delegator_public_key()),
                    );
                    // the previous code was removing a delegator bid from the embedded
                    // collection within their validator's bid when the delegator fully
                    // unstaked, so technically we don't need to check for 0 balance here.
                    // However, since it is low effort to check, doing it just to be sure.
                    if !delegator.staked_amount().is_zero() {
                        tc.write(
                            delegator_bid_addr.into(),
                            StoredValue::BidKind(BidKind::Delegator(Box::new(delegator))),
                        );
                    }
                }
            }
        }
        Ok(())
    }

    /// Handle era info migration.
    pub fn handle_era_info_migration(&self) -> Result<(), ProtocolUpgradeError> {
        // EraInfo migration
        if let Some(activation_point) = self.config.activation_point() {
            // The highest stored era is the immediate predecessor of the activation point.
            let highest_era_info_id = activation_point.saturating_sub(1);
            let highest_era_info_key = Key::EraInfo(highest_era_info_id);

            let get_result = self
                .tracking_copy
                .borrow_mut()
                .get(&highest_era_info_key)
                .map_err(ProtocolUpgradeError::TrackingCopy)?;

            match get_result {
                Some(stored_value @ StoredValue::EraInfo(_)) => {
                    self.tracking_copy
                        .borrow_mut()
                        .write(Key::EraSummary, stored_value);
                }
                Some(other_stored_value) => {
                    // This should not happen as we only write EraInfo variants.
                    error!(stored_value_type_name=%other_stored_value.type_name(),
                        "EraInfo key contains unexpected StoredValue variant");
                    return Err(ProtocolUpgradeError::UnexpectedStoredValueVariant);
                }
                None => {
                    // Can't find key
                    // Most likely this chain did not yet ran an auction, or recently completed a
                    // prune
                }
            };
        }
        Ok(())
    }

    /// Handle global state updates.
    pub fn handle_global_state_updates(&self) {
        debug!("handle global state updates");
        for (key, value) in self.config.global_state_update() {
            self.tracking_copy.borrow_mut().write(*key, value.clone());
        }
    }
}<|MERGE_RESOLUTION|>--- conflicted
+++ resolved
@@ -11,11 +11,6 @@
         NamedKeyValue, NamedKeys, Weight,
     },
     bytesrepr::{self, ToBytes},
-<<<<<<< HEAD
-    execution::Effects,
-=======
-    package::{EntityVersions, Groups, PackageStatus},
->>>>>>> 7af9475a
     system::{
         auction::{
             BidAddr, BidKind, ValidatorBid, AUCTION_DELAY_KEY, LOCKED_FUNDS_PERIOD_KEY,
