use num_rational::Ratio;

use casper_execution_engine::{engine_state, execution};

use casper_engine_test_support::{
    DeployItemBuilder, ExecuteRequestBuilder, LmdbWasmTestBuilder, DEFAULT_ACCOUNT_ADDR,
    DEFAULT_PAYMENT, PRODUCTION_RUN_GENESIS_REQUEST,
};
use casper_types::{
    account::AccountHash, addressable_entity::EntityKindTag, runtime_args, system::mint, ApiError,
    Key, PublicKey, SecretKey, U512,
};

// test constants.
use super::{
    faucet_test_helpers::{
        get_available_amount, get_faucet_entity_hash, get_faucet_purse, get_remaining_requests,
        query_stored_value, FaucetDeployHelper, FaucetInstallSessionRequestBuilder,
        FundAccountRequestBuilder,
    },
    ARG_AMOUNT, ARG_AVAILABLE_AMOUNT, ARG_DISTRIBUTIONS_PER_INTERVAL, ARG_ID, ARG_TARGET,
    ARG_TIME_INTERVAL, AUTHORIZED_ACCOUNT_NAMED_KEY, AVAILABLE_AMOUNT_NAMED_KEY,
    DISTRIBUTIONS_PER_INTERVAL_NAMED_KEY, ENTRY_POINT_FAUCET, ENTRY_POINT_SET_VARIABLES,
    FAUCET_CONTRACT_NAMED_KEY, FAUCET_FUND_AMOUNT, FAUCET_ID, FAUCET_INSTALLER_SESSION,
    FAUCET_PURSE_NAMED_KEY, FAUCET_TIME_INTERVAL, INSTALLER_ACCOUNT, INSTALLER_FUND_AMOUNT,
    INSTALLER_NAMED_KEY, LAST_DISTRIBUTION_TIME_NAMED_KEY, REMAINING_REQUESTS_NAMED_KEY,
    TIME_INTERVAL_NAMED_KEY, TWO_HOURS_AS_MILLIS,
};

/// User error variant defined in the faucet contract.
const FAUCET_CALL_BY_USER_WITH_AUTHORIZED_ACCOUNT_SET: u16 = 25;

#[ignore]
#[test]
fn should_install_faucet_contract() {
    let mut builder = LmdbWasmTestBuilder::default();
    builder.run_genesis(&PRODUCTION_RUN_GENESIS_REQUEST);

    let fund_installer_account_request = FundAccountRequestBuilder::new()
        .with_target_account(INSTALLER_ACCOUNT)
        .with_fund_amount(U512::from(INSTALLER_FUND_AMOUNT))
        .build();

    builder
        .exec(fund_installer_account_request)
        .expect_success()
        .commit();

    let install_faucet_request = FaucetInstallSessionRequestBuilder::new().build();

    builder
        .exec(install_faucet_request)
        .expect_success()
        .commit();

    let installer_named_keys = builder
        .get_entity_with_named_keys_by_account_hash(INSTALLER_ACCOUNT)
        .expect("must have entity")
        .named_keys()
        .clone();

    assert!(installer_named_keys
        .get(&format!("{}_{}", FAUCET_CONTRACT_NAMED_KEY, FAUCET_ID))
        .is_some());

    let faucet_purse_id = format!("{}_{}", FAUCET_PURSE_NAMED_KEY, FAUCET_ID);
    assert!(installer_named_keys.get(&faucet_purse_id).is_some());

    let faucet_named_key = installer_named_keys
        .get(&format!("{}_{}", FAUCET_CONTRACT_NAMED_KEY, FAUCET_ID))
        .expect("failed to find faucet named key");

    // check installer is set.
    builder
        .query(None, *faucet_named_key, &[INSTALLER_NAMED_KEY.to_string()])
        .expect("failed to find installer named key");

    // check time interval
    builder
        .query(
            None,
            *faucet_named_key,
            &[TIME_INTERVAL_NAMED_KEY.to_string()],
        )
        .expect("failed to find time interval named key");

    // check last distribution time
    builder
        .query(
            None,
            *faucet_named_key,
            &[LAST_DISTRIBUTION_TIME_NAMED_KEY.to_string()],
        )
        .expect("failed to find last distribution named key");

    // check faucet purse
    builder
        .query(
            None,
            *faucet_named_key,
            &[FAUCET_PURSE_NAMED_KEY.to_string()],
        )
        .expect("failed to find faucet purse named key");

    // check available amount
    builder
        .query(
            None,
            *faucet_named_key,
            &[AVAILABLE_AMOUNT_NAMED_KEY.to_string()],
        )
        .expect("failed to find available amount named key");

    // check remaining requests
    builder
        .query(
            None,
            *faucet_named_key,
            &[REMAINING_REQUESTS_NAMED_KEY.to_string()],
        )
        .expect("failed to find remaining requests named key");

    builder
        .query(
            None,
            *faucet_named_key,
            &[AUTHORIZED_ACCOUNT_NAMED_KEY.to_string()],
        )
        .expect("failed to find authorized account named key");
}

#[ignore]
#[test]
fn should_allow_installer_to_set_variables() {
    let mut builder = LmdbWasmTestBuilder::default();
    builder.run_genesis(&PRODUCTION_RUN_GENESIS_REQUEST);

    let mut helper = FaucetDeployHelper::new()
        .with_installer_account(INSTALLER_ACCOUNT)
        .with_installer_fund_amount(U512::from(INSTALLER_FUND_AMOUNT))
        .with_faucet_purse_fund_amount(U512::from(FAUCET_FUND_AMOUNT))
        .with_faucet_available_amount(Some(U512::from(FAUCET_FUND_AMOUNT)))
        .with_faucet_distributions_per_interval(Some(2))
        .with_faucet_time_interval(Some(FAUCET_TIME_INTERVAL));

    builder
        .exec(helper.fund_installer_request())
        .expect_success()
        .commit();

    builder
        .exec(helper.faucet_install_request())
        .expect_success()
        .commit();

    let faucet_contract_hash = helper.query_and_set_faucet_contract_hash(&builder);
    let faucet_entity_key =
        Key::addressable_entity_key(EntityKindTag::SmartContract, faucet_contract_hash);

    assert_eq!(
        helper.query_faucet_purse_balance(&builder),
        helper.faucet_purse_fund_amount()
    );

    let available_amount: U512 = query_stored_value(
        &mut builder,
        faucet_entity_key,
        vec![AVAILABLE_AMOUNT_NAMED_KEY.to_string()],
    );

    // the available amount per interval will be zero until the installer calls
    // the set_variable entrypoint to finish setup.
    assert_eq!(available_amount, U512::zero());

    let time_interval: u64 = query_stored_value(
        &mut builder,
        faucet_entity_key,
        vec![TIME_INTERVAL_NAMED_KEY.to_string()],
    );

    // defaults to around two hours.
    assert_eq!(time_interval, TWO_HOURS_AS_MILLIS);

    let distributions_per_interval: u64 = query_stored_value(
        &mut builder,
        faucet_entity_key,
        vec![DISTRIBUTIONS_PER_INTERVAL_NAMED_KEY.to_string()],
    );

    assert_eq!(distributions_per_interval, 0u64);

    builder
        .exec(helper.faucet_config_request())
        .expect_success()
        .commit();

    let available_amount: U512 = query_stored_value(
        &mut builder,
        faucet_entity_key,
        vec![AVAILABLE_AMOUNT_NAMED_KEY.to_string()],
    );

    assert_eq!(available_amount, helper.faucet_purse_fund_amount());

    let time_interval: u64 = query_stored_value(
        &mut builder,
        faucet_entity_key,
        vec![TIME_INTERVAL_NAMED_KEY.to_string()],
    );

    assert_eq!(time_interval, helper.faucet_time_interval().unwrap());

    let distributions_per_interval: u64 = query_stored_value(
        &mut builder,
        faucet_entity_key,
        vec![DISTRIBUTIONS_PER_INTERVAL_NAMED_KEY.to_string()],
    );

    assert_eq!(
        distributions_per_interval,
        helper.faucet_distributions_per_interval().unwrap()
    );
}

#[ignore]
#[test]
fn should_fund_new_account() {
    let mut builder = LmdbWasmTestBuilder::default();

    builder.run_genesis(&PRODUCTION_RUN_GENESIS_REQUEST);

    let faucet_purse_fund_amount = U512::from(9_000_000_000u64);
    let faucet_distributions_per_interval = 3;

    let mut helper = FaucetDeployHelper::default()
        .with_faucet_purse_fund_amount(faucet_purse_fund_amount)
        .with_faucet_available_amount(Some(faucet_purse_fund_amount))
        .with_faucet_distributions_per_interval(Some(faucet_distributions_per_interval));

    builder
        .exec(helper.fund_installer_request())
        .expect_success()
        .commit();

    builder
        .exec(helper.faucet_install_request())
        .expect_success()
        .commit();

    helper.query_and_set_faucet_contract_hash(&builder);

    builder
        .exec(helper.faucet_config_request())
        .expect_success()
        .commit();

    let new_account = AccountHash::new([7u8; 32]);

    let new_account_fund_amount = U512::from(5_000_000_000u64);
    let fund_new_account_request = helper
        .new_faucet_fund_request_builder()
        .with_installer_account(helper.installer_account())
        .with_arg_target(new_account)
        .with_arg_fund_amount(new_account_fund_amount)
        .build();

    let faucet_purse_uref = helper.query_faucet_purse(&builder);
    let faucet_purse_balance_before = builder.get_purse_balance(faucet_purse_uref);

    builder
        .exec(fund_new_account_request)
        .expect_success()
        .commit();

    let faucet_purse_balance_after = builder.get_purse_balance(faucet_purse_uref);

    assert_eq!(
        faucet_purse_balance_after,
        faucet_purse_balance_before - new_account_fund_amount
    );

    let new_account_actual_purse_balance = builder.get_purse_balance(
        builder
            .get_expected_addressable_entity_by_account_hash(new_account)
            .main_purse(),
    );

    assert_eq!(new_account_actual_purse_balance, new_account_fund_amount);
}

#[ignore]
#[test]
fn should_fund_existing_account() {
    let user_account = AccountHash::new([7u8; 32]);

    let mut builder = LmdbWasmTestBuilder::default();
    builder.run_genesis(&PRODUCTION_RUN_GENESIS_REQUEST);

    let faucet_purse_fund_amount = U512::from(9_000_000_000u64);
    let faucet_distributions_per_interval = 3;

    let mut helper = FaucetDeployHelper::default()
        .with_faucet_purse_fund_amount(faucet_purse_fund_amount)
        .with_faucet_available_amount(Some(faucet_purse_fund_amount))
        .with_faucet_distributions_per_interval(Some(faucet_distributions_per_interval));

    builder
        .exec(helper.fund_installer_request())
        .expect_success()
        .commit();

    let user_account_initial_balance = U512::from(15_000_000_000u64);

    let fund_user_request = FundAccountRequestBuilder::new()
        .with_target_account(user_account)
        .with_fund_amount(user_account_initial_balance)
        .build();

    builder.exec(fund_user_request).expect_success().commit();

    builder
        .exec(helper.faucet_install_request())
        .expect_success()
        .commit();

    helper.query_and_set_faucet_contract_hash(&builder);

    builder
        .exec(helper.faucet_config_request())
        .expect_success()
        .commit();

    let user_purse_uref = builder
        .get_expected_addressable_entity_by_account_hash(user_account)
        .main_purse();
    let user_purse_balance_before = builder.get_purse_balance(user_purse_uref);

    builder
        .exec(
            helper
                .new_faucet_fund_request_builder()
                .with_user_account(user_account)
                .with_payment_amount(user_account_initial_balance)
                .build(),
        )
        .expect_success()
        .commit();

    let refund = builder.calculate_refund_amount(user_account_initial_balance);
    let user_purse_balance_after = builder.get_purse_balance(user_purse_uref);
    let one_distribution = Ratio::new(
        faucet_purse_fund_amount,
        faucet_distributions_per_interval.into(),
    )
    .to_integer();

    assert_eq!(
        user_purse_balance_after,
        user_purse_balance_before + one_distribution - user_account_initial_balance + refund
    );
}

#[ignore]
#[test]
fn should_not_fund_once_exhausted() {
    let installer_account = AccountHash::new([1u8; 32]);
    let user_account = AccountHash::new([2u8; 32]);

    let mut builder = LmdbWasmTestBuilder::default();
    builder.run_genesis(&PRODUCTION_RUN_GENESIS_REQUEST);

    let faucet_fund_amount = U512::from(400_000_000_000_000u64);
    let half_of_faucet_fund_amount = faucet_fund_amount / 2;
    let assigned_distributions_per_interval = 4u64;
    // Create helper
    let mut helper = FaucetDeployHelper::new()
        .with_installer_account(installer_account)
        .with_installer_fund_amount(U512::from(INSTALLER_FUND_AMOUNT))
        .with_faucet_purse_fund_amount(faucet_fund_amount)
        .with_faucet_available_amount(Some(half_of_faucet_fund_amount))
        .with_faucet_distributions_per_interval(Some(assigned_distributions_per_interval))
        .with_faucet_time_interval(Some(10_000u64));

    // fund installer amount
    builder
        .exec(helper.fund_installer_request())
        .expect_success()
        .commit();

    // faucet install request
    builder
        .exec(helper.faucet_install_request())
        .expect_success()
        .commit();

    helper.query_and_set_faucet_contract_hash(&builder);

    let faucet_contract_hash = get_faucet_entity_hash(&builder, installer_account);
    let faucet_entity_key =
        Key::addressable_entity_key(EntityKindTag::SmartContract, faucet_contract_hash);
    let faucet_purse = get_faucet_purse(&builder, installer_account);
    let faucet_purse_balance = builder.get_purse_balance(faucet_purse);

    assert_eq!(faucet_purse_balance, faucet_fund_amount);

    let available_amount = get_available_amount(&builder, faucet_contract_hash);
    assert_eq!(available_amount, U512::zero());

    builder
        .exec(helper.faucet_config_request())
        .expect_success()
        .commit();

    let available_amount = get_available_amount(&builder, faucet_contract_hash);
    assert_eq!(available_amount, half_of_faucet_fund_amount);

    let remaining_requests = get_remaining_requests(&builder, faucet_contract_hash);
    assert_eq!(remaining_requests, U512::from(4u64));

    let user_fund_amount = U512::from(3_000_000_000u64);
    let num_funds = 4;

    let payment_amount = 10_000_000_000u64;
    let faucet_call_by_installer = helper
        .new_faucet_fund_request_builder()
        .with_installer_account(helper.installer_account())
        .with_arg_fund_amount(user_fund_amount * num_funds)
        .with_arg_target(user_account)
        .build();

    builder
        .exec(faucet_call_by_installer)
        .expect_success()
        .commit();

    let user_main_purse_balance_before = builder.get_purse_balance(
        builder
            .get_expected_addressable_entity_by_account_hash(user_account)
            .main_purse(),
    );

    let mut refund = U512::zero();
    for i in 0..num_funds {
        let faucet_call_by_user = helper
            .new_faucet_fund_request_builder()
            .with_user_account(user_account)
            .with_arg_fund_amount(user_fund_amount)
            .with_block_time(1000 + i)
            .with_payment_amount(U512::from(payment_amount))
            .build();

        builder.exec(faucet_call_by_user).expect_success().commit();

        refund += builder.calculate_refund_amount(U512::from(payment_amount));
    }

    let user_main_purse_balance_after = builder.get_purse_balance(
        builder
            .get_expected_addressable_entity_by_account_hash(user_account)
            .main_purse(),
    );

    let remaining_requests = get_remaining_requests(&builder, faucet_contract_hash);
    assert_eq!(remaining_requests, U512::zero());

    let one_distribution =
        half_of_faucet_fund_amount / U512::from(assigned_distributions_per_interval);

    assert_eq!(
        user_main_purse_balance_after - user_main_purse_balance_before,
        one_distribution * num_funds - (payment_amount * num_funds) + refund,
        "users main purse balance must match expected amount after user faucet calls ({} != {}*{} [{}])", user_main_purse_balance_after, one_distribution, num_funds, one_distribution * num_funds,
    );

    let user_main_purse_balance_before = builder.get_purse_balance(
        builder
            .get_expected_addressable_entity_by_account_hash(user_account)
            .main_purse(),
    );

    let faucet_call_by_user = helper
        .new_faucet_fund_request_builder()
        .with_user_account(user_account)
        .with_arg_fund_amount(user_fund_amount)
        .with_payment_amount(U512::from(payment_amount))
        .with_block_time(1010)
        .build();

    builder.exec(faucet_call_by_user).expect_success().commit();
    let refund = builder.calculate_refund_amount(U512::from(payment_amount));

    let user_main_purse_balance_after = builder.get_purse_balance(
        builder
            .get_expected_addressable_entity_by_account_hash(user_account)
            .main_purse(),
    );
    assert_eq!(
        user_main_purse_balance_before - user_main_purse_balance_after,
        U512::from(payment_amount) - refund,
        "no funds are distributed after faucet"
    );

    // faucet may resume distributions once block time is > last_distribution_time + time_interval.
    let last_distribution_time = query_stored_value::<u64>(
        &mut builder,
        faucet_entity_key,
        [LAST_DISTRIBUTION_TIME_NAMED_KEY.to_string()].into(),
    );
    assert_eq!(last_distribution_time, 0);

    let user_main_purse_balance_before = builder.get_purse_balance(
        builder
            .get_expected_addressable_entity_by_account_hash(user_account)
            .main_purse(),
    );

    let faucet_call_by_user = helper
        .new_faucet_fund_request_builder()
        .with_user_account(user_account)
        .with_arg_fund_amount(user_fund_amount)
        .with_block_time(11_011u64)
        .with_payment_amount(U512::from(payment_amount))
        .build();

    builder.exec(faucet_call_by_user).expect_success().commit();
    let refund = builder.calculate_refund_amount(U512::from(payment_amount));

    let user_main_purse_balance_after = builder.get_purse_balance(
        builder
            .get_expected_addressable_entity_by_account_hash(user_account)
            .main_purse(),
    );

    let last_distribution_time = query_stored_value::<u64>(
        &mut builder,
        faucet_entity_key,
        [LAST_DISTRIBUTION_TIME_NAMED_KEY.to_string()].into(),
    );

    assert_eq!(last_distribution_time, 11_011u64);

    let remaining_requests = query_stored_value::<U512>(
        &mut builder,
        faucet_entity_key,
        [REMAINING_REQUESTS_NAMED_KEY.to_string()].into(),
    );

    assert_eq!(
        remaining_requests,
        U512::from(assigned_distributions_per_interval - 1)
    );

    assert_eq!(
        user_main_purse_balance_after - user_main_purse_balance_before + payment_amount - refund,
        // one_distribution * (num_funds + 1), // - user_fund_amount * 2
        // user_fund_amount,
        one_distribution,
    );
}

#[ignore]
#[test]
fn should_allow_installer_to_fund_freely() {
    let installer_account = AccountHash::new([1u8; 32]);
    let user_account = AccountHash::new([2u8; 32]);

    let mut builder = LmdbWasmTestBuilder::default();
    builder.run_genesis(&PRODUCTION_RUN_GENESIS_REQUEST);

    let faucet_fund_amount = U512::from(200_000_000_000u64);
    let half_of_faucet_fund_amount = faucet_fund_amount / 2;
    let assigned_distributions_per_time_interval = 2u64;
    let mut helper = FaucetDeployHelper::new()
        .with_installer_account(installer_account)
        .with_installer_fund_amount(INSTALLER_FUND_AMOUNT.into())
        .with_faucet_purse_fund_amount(faucet_fund_amount)
        .with_faucet_available_amount(Some(half_of_faucet_fund_amount))
        .with_faucet_distributions_per_interval(Some(assigned_distributions_per_time_interval))
        .with_faucet_time_interval(Some(10_000u64));

    builder
        .exec(helper.fund_installer_request())
        .expect_success()
        .commit();

    builder
        .exec(helper.faucet_install_request())
        .expect_success()
        .commit();

    helper.query_and_set_faucet_contract_hash(&builder);

    let faucet_contract_hash = get_faucet_entity_hash(&builder, installer_account);
    let faucet_entity_key =
        Key::addressable_entity_key(EntityKindTag::SmartContract, faucet_contract_hash);
    let faucet_purse = get_faucet_purse(&builder, installer_account);

    let faucet_purse_balance = builder.get_purse_balance(faucet_purse);
    assert_eq!(faucet_purse_balance, faucet_fund_amount);

    let available_amount = query_stored_value::<U512>(
        &mut builder,
        faucet_entity_key,
        [AVAILABLE_AMOUNT_NAMED_KEY.to_string()].into(),
    );

    // the available amount per interval should be zero until the installer calls
    // the set_variable entrypoint to finish setup.
    assert_eq!(available_amount, U512::zero());

    builder
        .exec(helper.faucet_config_request())
        .expect_success()
        .commit();

    let available_amount = query_stored_value::<U512>(
        &mut builder,
        faucet_entity_key,
        [AVAILABLE_AMOUNT_NAMED_KEY.to_string()].into(),
    );

    assert_eq!(available_amount, half_of_faucet_fund_amount);

    let user_fund_amount = U512::from(3_000_000_000u64);
    // This would only allow other callers to fund twice in this interval,
    // but the installer can fund as many times as they want.
    let num_funds = 3;

    for _ in 0..num_funds {
        let faucet_call_by_installer = helper
            .new_faucet_fund_request_builder()
            .with_installer_account(helper.installer_account())
            .with_arg_fund_amount(user_fund_amount)
            .with_arg_target(user_account)
            .build();

        builder
            .exec(faucet_call_by_installer)
            .expect_success()
            .commit();
    }

    let faucet_purse_balance = builder.get_purse_balance(faucet_purse);
    assert_eq!(
        faucet_purse_balance,
        faucet_fund_amount - user_fund_amount * num_funds,
        "faucet purse balance must match expected amount after {} faucet calls",
        num_funds
    );

    // check the balance of the user's main purse
    let user_main_purse_balance_after = builder.get_purse_balance(
        builder
            .get_expected_addressable_entity_by_account_hash(user_account)
            .main_purse(),
    );

    assert_eq!(user_main_purse_balance_after, user_fund_amount * num_funds);
}

#[ignore]
#[test]
fn should_not_fund_if_zero_distributions_per_interval() {
    let installer_account = AccountHash::new([1u8; 32]);
    let user_account = AccountHash::new([2u8; 32]);

    let mut builder = LmdbWasmTestBuilder::default();
    builder.run_genesis(&PRODUCTION_RUN_GENESIS_REQUEST);

    // Fund installer account
    let fund_installer_account_request = FundAccountRequestBuilder::new()
        .with_target_account(installer_account)
        .with_fund_amount(INSTALLER_FUND_AMOUNT.into())
        .build();

    builder
        .exec(fund_installer_account_request)
        .expect_success()
        .commit();

    let faucet_fund_amount = U512::from(400_000_000_000_000u64);

    let installer_session_request = ExecuteRequestBuilder::standard(
        installer_account,
        FAUCET_INSTALLER_SESSION,
        runtime_args! {ARG_ID => FAUCET_ID, ARG_AMOUNT => faucet_fund_amount},
    )
    .build();

    builder
        .exec(installer_session_request)
        .expect_success()
        .commit();

    let installer_call_faucet_request = ExecuteRequestBuilder::contract_call_by_name(
        installer_account,
        &format!("{}_{}", FAUCET_CONTRACT_NAMED_KEY, FAUCET_ID),
        ENTRY_POINT_FAUCET,
        runtime_args! {ARG_TARGET => user_account},
    )
    .build();

    builder
        .exec(installer_call_faucet_request)
        .expect_failure()
        .commit();
}

#[ignore]
#[test]
fn should_allow_funding_by_an_authorized_account() {
    let installer_account = AccountHash::new([1u8; 32]);

    let authorized_account_public_key = {
        let secret_key =
            SecretKey::ed25519_from_bytes([2u8; 32]).expect("failed to construct secret key");
        PublicKey::from(&secret_key)
    };

    let authorized_account = authorized_account_public_key.to_account_hash();
    let user_account = AccountHash::new([3u8; 32]);
    let faucet_fund_amount = U512::from(400_000_000_000_000u64);
    let half_of_faucet_fund_amount = faucet_fund_amount / 2;

    let mut builder = LmdbWasmTestBuilder::default();
    builder.run_genesis(&PRODUCTION_RUN_GENESIS_REQUEST);

    let mut helper = FaucetDeployHelper::new()
        .with_installer_account(installer_account)
        .with_installer_fund_amount(INSTALLER_FUND_AMOUNT.into())
        .with_faucet_purse_fund_amount(faucet_fund_amount)
        .with_faucet_available_amount(Some(half_of_faucet_fund_amount))
        .with_faucet_distributions_per_interval(Some(2u64))
        .with_faucet_time_interval(Some(10_000u64));

    builder
        .exec(helper.fund_installer_request())
        .expect_success()
        .commit();

    builder
        .exec(helper.faucet_install_request())
        .expect_success()
        .commit();

    helper.query_and_set_faucet_contract_hash(&builder);

    builder
        .exec(helper.faucet_config_request())
        .expect_success()
        .commit();

    let installer_named_keys = builder
        .get_entity_with_named_keys_by_account_hash(installer_account)
        .expect("must have entity")
        .named_keys()
        .clone();

    let faucet_named_key = installer_named_keys
        .get(&format!("{}_{}", FAUCET_CONTRACT_NAMED_KEY, FAUCET_ID))
        .expect("failed to find faucet named key");

    let key = Key::contract_entity_key(faucet_named_key.into_entity_hash().expect(
        "must convert to entity hash\
    ",
    ));

    let maybe_authorized_account_public_key = builder
        .query(None, key, &[AUTHORIZED_ACCOUNT_NAMED_KEY.to_string()])
        .expect("failed to find authorized account named key")
        .as_cl_value()
        .expect("failed to convert into cl value")
        .clone()
        .into_t::<Option<PublicKey>>()
        .expect("failed to convert into optional public key");

    assert_eq!(maybe_authorized_account_public_key, None::<PublicKey>);

    let faucet_authorize_account_request = helper
        .new_faucet_authorize_account_request_builder()
        .with_authorized_user_public_key(Some(authorized_account_public_key.clone()))
        .build();

    builder
        .exec(faucet_authorize_account_request)
        .expect_success()
        .commit();

    let maybe_authorized_account_public_key = builder
        .query(None, key, &[AUTHORIZED_ACCOUNT_NAMED_KEY.to_string()])
        .expect("failed to find authorized account named key")
        .as_cl_value()
        .expect("failed to convert into cl value")
        .clone()
        .into_t::<Option<PublicKey>>()
        .expect("failed to convert into optional public key");

    assert_eq!(
        maybe_authorized_account_public_key,
        Some(authorized_account_public_key.clone())
    );

    let authorized_account_fund_amount = U512::from(10_000_000_000u64);
    let faucet_fund_authorized_account_by_installer_request = helper
        .new_faucet_fund_request_builder()
        .with_arg_fund_amount(authorized_account_fund_amount)
        .with_arg_target(authorized_account_public_key.to_account_hash())
        .build();

    builder
        .exec(faucet_fund_authorized_account_by_installer_request)
        .expect_success()
        .commit();

    let user_fund_amount = U512::from(10_000_000_000u64);
    let faucet_fund_user_by_authorized_account_request = helper
        .new_faucet_fund_request_builder()
        .with_authorized_account(authorized_account)
        .with_arg_fund_amount(user_fund_amount)
        .with_arg_target(user_account)
        .with_payment_amount(user_fund_amount)
        .build();

    builder
        .exec(faucet_fund_user_by_authorized_account_request)
        .expect_success()
        .commit();

    let user_main_purse_balance_after = builder.get_purse_balance(
        builder
            .get_expected_addressable_entity_by_account_hash(user_account)
            .main_purse(),
    );
    assert_eq!(user_main_purse_balance_after, user_fund_amount);

    // A user cannot fund themselves if there is an authorized account.
    let faucet_fund_by_user_request = helper
        .new_faucet_fund_request_builder()
        .with_user_account(user_account)
        .with_payment_amount(user_fund_amount)
        .build();

    builder
        .exec(faucet_fund_by_user_request)
        .expect_failure()
        .commit();

    let exec_results = builder
        .get_last_exec_result()
        .expect("failed to get exec results");

    let exec_result = exec_results
        .first()
        .expect("an exec result must exist")
        .clone();

    let error = exec_result.as_error().unwrap();
    assert!(
        matches!(
            error,
            engine_state::Error::Exec(execution::Error::Revert(ApiError::User(
                FAUCET_CALL_BY_USER_WITH_AUTHORIZED_ACCOUNT_SET
            )))
        ),
        "{:?}",
        error,
    );
}

#[ignore]
#[test]
fn should_refund_proper_amount() {
    let user_account = AccountHash::new([7u8; 32]);

    let mut builder = LmdbWasmTestBuilder::default();
    builder.run_genesis(&PRODUCTION_RUN_GENESIS_REQUEST);

    let payment_amount = U512::from(10_000_000_000u64);

    let mut helper = FaucetDeployHelper::default();
    builder
        .exec(helper.fund_installer_request())
        .expect_success()
        .commit();

    let user_account_initial_balance = U512::from(15_000_000_000u64);

    let fund_user_request = FundAccountRequestBuilder::new()
        .with_target_account(user_account)
        .with_fund_amount(user_account_initial_balance)
        .build();

    builder.exec(fund_user_request).expect_success().commit();

    builder
        .exec(helper.faucet_install_request())
        .expect_success()
        .commit();

    helper.query_and_set_faucet_contract_hash(&builder);

    builder
        .exec(helper.faucet_config_request())
        .expect_success()
        .commit();

    let user_purse_uref = builder
        .get_expected_addressable_entity_by_account_hash(user_account)
        .main_purse();
    let user_purse_balance_before = builder.get_purse_balance(user_purse_uref);

    builder
        .exec(
            helper
                .new_faucet_fund_request_builder()
                .with_user_account(user_account)
                .with_payment_amount(payment_amount)
                .build(),
        )
        .expect_success()
        .commit();

    let refund = builder.calculate_refund_amount(payment_amount);
    let user_purse_balance_after = builder.get_purse_balance(user_purse_uref);

    assert_eq!(
        user_purse_balance_after,
        user_purse_balance_before - payment_amount + refund
    );
}

#[ignore]
#[test]
fn faucet_costs() {
    // This test will fail if execution costs vary.  The expected costs should not be updated
    // without understanding why the cost has changed.  If the costs do change, it should be
    // reflected in the "Costs by Entry Point" section of the faucet crate's README.md.
<<<<<<< HEAD
    const EXPECTED_FAUCET_INSTALL_COST: u64 = 86_935_803_260;
    const EXPECTED_FAUCET_SET_VARIABLES_COST: u64 = 651_104_000;
    const EXPECTED_FAUCET_CALL_BY_INSTALLER_COST: u64 = 3_246_104_280;
    const EXPECTED_FAUCET_CALL_BY_USER_COST: u64 = 3_369_133_880;
=======
    const EXPECTED_FAUCET_INSTALL_COST: u64 = 88_367_164_080;
    const EXPECTED_FAUCET_SET_VARIABLES_COST: u64 = 110_504_620;
    const EXPECTED_FAUCET_CALL_BY_INSTALLER_COST: u64 = 2_776_604_180;
    const EXPECTED_FAUCET_CALL_BY_USER_COST: u64 = 2_618_367_020;
>>>>>>> 284af92e

    let installer_account = AccountHash::new([1u8; 32]);
    let user_account: AccountHash = AccountHash::new([2u8; 32]);

    let mut builder = LmdbWasmTestBuilder::default();
    builder.run_genesis(&PRODUCTION_RUN_GENESIS_REQUEST);

    let fund_installer_account_request = ExecuteRequestBuilder::transfer(
        *DEFAULT_ACCOUNT_ADDR,
        runtime_args! {
            mint::ARG_TARGET => installer_account,
            mint::ARG_AMOUNT => INSTALLER_FUND_AMOUNT,
            mint::ARG_ID => <Option<u64>>::None
        },
    )
    .build();

    builder
        .exec(fund_installer_account_request)
        .expect_success()
        .commit();

    let faucet_fund_amount = U512::from(400_000_000_000_000u64);
    let installer_session_request = ExecuteRequestBuilder::standard(
        installer_account,
        FAUCET_INSTALLER_SESSION,
        runtime_args! {ARG_ID => FAUCET_ID, ARG_AMOUNT => faucet_fund_amount },
    )
    .build();

    builder
        .exec(installer_session_request)
        .expect_success()
        .commit();

    let faucet_install_cost = builder.last_exec_gas_cost();

    let assigned_time_interval = 10_000u64;
    let assigned_distributions_per_interval = 2u64;
    let installer_set_variable_request = {
        let deploy_item = DeployItemBuilder::new()
            .with_address(installer_account)
            .with_authorization_keys(&[installer_account])
            .with_stored_session_named_key(
                &format!("{}_{}", FAUCET_CONTRACT_NAMED_KEY, FAUCET_ID),
                ENTRY_POINT_SET_VARIABLES,
                runtime_args! {
                    ARG_AVAILABLE_AMOUNT => Some(faucet_fund_amount),
                    ARG_TIME_INTERVAL => Some(assigned_time_interval),
                    ARG_DISTRIBUTIONS_PER_INTERVAL => Some(assigned_distributions_per_interval)
                },
            )
            .with_empty_payment_bytes(runtime_args! {ARG_AMOUNT => *DEFAULT_PAYMENT})
            .with_deploy_hash([3; 32])
            .build();

        ExecuteRequestBuilder::from_deploy_item(deploy_item).build()
    };

    builder
        .exec(installer_set_variable_request)
        .expect_success()
        .commit();

    let faucet_set_variables_cost = builder.last_exec_gas_cost();

    let user_fund_amount = U512::from(10_000_000_000u64);
    let faucet_call_by_installer = {
        let deploy_item = DeployItemBuilder::new()
            .with_address(installer_account)
            .with_authorization_keys(&[installer_account])
            .with_stored_session_named_key(
                &format!("{}_{}", FAUCET_CONTRACT_NAMED_KEY, FAUCET_ID),
                ENTRY_POINT_FAUCET,
                runtime_args! {ARG_TARGET => user_account, ARG_AMOUNT => user_fund_amount, ARG_ID => <Option<u64>>::None},
            )
            .with_empty_payment_bytes(runtime_args! {ARG_AMOUNT => *DEFAULT_PAYMENT})
            .with_deploy_hash([4; 32])
            .build();

        ExecuteRequestBuilder::from_deploy_item(deploy_item).build()
    };

    builder
        .exec(faucet_call_by_installer)
        .expect_success()
        .commit();

    let faucet_call_by_installer_cost = builder.last_exec_gas_cost();

    let faucet_contract_hash = get_faucet_entity_hash(&builder, installer_account);

    let faucet_call_by_user_request = {
        let deploy_item = DeployItemBuilder::new()
            .with_address(user_account)
            .with_authorization_keys(&[user_account])
            .with_stored_session_hash(
                faucet_contract_hash,
                ENTRY_POINT_FAUCET,
                runtime_args! {ARG_TARGET => user_account, ARG_ID => <Option<u64>>::None},
            )
            .with_empty_payment_bytes(runtime_args! {ARG_AMOUNT => user_fund_amount})
            .with_deploy_hash([4; 32])
            .build();

        ExecuteRequestBuilder::from_deploy_item(deploy_item).build()
    };

    builder
        .exec(faucet_call_by_user_request)
        .expect_success()
        .commit();

    let faucet_call_by_user_cost = builder.last_exec_gas_cost();

    let mut costs_as_expected = true;
    if faucet_install_cost.value().as_u64() != EXPECTED_FAUCET_INSTALL_COST {
        costs_as_expected = false;
        eprintln!(
            "faucet_install_cost wrong: expected: {}, got: {}",
            EXPECTED_FAUCET_INSTALL_COST,
            faucet_install_cost.value().as_u64()
        );
    }

    if faucet_set_variables_cost.value().as_u64() != EXPECTED_FAUCET_SET_VARIABLES_COST {
        costs_as_expected = false;
        eprintln!(
            "faucet_set_variables_cost wrong: expected: {}, got: {}",
            EXPECTED_FAUCET_SET_VARIABLES_COST,
            faucet_set_variables_cost.value().as_u64()
        );
    }

    if faucet_call_by_installer_cost.value().as_u64() != EXPECTED_FAUCET_CALL_BY_INSTALLER_COST {
        costs_as_expected = false;
        eprintln!(
            "faucet_call_by_installer_cost wrong: expected: {}, got: {}",
            EXPECTED_FAUCET_CALL_BY_INSTALLER_COST,
            faucet_call_by_installer_cost.value().as_u64()
        );
    }

    if faucet_call_by_user_cost.value().as_u64() != EXPECTED_FAUCET_CALL_BY_USER_COST {
        costs_as_expected = false;
        eprintln!(
            "faucet_call_by_user_cost wrong: expected: {}, got: {}",
            EXPECTED_FAUCET_CALL_BY_USER_COST,
            faucet_call_by_user_cost.value().as_u64()
        );
    }
    assert!(costs_as_expected);
}<|MERGE_RESOLUTION|>--- conflicted
+++ resolved
@@ -935,17 +935,10 @@
     // This test will fail if execution costs vary.  The expected costs should not be updated
     // without understanding why the cost has changed.  If the costs do change, it should be
     // reflected in the "Costs by Entry Point" section of the faucet crate's README.md.
-<<<<<<< HEAD
     const EXPECTED_FAUCET_INSTALL_COST: u64 = 86_935_803_260;
     const EXPECTED_FAUCET_SET_VARIABLES_COST: u64 = 651_104_000;
     const EXPECTED_FAUCET_CALL_BY_INSTALLER_COST: u64 = 3_246_104_280;
     const EXPECTED_FAUCET_CALL_BY_USER_COST: u64 = 3_369_133_880;
-=======
-    const EXPECTED_FAUCET_INSTALL_COST: u64 = 88_367_164_080;
-    const EXPECTED_FAUCET_SET_VARIABLES_COST: u64 = 110_504_620;
-    const EXPECTED_FAUCET_CALL_BY_INSTALLER_COST: u64 = 2_776_604_180;
-    const EXPECTED_FAUCET_CALL_BY_USER_COST: u64 = 2_618_367_020;
->>>>>>> 284af92e
 
     let installer_account = AccountHash::new([1u8; 32]);
     let user_account: AccountHash = AccountHash::new([2u8; 32]);
