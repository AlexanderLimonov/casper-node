use std::collections::{BTreeMap, BTreeSet};

use num_rational::Ratio;
use num_traits::Zero;
use once_cell::sync::Lazy;

#[cfg(not(feature = "use-as-wasm"))]
use casper_engine_test_support::DEFAULT_ACCOUNT_PUBLIC_KEY;
use casper_engine_test_support::{
    ExecuteRequestBuilder, LmdbWasmTestBuilder, UpgradeRequestBuilder, DEFAULT_ACCOUNT_ADDR,
    DEFAULT_PROTOCOL_VERSION, LOCAL_GENESIS_REQUEST,
};
#[cfg(not(feature = "use-as-wasm"))]
use casper_types::DEFAULT_ADD_BID_COST;
use casper_types::{
    bytesrepr::{Bytes, ToBytes},
<<<<<<< HEAD
    contracts::{ContractHash, ContractPackage, ContractVersionKey},
    AddressableEntityHash, BrTableCost, CLValue, ControlFlowCosts, EraId, Gas, Group, Groups,
    HostFunctionCosts, Key, MessageLimits, OpcodeCosts, ProtocolVersion, RuntimeArgs, StorageCosts,
    StoredValue, URef, WasmConfig, DEFAULT_MAX_STACK_HEIGHT, DEFAULT_WASM_MAX_MEMORY, U512,
=======
    AddressableEntityHash, BrTableCost, CLValue, ControlFlowCosts, EntityVersionKey, EraId, Group,
    Groups, HostFunctionCosts, Key, MessageLimits, OpcodeCosts, Package, ProtocolVersion,
    RuntimeArgs, StorageCosts, StoredValue, URef, WasmConfig, WasmV1Config,
    DEFAULT_V1_MAX_STACK_HEIGHT, DEFAULT_V1_WASM_MAX_MEMORY, U512,
>>>>>>> 9669f5b2
};
#[cfg(not(feature = "use-as-wasm"))]
use casper_types::{
    runtime_args,
    system::{
        auction::{self, DelegationRate},
        AUCTION,
    },
};

const DEFAULT_ACTIVATION_POINT: EraId = EraId::new(0);
const STORAGE_COSTS_NAME: &str = "storage_costs.wasm";
#[cfg(not(feature = "use-as-wasm"))]
const SYSTEM_CONTRACT_HASHES_NAME: &str = "system_contract_hashes.wasm";
#[cfg(not(feature = "use-as-wasm"))]
const DO_NOTHING_WASM: &str = "do_nothing.wasm";
const CONTRACT_KEY_NAME: &str = "contract";

const WRITE_FUNCTION_SMALL_NAME: &str = "write_function_small";
const WRITE_FUNCTION_LARGE_NAME: &str = "write_function_large";
const ADD_FUNCTION_SMALL_NAME: &str = "add_function_small";
const ADD_FUNCTION_LARGE_NAME: &str = "add_function_large";
const NEW_UREF_FUNCTION: &str = "new_uref_function";
const PUT_KEY_FUNCTION: &str = "put_key_function";
const REMOVE_KEY_FUNCTION: &str = "remove_key_function";
const CREATE_CONTRACT_PACKAGE_AT_HASH_FUNCTION: &str = "create_contract_package_at_hash_function";
const CREATE_CONTRACT_USER_GROUP_FUNCTION_FUNCTION: &str = "create_contract_user_group_function";
const PROVISION_UREFS_FUNCTION: &str = "provision_urefs_function";
const REMOVE_CONTRACT_USER_GROUP_FUNCTION: &str = "remove_contract_user_group_function";
const NEW_UREF_SUBCALL_FUNCTION: &str = "new_uref_subcall";

const WRITE_SMALL_VALUE: &[u8] = b"1";
const WRITE_LARGE_VALUE: &[u8] = b"1111111111111111111111111111111111111111111111111111111111111111111111111111111111111111111111111111";

const ADD_SMALL_VALUE: u64 = 1;
const ADD_LARGE_VALUE: u64 = u64::max_value();

const NEW_OPCODE_COSTS: OpcodeCosts = OpcodeCosts {
    bit: 0,
    add: 0,
    mul: 0,
    div: 0,
    load: 0,
    store: 0,
    op_const: 0,
    local: 0,
    global: 0,
    control_flow: ControlFlowCosts {
        block: 0,
        op_loop: 0,
        op_if: 0,
        op_else: 0,
        end: 0,
        br: 0,
        br_if: 0,
        br_table: BrTableCost {
            cost: 0,
            size_multiplier: 0,
        },
        op_return: 0,
        call: 0,
        call_indirect: 0,
        drop: 0,
        select: 0,
    },
    integer_comparison: 0,
    conversion: 0,
    unreachable: 0,
    nop: 0,
    current_memory: 0,
    grow_memory: 0,
    sign: 0,
};

static NEW_HOST_FUNCTION_COSTS: Lazy<HostFunctionCosts> = Lazy::new(HostFunctionCosts::zero);
static NO_COSTS_WASM_CONFIG: Lazy<WasmConfig> = Lazy::new(|| {
    let wasm_v1_config = WasmV1Config::new(
        DEFAULT_V1_WASM_MAX_MEMORY,
        DEFAULT_V1_MAX_STACK_HEIGHT,
        NEW_OPCODE_COSTS,
        *NEW_HOST_FUNCTION_COSTS,
    );
    WasmConfig::new(MessageLimits::default(), wasm_v1_config)
});

static NEW_PROTOCOL_VERSION: Lazy<ProtocolVersion> = Lazy::new(|| {
    ProtocolVersion::from_parts(
        DEFAULT_PROTOCOL_VERSION.value().major,
        DEFAULT_PROTOCOL_VERSION.value().minor,
        DEFAULT_PROTOCOL_VERSION.value().patch + 1,
    )
});

/*
NOTE: in this test suite, to isolation specific micro function,
we are using specific costs that are not indicative of production values

Do not interpret statements in this test suite as global statements of fact
rather, they are self-reflective.

For instance, "should not charge for x" does not mean production usage would allow zero
cost host interaction. It only means in this controlled setup we have isolated that value
for fine grained testing.
*/

fn initialize_isolated_storage_costs() -> LmdbWasmTestBuilder {
    // This test runs a contract that's after every call extends the same key with
    // more data
    let mut builder = LmdbWasmTestBuilder::default();
    //
    // Isolate storage costs without host function costs, and without opcode costs
    //
    builder.run_genesis(LOCAL_GENESIS_REQUEST.clone());

    let mut upgrade_request = UpgradeRequestBuilder::new()
        .with_current_protocol_version(DEFAULT_PROTOCOL_VERSION)
        .with_new_protocol_version(*NEW_PROTOCOL_VERSION)
        .with_activation_point(DEFAULT_ACTIVATION_POINT)
        .build();

    let updated_chainspec = builder
        .chainspec()
        .clone()
        .with_wasm_config(*NO_COSTS_WASM_CONFIG);

    builder
        .with_chainspec(updated_chainspec)
        .upgrade(&mut upgrade_request);

    builder
}

#[cfg(not(feature = "use-as-wasm"))]
#[ignore]
#[test]
fn should_verify_isolate_host_side_payment_code_is_free() {
    let mut builder = initialize_isolated_storage_costs();

    let exec_request = ExecuteRequestBuilder::standard(
        *DEFAULT_ACCOUNT_ADDR,
        DO_NOTHING_WASM,
        RuntimeArgs::default(),
    )
    .build();

    let account = builder
        .get_entity_by_account_hash(*DEFAULT_ACCOUNT_ADDR)
        .expect("should have account");
    let balance_before = builder.get_purse_balance(account.main_purse());

    let proposer_reward_starting_balance = builder.get_proposer_purse_balance();

    builder.exec(exec_request).expect_success().commit();

    let transaction_fee = builder.get_proposer_purse_balance() - proposer_reward_starting_balance;

    let balance_after = builder.get_purse_balance(account.main_purse());

    assert_eq!(
        balance_after,
        balance_before - transaction_fee,
        "balance before and after should match"
    );
    assert_eq!(builder.last_exec_gas_cost().value(), U512::zero());
}

#[cfg(not(feature = "use-as-wasm"))]
#[ignore]
#[test]
fn should_verify_isolated_auction_storage_is_free() {
    const BOND_AMOUNT: u64 = 42;
    const DELEGATION_RATE: DelegationRate = 10;

    let mut builder = initialize_isolated_storage_costs();

    let exec_request = ExecuteRequestBuilder::standard(
        *DEFAULT_ACCOUNT_ADDR,
        SYSTEM_CONTRACT_HASHES_NAME,
        RuntimeArgs::default(),
    )
    .build();
    builder.exec(exec_request).expect_success().commit();

    let account = builder
        .get_entity_with_named_keys_by_account_hash(*DEFAULT_ACCOUNT_ADDR)
        .expect("should have account");

    let bond_amount = U512::from(BOND_AMOUNT);

    let exec_request = ExecuteRequestBuilder::contract_call_by_hash(
        *DEFAULT_ACCOUNT_ADDR,
        account
            .named_keys()
            .get(AUCTION)
            .unwrap()
            .into_entity_hash_addr()
            .unwrap()
            .into(),
        auction::METHOD_ADD_BID,
        runtime_args! {
            auction::ARG_PUBLIC_KEY => DEFAULT_ACCOUNT_PUBLIC_KEY.clone(),
            auction::ARG_AMOUNT => bond_amount,
            auction::ARG_DELEGATION_RATE => DELEGATION_RATE,
        },
    )
    .build();

    let balance_before = builder.get_purse_balance(account.main_purse());

    let proposer_reward_starting_balance = builder.get_proposer_purse_balance();

    builder.exec(exec_request).expect_success().commit();

    let balance_after = builder.get_purse_balance(account.main_purse());

    let transaction_fee = builder.get_proposer_purse_balance() - proposer_reward_starting_balance;

    let expected = balance_before - bond_amount - transaction_fee;

    assert_eq!(
        balance_after,
        expected,
        "before and after should match; off by: {}",
        expected - balance_after
    );
    assert_eq!(
        builder.last_exec_gas_cost().value(),
        U512::from(DEFAULT_ADD_BID_COST)
    );
}

#[ignore]
#[test]
fn should_measure_gas_cost_for_storage_usage_write() {
    let cost_per_byte = U512::from(StorageCosts::default().gas_per_byte());

    let mut builder = initialize_isolated_storage_costs();

    let install_exec_request = ExecuteRequestBuilder::standard(
        *DEFAULT_ACCOUNT_ADDR,
        STORAGE_COSTS_NAME,
        RuntimeArgs::default(),
    )
    .build();

    builder.exec(install_exec_request).expect_success().commit();

    assert!(!builder.last_exec_gas_cost().value().is_zero());

    let account = builder
        .get_entity_with_named_keys_by_account_hash(*DEFAULT_ACCOUNT_ADDR)
        .expect("should have account");

    let contract_hash: AddressableEntityHash = account
        .named_keys()
        .get(CONTRACT_KEY_NAME)
        .expect("contract hash")
        .into_entity_hash()
        .expect("should be hash");

    //
    // Measure  small write
    //

    let small_write_function_cost = {
        let mut builder_a = builder.clone();

        let small_write_exec_request = ExecuteRequestBuilder::contract_call_by_hash(
            *DEFAULT_ACCOUNT_ADDR,
            contract_hash,
            WRITE_FUNCTION_SMALL_NAME,
            RuntimeArgs::default(),
        )
        .build();

        builder_a
            .exec(small_write_exec_request)
            .expect_success()
            .commit();

        builder_a.last_exec_gas_cost()
    };

    let expected_small_write_data =
        StoredValue::from(CLValue::from_t(Bytes::from(WRITE_SMALL_VALUE.to_vec())).unwrap());

    let expected_small_cost = U512::from(expected_small_write_data.serialized_length());

    let small_write_cost = Ratio::new(small_write_function_cost.value(), cost_per_byte);

    assert_eq!(
        small_write_cost.fract().to_integer(),
        U512::zero(),
        "small cost does not divide without remainder"
    );
    assert!(
        small_write_cost.to_integer() >= expected_small_cost,
        "small write function call should cost at least the expected amount"
    );

    //
    // Measure large write
    //

    let large_write_function_cost = {
        let mut builder_b = builder;

        let large_write_exec_request = ExecuteRequestBuilder::contract_call_by_hash(
            *DEFAULT_ACCOUNT_ADDR,
            contract_hash,
            WRITE_FUNCTION_LARGE_NAME,
            RuntimeArgs::default(),
        )
        .build();

        builder_b
            .exec(large_write_exec_request)
            .expect_success()
            .commit();

        builder_b.last_exec_gas_cost()
    };

    let expected_large_write_data =
        StoredValue::from(CLValue::from_t(Bytes::from(WRITE_LARGE_VALUE.to_vec())).unwrap());
    let expected_large_cost = U512::from(expected_large_write_data.serialized_length());

    let large_write_cost = Ratio::new(large_write_function_cost.value(), cost_per_byte);

    assert_eq!(
        large_write_cost.fract().to_integer(),
        U512::zero(),
        "cost does not divide without remainder"
    );
    assert!(
        large_write_cost.to_integer() >= expected_large_cost,
        "difference between large and small cost at least the expected write amount {}",
        expected_large_cost,
    );
}

#[ignore]
#[test]
fn should_measure_unisolated_gas_cost_for_storage_usage_write() {
    let cost_per_byte = U512::from(StorageCosts::default().gas_per_byte());

    let mut builder = LmdbWasmTestBuilder::default();
    builder.run_genesis(LOCAL_GENESIS_REQUEST.clone());

    let install_exec_request = ExecuteRequestBuilder::standard(
        *DEFAULT_ACCOUNT_ADDR,
        STORAGE_COSTS_NAME,
        RuntimeArgs::default(),
    )
    .build();

    builder.exec(install_exec_request).expect_success().commit();

    let account = builder
        .get_entity_with_named_keys_by_account_hash(*DEFAULT_ACCOUNT_ADDR)
        .expect("should have account");

    let contract_hash: AddressableEntityHash = account
        .named_keys()
        .get(CONTRACT_KEY_NAME)
        .expect("contract hash")
        .into_entity_hash()
        .expect("should be hash");

    //
    // Measure  small write
    //

    let small_write_function_cost = {
        let mut builder_a = builder.clone();

        let small_write_exec_request = ExecuteRequestBuilder::contract_call_by_hash(
            *DEFAULT_ACCOUNT_ADDR,
            contract_hash,
            WRITE_FUNCTION_SMALL_NAME,
            RuntimeArgs::default(),
        )
        .build();

        builder_a
            .exec(small_write_exec_request)
            .expect_success()
            .commit();

        builder_a.last_exec_gas_cost()
    };

    let expected_small_write_data =
        StoredValue::from(CLValue::from_t(Bytes::from(WRITE_SMALL_VALUE.to_vec())).unwrap());

    let expected_small_cost = U512::from(expected_small_write_data.serialized_length());

    let small_write_cost = Ratio::new(small_write_function_cost.value(), cost_per_byte);

    assert_eq!(
        small_write_cost.fract().to_integer(),
        U512::zero(),
        "small cost does not divide without remainder"
    );
    assert!(
        small_write_cost.to_integer() >= expected_small_cost,
        "small write function call should cost at least the expected amount"
    );

    //
    // Measure large write
    //

    let large_write_function_cost = {
        let mut builder_b = builder;

        let large_write_exec_request = ExecuteRequestBuilder::contract_call_by_hash(
            *DEFAULT_ACCOUNT_ADDR,
            contract_hash,
            WRITE_FUNCTION_LARGE_NAME,
            RuntimeArgs::default(),
        )
        .build();

        builder_b
            .exec(large_write_exec_request)
            .expect_success()
            .commit();

        builder_b.last_exec_gas_cost()
    };

    let expected_large_write_data =
        StoredValue::from(CLValue::from_t(Bytes::from(WRITE_LARGE_VALUE.to_vec())).unwrap());
    let expected_large_cost = U512::from(expected_large_write_data.serialized_length());

    let large_write_cost = Ratio::new(large_write_function_cost.value(), cost_per_byte);

    assert_eq!(
        large_write_cost.fract().to_integer(),
        U512::zero(),
        "cost does not divide without remainder"
    );
    assert!(
        large_write_cost.to_integer() >= expected_large_cost,
        "difference between large and small cost at least the expected write amount {}",
        expected_large_cost,
    );
}

#[ignore]
#[test]
fn should_measure_gas_cost_for_storage_usage_add() {
    let cost_per_byte = U512::from(StorageCosts::default().gas_per_byte());

    let mut builder = initialize_isolated_storage_costs();

    let install_exec_request = ExecuteRequestBuilder::standard(
        *DEFAULT_ACCOUNT_ADDR,
        STORAGE_COSTS_NAME,
        RuntimeArgs::default(),
    )
    .build();

    builder.exec(install_exec_request).expect_success().commit();

    // let mut builder_a = builder.clone();

    let account = builder
        .get_entity_with_named_keys_by_account_hash(*DEFAULT_ACCOUNT_ADDR)
        .expect("should have account");

    let contract_hash: AddressableEntityHash = account
        .named_keys()
        .get(CONTRACT_KEY_NAME)
        .expect("contract hash")
        .into_entity_hash()
        .expect("should be hash");

    //
    // Measure small add
    //

    let small_add_function_cost = {
        let mut builder_a = builder.clone();

        let small_add_exec_request = ExecuteRequestBuilder::contract_call_by_hash(
            *DEFAULT_ACCOUNT_ADDR,
            contract_hash,
            ADD_FUNCTION_SMALL_NAME,
            RuntimeArgs::default(),
        )
        .build();

        builder_a
            .exec(small_add_exec_request)
            .expect_success()
            .commit();

        builder_a.last_exec_gas_cost()
    };

    let expected_small_add_data =
        StoredValue::from(CLValue::from_t(U512::from(ADD_SMALL_VALUE)).unwrap());

    let expected_small_cost = U512::from(expected_small_add_data.serialized_length());

    let small_add_cost = Ratio::new(small_add_function_cost.value(), cost_per_byte);

    assert_eq!(
        small_add_cost.fract().to_integer(),
        U512::zero(),
        "small cost does not divide without remainder"
    );
    assert!(
        small_add_cost.to_integer() >= expected_small_cost,
        "small write function call should cost at least the expected amount"
    );

    //
    // Measure large add
    //

    let large_add_function_cost = {
        let mut builder_b = builder;

        let large_write_exec_request = ExecuteRequestBuilder::contract_call_by_hash(
            *DEFAULT_ACCOUNT_ADDR,
            contract_hash,
            ADD_FUNCTION_LARGE_NAME,
            RuntimeArgs::default(),
        )
        .build();

        builder_b
            .exec(large_write_exec_request)
            .expect_success()
            .commit();

        builder_b.last_exec_gas_cost()
    };

    let expected_large_write_data =
        StoredValue::from(CLValue::from_t(U512::from(ADD_LARGE_VALUE)).unwrap());
    let expected_large_cost = U512::from(expected_large_write_data.serialized_length());

    assert!(expected_large_cost > expected_small_cost);

    let large_write_cost = Ratio::new(large_add_function_cost.value(), cost_per_byte);

    assert_eq!(
        large_write_cost.fract().to_integer(),
        U512::zero(),
        "cost does not divide without remainder"
    );
    assert!(
        large_write_cost.to_integer() >= expected_large_cost,
        "difference between large and small cost at least the expected write amount {}",
        expected_large_cost,
    );
}

#[ignore]
#[test]
fn should_measure_unisolated_gas_cost_for_storage_usage_add() {
    let cost_per_byte = U512::from(StorageCosts::default().gas_per_byte());

    let mut builder = LmdbWasmTestBuilder::default();
    builder.run_genesis(LOCAL_GENESIS_REQUEST.clone());

    let install_exec_request = ExecuteRequestBuilder::standard(
        *DEFAULT_ACCOUNT_ADDR,
        STORAGE_COSTS_NAME,
        RuntimeArgs::default(),
    )
    .build();

    builder.exec(install_exec_request).expect_success().commit();

    let account = builder
        .get_entity_with_named_keys_by_account_hash(*DEFAULT_ACCOUNT_ADDR)
        .expect("should have account");

    let contract_hash: AddressableEntityHash = account
        .named_keys()
        .get(CONTRACT_KEY_NAME)
        .expect("contract hash")
        .into_entity_hash()
        .expect("should be hash");

    //
    // Measure small add
    //

    let small_add_function_cost = {
        let mut builder_a = builder.clone();

        let small_add_exec_request = ExecuteRequestBuilder::contract_call_by_hash(
            *DEFAULT_ACCOUNT_ADDR,
            contract_hash,
            ADD_FUNCTION_SMALL_NAME,
            RuntimeArgs::default(),
        )
        .build();

        builder_a
            .exec(small_add_exec_request)
            .expect_success()
            .commit();

        builder_a.last_exec_gas_cost()
    };

    let expected_small_add_data =
        StoredValue::from(CLValue::from_t(U512::from(ADD_SMALL_VALUE)).unwrap());

    let expected_small_cost = U512::from(expected_small_add_data.serialized_length());

    let small_add_cost = Ratio::new(small_add_function_cost.value(), cost_per_byte);

    assert_eq!(
        small_add_cost.fract().to_integer(),
        U512::zero(),
        "small cost does not divide without remainder"
    );
    assert!(
        small_add_cost.to_integer() >= expected_small_cost,
        "small write function call should cost at least the expected amount"
    );

    //
    // Measure large add
    //

    let large_add_function_cost = {
        let mut builder_b = builder;

        let large_write_exec_request = ExecuteRequestBuilder::contract_call_by_hash(
            *DEFAULT_ACCOUNT_ADDR,
            contract_hash,
            ADD_FUNCTION_LARGE_NAME,
            RuntimeArgs::default(),
        )
        .build();

        builder_b
            .exec(large_write_exec_request)
            .expect_success()
            .commit();

        builder_b.last_exec_gas_cost()
    };

    let expected_large_write_data =
        StoredValue::from(CLValue::from_t(U512::from(ADD_LARGE_VALUE)).unwrap());
    let expected_large_cost = U512::from(expected_large_write_data.serialized_length());

    assert!(expected_large_cost > expected_small_cost);

    let large_write_cost = Ratio::new(large_add_function_cost.value(), cost_per_byte);

    assert_eq!(
        large_write_cost.fract().to_integer(),
        U512::zero(),
        "cost does not divide without remainder"
    );
    assert!(
        large_write_cost.to_integer() >= expected_large_cost,
        "difference between large and small cost at least the expected write amount {}",
        expected_large_cost,
    );
}

#[ignore]
#[test]
fn should_verify_new_uref_storage_cost() {
    let mut builder = initialize_isolated_storage_costs();

    let install_exec_request = ExecuteRequestBuilder::standard(
        *DEFAULT_ACCOUNT_ADDR,
        STORAGE_COSTS_NAME,
        RuntimeArgs::default(),
    )
    .build();

    builder.exec(install_exec_request).expect_success().commit();

    let account = builder
        .get_entity_with_named_keys_by_account_hash(*DEFAULT_ACCOUNT_ADDR)
        .expect("should have account");

    let contract_hash: AddressableEntityHash = account
        .named_keys()
        .get(CONTRACT_KEY_NAME)
        .expect("contract hash")
        .into_entity_hash()
        .expect("should be hash");

    let exec_request = ExecuteRequestBuilder::contract_call_by_hash(
        *DEFAULT_ACCOUNT_ADDR,
        contract_hash,
        NEW_UREF_FUNCTION,
        RuntimeArgs::default(),
    )
    .build();

    builder.exec(exec_request).expect_success().commit();

    assert_eq!(
        // should charge for storage of a u64 behind a URef
        builder.last_exec_gas_cost(),
        StorageCosts::default().calculate_gas_cost(
            StoredValue::CLValue(CLValue::from_t(0u64).expect("should create CLValue"))
                .serialized_length()
        )
    )
}

#[ignore]
#[test]
fn should_verify_put_key_is_charging_for_storage() {
    let mut builder = initialize_isolated_storage_costs();

    let install_exec_request = ExecuteRequestBuilder::standard(
        *DEFAULT_ACCOUNT_ADDR,
        STORAGE_COSTS_NAME,
        RuntimeArgs::default(),
    )
    .build();

    builder.exec(install_exec_request).expect_success().commit();

    let account = builder
        .get_entity_with_named_keys_by_account_hash(*DEFAULT_ACCOUNT_ADDR)
        .expect("should have account");

    let contract_hash: AddressableEntityHash = account
        .named_keys()
        .get(CONTRACT_KEY_NAME)
        .expect("contract hash")
        .into_entity_hash()
        .expect("should be hash");

    let exec_request = ExecuteRequestBuilder::contract_call_by_hash(
        *DEFAULT_ACCOUNT_ADDR,
        contract_hash,
        PUT_KEY_FUNCTION,
        RuntimeArgs::default(),
    )
    .build();

    builder.exec(exec_request).expect_success().commit();

    assert_eq!(
        // should charge for storage of a named key
        builder.last_exec_gas_cost(),
<<<<<<< HEAD
        STORAGE_COSTS_ONLY.storage_costs().calculate_gas_cost(
            StoredValue::CLValue(
                CLValue::from_t(("new_key".to_string(), Key::Hash([0u8; 32]))).unwrap()
=======
        StorageCosts::default().calculate_gas_cost(
            StoredValue::NamedKey(
                NamedKeyValue::from_concrete_values(Key::Hash([0u8; 32]), "new_key".to_owned())
                    .expect("should create NamedKey")
>>>>>>> 9669f5b2
            )
            .serialized_length()
        ),
    )
}

#[ignore]
#[test]
fn should_verify_remove_key_is_not_charging_for_storage() {
    let mut builder = initialize_isolated_storage_costs();

    let install_exec_request = ExecuteRequestBuilder::standard(
        *DEFAULT_ACCOUNT_ADDR,
        STORAGE_COSTS_NAME,
        RuntimeArgs::default(),
    )
    .build();

    builder.exec(install_exec_request).expect_success().commit();

    let account = builder
        .get_entity_with_named_keys_by_account_hash(*DEFAULT_ACCOUNT_ADDR)
        .expect("should have account");

    let contract_hash: AddressableEntityHash = account
        .named_keys()
        .get(CONTRACT_KEY_NAME)
        .expect("contract hash")
        .into_entity_hash()
        .expect("should be hash");

    let exec_request = ExecuteRequestBuilder::contract_call_by_hash(
        *DEFAULT_ACCOUNT_ADDR,
        contract_hash,
        REMOVE_KEY_FUNCTION,
        RuntimeArgs::default(),
    )
    .build();

    builder.exec(exec_request).expect_success().commit();

<<<<<<< HEAD
    if builder.chainspec().core_config.enable_addressable_entity {
        assert_eq!(
            // should charge zero, because we do not charge for storage when removing a key
            builder.last_exec_gas_cost(),
            STORAGE_COSTS_ONLY.storage_costs().calculate_gas_cost(0),
        )
    } else {
        assert!(builder.last_exec_gas_cost() > Gas::zero())
    }
=======
    assert_eq!(
        // should charge zero, because we do not charge for storage when removing a key
        builder.last_exec_gas_cost(),
        StorageCosts::default().calculate_gas_cost(0),
    )
>>>>>>> 9669f5b2
}

#[ignore]
#[test]
fn should_verify_create_contract_at_hash_is_charging_for_storage() {
    let mut builder = initialize_isolated_storage_costs();

    let install_exec_request = ExecuteRequestBuilder::standard(
        *DEFAULT_ACCOUNT_ADDR,
        STORAGE_COSTS_NAME,
        RuntimeArgs::default(),
    )
    .build();

    builder.exec(install_exec_request).expect_success().commit();

    let account = builder
        .get_entity_with_named_keys_by_account_hash(*DEFAULT_ACCOUNT_ADDR)
        .expect("should have account");

    let contract_hash: AddressableEntityHash = account
        .named_keys()
        .get(CONTRACT_KEY_NAME)
        .expect("contract hash")
        .into_entity_hash()
        .expect("should be hash");

    let exec_request = ExecuteRequestBuilder::contract_call_by_hash(
        *DEFAULT_ACCOUNT_ADDR,
        contract_hash,
        CREATE_CONTRACT_PACKAGE_AT_HASH_FUNCTION,
        RuntimeArgs::default(),
    )
    .build();

    builder.exec(exec_request).expect_success().commit();

    assert_eq!(
        // should charge at least enough for storage of a package and unit CLValue (for a URef)
        builder.last_exec_gas_cost(),
<<<<<<< HEAD
        STORAGE_COSTS_ONLY.storage_costs().calculate_gas_cost(
            StoredValue::ContractPackage(ContractPackage::default()).serialized_length()
=======
        StorageCosts::default().calculate_gas_cost(
            StoredValue::Package(Package::default()).serialized_length()
>>>>>>> 9669f5b2
                + StoredValue::CLValue(CLValue::unit()).serialized_length()
        )
    )
}

#[ignore]
#[test]
fn should_verify_create_contract_user_group_is_charging_for_storage() {
    let mut builder = initialize_isolated_storage_costs();

    let install_exec_request = ExecuteRequestBuilder::standard(
        *DEFAULT_ACCOUNT_ADDR,
        STORAGE_COSTS_NAME,
        RuntimeArgs::default(),
    )
    .build();

    builder.exec(install_exec_request).expect_success().commit();

    let account = builder
        .get_entity_with_named_keys_by_account_hash(*DEFAULT_ACCOUNT_ADDR)
        .expect("should have account");

    let contract_hash: AddressableEntityHash = account
        .named_keys()
        .get(CONTRACT_KEY_NAME)
        .expect("contract hash")
        .into_entity_hash()
        .expect("should be hash");

    let exec_request = ExecuteRequestBuilder::contract_call_by_hash(
        *DEFAULT_ACCOUNT_ADDR,
        contract_hash,
        CREATE_CONTRACT_USER_GROUP_FUNCTION_FUNCTION,
        RuntimeArgs::default(),
    )
    .build();

    builder.exec(exec_request).expect_success().commit();

    let mut groups = Groups::new();
    groups.insert(Group::new("Label"), BTreeSet::new());

    let mut package = ContractPackage::new(
        URef::default(),
        [(ContractVersionKey::new(2, 1), ContractHash::new([0u8; 32]))]
            .iter()
            .cloned()
            .collect::<BTreeMap<_, _>>(),
        Default::default(),
        groups,
        Default::default(),
    );

    assert_eq!(
        // should charge for storage of the new package
        builder.last_exec_gas_cost(),
<<<<<<< HEAD
        STORAGE_COSTS_ONLY
            .storage_costs()
            .calculate_gas_cost(StoredValue::ContractPackage(package.clone()).serialized_length()),
=======
        StorageCosts::default()
            .calculate_gas_cost(StoredValue::Package(package.clone()).serialized_length()),
>>>>>>> 9669f5b2
    );

    let exec_request = ExecuteRequestBuilder::contract_call_by_hash(
        *DEFAULT_ACCOUNT_ADDR,
        contract_hash,
        PROVISION_UREFS_FUNCTION,
        RuntimeArgs::default(),
    )
    .build();

    builder.exec(exec_request).expect_success().commit();

    package
        .groups_mut()
        .get_mut(&Group::new("Label"))
        .unwrap()
        .insert(URef::new([0u8; 32], Default::default()));

    assert!(
        // should charge for storage of the new package and a unit CLValue (for a URef)
<<<<<<< HEAD
        builder.last_exec_gas_cost() > Gas::zero()
=======
        builder.last_exec_gas_cost(),
        StorageCosts::default().calculate_gas_cost(
            StoredValue::Package(package.clone()).serialized_length()
                + StoredValue::CLValue(CLValue::unit()).serialized_length()
        )
>>>>>>> 9669f5b2
    );

    let exec_request = ExecuteRequestBuilder::contract_call_by_hash(
        *DEFAULT_ACCOUNT_ADDR,
        contract_hash,
        REMOVE_CONTRACT_USER_GROUP_FUNCTION,
        RuntimeArgs::default(),
    )
    .build();

    builder.exec(exec_request).expect_success().commit();

    package.remove_group(&Group::new("Label"));

    assert!(
        // should charge for storage of the new package
<<<<<<< HEAD
        builder.last_exec_gas_cost() > Gas::zero()
=======
        builder.last_exec_gas_cost(),
        StorageCosts::default()
            .calculate_gas_cost(StoredValue::Package(package).serialized_length())
>>>>>>> 9669f5b2
    )
}

#[ignore]
#[test]
fn should_verify_subcall_new_uref_is_charging_for_storage() {
    let mut builder = initialize_isolated_storage_costs();

    let install_exec_request = ExecuteRequestBuilder::standard(
        *DEFAULT_ACCOUNT_ADDR,
        STORAGE_COSTS_NAME,
        RuntimeArgs::default(),
    )
    .build();

    builder.exec(install_exec_request).expect_success().commit();

    let account = builder
        .get_entity_with_named_keys_by_account_hash(*DEFAULT_ACCOUNT_ADDR)
        .expect("should have account");

    let contract_hash: AddressableEntityHash = account
        .named_keys()
        .get(CONTRACT_KEY_NAME)
        .expect("contract hash")
        .into_entity_hash()
        .expect("should be hash");

    let exec_request = ExecuteRequestBuilder::contract_call_by_hash(
        *DEFAULT_ACCOUNT_ADDR,
        contract_hash,
        CREATE_CONTRACT_USER_GROUP_FUNCTION_FUNCTION,
        RuntimeArgs::default(),
    )
    .build();

    builder.exec(exec_request).expect_success().commit();

    let exec_request = ExecuteRequestBuilder::contract_call_by_hash(
        *DEFAULT_ACCOUNT_ADDR,
        contract_hash,
        PROVISION_UREFS_FUNCTION,
        RuntimeArgs::default(),
    )
    .build();

    builder.exec(exec_request).expect_success().commit();

    let exec_request = ExecuteRequestBuilder::contract_call_by_hash(
        *DEFAULT_ACCOUNT_ADDR,
        contract_hash,
        NEW_UREF_SUBCALL_FUNCTION,
        RuntimeArgs::default(),
    )
    .build();

    builder.exec(exec_request).expect_success().commit();

    assert_eq!(
        // should charge for storage of a u64 behind a URef
        builder.last_exec_gas_cost(),
        StorageCosts::default().calculate_gas_cost(
            StoredValue::CLValue(CLValue::from_t(0u64).expect("should create CLValue"))
                .serialized_length()
        )
    )
}<|MERGE_RESOLUTION|>--- conflicted
+++ resolved
@@ -14,17 +14,10 @@
 use casper_types::DEFAULT_ADD_BID_COST;
 use casper_types::{
     bytesrepr::{Bytes, ToBytes},
-<<<<<<< HEAD
     contracts::{ContractHash, ContractPackage, ContractVersionKey},
     AddressableEntityHash, BrTableCost, CLValue, ControlFlowCosts, EraId, Gas, Group, Groups,
     HostFunctionCosts, Key, MessageLimits, OpcodeCosts, ProtocolVersion, RuntimeArgs, StorageCosts,
-    StoredValue, URef, WasmConfig, DEFAULT_MAX_STACK_HEIGHT, DEFAULT_WASM_MAX_MEMORY, U512,
-=======
-    AddressableEntityHash, BrTableCost, CLValue, ControlFlowCosts, EntityVersionKey, EraId, Group,
-    Groups, HostFunctionCosts, Key, MessageLimits, OpcodeCosts, Package, ProtocolVersion,
-    RuntimeArgs, StorageCosts, StoredValue, URef, WasmConfig, WasmV1Config,
-    DEFAULT_V1_MAX_STACK_HEIGHT, DEFAULT_V1_WASM_MAX_MEMORY, U512,
->>>>>>> 9669f5b2
+    StoredValue, URef, WasmConfig, WasmV1Config, DEFAULT_V1_MAX_STACK_HEIGHT, DEFAULT_V1_WASM_MAX_MEMORY, U512,
 };
 #[cfg(not(feature = "use-as-wasm"))]
 use casper_types::{
@@ -781,16 +774,9 @@
     assert_eq!(
         // should charge for storage of a named key
         builder.last_exec_gas_cost(),
-<<<<<<< HEAD
-        STORAGE_COSTS_ONLY.storage_costs().calculate_gas_cost(
+        StorageCosts::default().calculate_gas_cost(
             StoredValue::CLValue(
                 CLValue::from_t(("new_key".to_string(), Key::Hash([0u8; 32]))).unwrap()
-=======
-        StorageCosts::default().calculate_gas_cost(
-            StoredValue::NamedKey(
-                NamedKeyValue::from_concrete_values(Key::Hash([0u8; 32]), "new_key".to_owned())
-                    .expect("should create NamedKey")
->>>>>>> 9669f5b2
             )
             .serialized_length()
         ),
@@ -832,23 +818,15 @@
 
     builder.exec(exec_request).expect_success().commit();
 
-<<<<<<< HEAD
     if builder.chainspec().core_config.enable_addressable_entity {
         assert_eq!(
             // should charge zero, because we do not charge for storage when removing a key
             builder.last_exec_gas_cost(),
-            STORAGE_COSTS_ONLY.storage_costs().calculate_gas_cost(0),
+            StorageCosts::default().calculate_gas_cost(0),
         )
     } else {
         assert!(builder.last_exec_gas_cost() > Gas::zero())
     }
-=======
-    assert_eq!(
-        // should charge zero, because we do not charge for storage when removing a key
-        builder.last_exec_gas_cost(),
-        StorageCosts::default().calculate_gas_cost(0),
-    )
->>>>>>> 9669f5b2
 }
 
 #[ignore]
@@ -889,13 +867,8 @@
     assert_eq!(
         // should charge at least enough for storage of a package and unit CLValue (for a URef)
         builder.last_exec_gas_cost(),
-<<<<<<< HEAD
-        STORAGE_COSTS_ONLY.storage_costs().calculate_gas_cost(
+        StorageCosts::default().calculate_gas_cost(
             StoredValue::ContractPackage(ContractPackage::default()).serialized_length()
-=======
-        StorageCosts::default().calculate_gas_cost(
-            StoredValue::Package(Package::default()).serialized_length()
->>>>>>> 9669f5b2
                 + StoredValue::CLValue(CLValue::unit()).serialized_length()
         )
     )
@@ -953,14 +926,8 @@
     assert_eq!(
         // should charge for storage of the new package
         builder.last_exec_gas_cost(),
-<<<<<<< HEAD
-        STORAGE_COSTS_ONLY
-            .storage_costs()
+        StorageCosts::default()
             .calculate_gas_cost(StoredValue::ContractPackage(package.clone()).serialized_length()),
-=======
-        StorageCosts::default()
-            .calculate_gas_cost(StoredValue::Package(package.clone()).serialized_length()),
->>>>>>> 9669f5b2
     );
 
     let exec_request = ExecuteRequestBuilder::contract_call_by_hash(
@@ -981,15 +948,7 @@
 
     assert!(
         // should charge for storage of the new package and a unit CLValue (for a URef)
-<<<<<<< HEAD
         builder.last_exec_gas_cost() > Gas::zero()
-=======
-        builder.last_exec_gas_cost(),
-        StorageCosts::default().calculate_gas_cost(
-            StoredValue::Package(package.clone()).serialized_length()
-                + StoredValue::CLValue(CLValue::unit()).serialized_length()
-        )
->>>>>>> 9669f5b2
     );
 
     let exec_request = ExecuteRequestBuilder::contract_call_by_hash(
@@ -1006,13 +965,7 @@
 
     assert!(
         // should charge for storage of the new package
-<<<<<<< HEAD
         builder.last_exec_gas_cost() > Gas::zero()
-=======
-        builder.last_exec_gas_cost(),
-        StorageCosts::default()
-            .calculate_gas_cost(StoredValue::Package(package).serialized_length())
->>>>>>> 9669f5b2
     )
 }
 
