use casper_engine_test_support::{
    DeployItemBuilder, ExecuteRequestBuilder, LmdbWasmTestBuilder, ARG_AMOUNT,
    DEFAULT_ACCOUNT_ADDR, DEFAULT_PAYMENT, PRODUCTION_RUN_GENESIS_REQUEST,
};
use casper_execution_engine::{
    engine_state::{self, Error},
    execution,
};
use casper_types::{
<<<<<<< HEAD
    account::{AccountHash, Weight},
    runtime_args,
    system::mint,
    U512,
=======
    account::AccountHash, addressable_entity::Weight, runtime_args, system::mint, RuntimeArgs, U512,
>>>>>>> a0147930
};

const CONTRACT_ADD_ASSOCIATED_KEY: &str = "add_associated_key.wasm";
const CONTRACT_ADD_UPDATE_ASSOCIATED_KEY: &str = "add_update_associated_key.wasm";
const CONTRACT_SET_ACTION_THRESHOLDS: &str = "set_action_thresholds.wasm";
const ARG_KEY_MANAGEMENT_THRESHOLD: &str = "key_management_threshold";
const ARG_DEPLOY_THRESHOLD: &str = "deploy_threshold";
const ARG_ACCOUNT: &str = "account";
const ARG_WEIGHT: &str = "weight";
const KEY_1: AccountHash = AccountHash::new([254; 32]);
const KEY_2: AccountHash = AccountHash::new([253; 32]);
const KEY_2_WEIGHT: Weight = Weight::new(100);
const KEY_3: AccountHash = AccountHash::new([252; 32]);

#[ignore]
#[test]
fn should_deploy_with_authorized_identity_key() {
    let exec_request = ExecuteRequestBuilder::standard(
        *DEFAULT_ACCOUNT_ADDR,
        CONTRACT_SET_ACTION_THRESHOLDS,
        runtime_args! {
            ARG_KEY_MANAGEMENT_THRESHOLD => Weight::new(1),
            ARG_DEPLOY_THRESHOLD => Weight::new(1),
        },
    )
    .build();
    // Basic deploy with single key
    LmdbWasmTestBuilder::default()
        .run_genesis(&PRODUCTION_RUN_GENESIS_REQUEST)
        .exec(exec_request)
        .commit()
        .expect_success();
}

#[ignore]
#[test]
fn should_raise_auth_failure_with_invalid_key() {
    // tests that authorized keys that does not belong to account raises
    // Error::Authorization
    assert_ne!(*DEFAULT_ACCOUNT_ADDR, KEY_1);

    let exec_request = {
        let deploy = DeployItemBuilder::new()
            .with_address(*DEFAULT_ACCOUNT_ADDR)
            .with_empty_payment_bytes(runtime_args! { ARG_AMOUNT => *DEFAULT_PAYMENT, })
            .with_session_code(
                CONTRACT_SET_ACTION_THRESHOLDS,
                runtime_args! {
                    ARG_KEY_MANAGEMENT_THRESHOLD => Weight::new(1),
                    ARG_DEPLOY_THRESHOLD => Weight::new(1)
                },
            )
            .with_deploy_hash([1u8; 32])
            .with_authorization_keys(&[KEY_1])
            .build();
        ExecuteRequestBuilder::from_deploy_item(deploy).build()
    };

    // Basic deploy with single key
    let mut builder = LmdbWasmTestBuilder::default();
    builder
        .run_genesis(&PRODUCTION_RUN_GENESIS_REQUEST)
        .exec(exec_request)
        .commit();

    let deploy_result = builder
        .get_exec_result_owned(0)
        .expect("should have exec response")
        .get(0)
        .cloned()
        .expect("should have at least one deploy result");

    assert!(
        deploy_result.has_precondition_failure(),
        "{:?}",
        deploy_result
    );
    let message = format!("{}", deploy_result.as_error().unwrap());

    assert_eq!(message, format!("{}", engine_state::Error::Authorization))
}

#[ignore]
#[test]
fn should_raise_auth_failure_with_invalid_keys() {
    // tests that authorized keys that does not belong to account raises
    // Error::Authorization
    assert_ne!(*DEFAULT_ACCOUNT_ADDR, KEY_1);
    assert_ne!(*DEFAULT_ACCOUNT_ADDR, KEY_2);
    assert_ne!(*DEFAULT_ACCOUNT_ADDR, KEY_3);

    let exec_request = {
        let deploy = DeployItemBuilder::new()
            .with_address(*DEFAULT_ACCOUNT_ADDR)
            .with_empty_payment_bytes(runtime_args! { ARG_AMOUNT => *DEFAULT_PAYMENT, })
            .with_session_code(
                CONTRACT_SET_ACTION_THRESHOLDS,
                runtime_args! {
                    ARG_KEY_MANAGEMENT_THRESHOLD => Weight::new(1),
                    ARG_DEPLOY_THRESHOLD => Weight::new(1)
                },
            )
            .with_deploy_hash([1u8; 32])
            .with_authorization_keys(&[KEY_2, KEY_1, KEY_3])
            .build();
        ExecuteRequestBuilder::from_deploy_item(deploy).build()
    };

    // Basic deploy with single key
    let mut builder = LmdbWasmTestBuilder::default();
    builder
        .run_genesis(&PRODUCTION_RUN_GENESIS_REQUEST)
        .exec(exec_request)
        .commit();

    let deploy_result = builder
        .get_exec_result_owned(0)
        .expect("should have exec response")
        .get(0)
        .cloned()
        .expect("should have at least one deploy result");

    assert!(deploy_result.has_precondition_failure());
    let message = format!("{}", deploy_result.as_error().unwrap());

    assert_eq!(message, format!("{}", engine_state::Error::Authorization))
}

#[ignore]
#[test]
fn should_raise_deploy_authorization_failure() {
    // tests that authorized keys needs sufficient cumulative weight
    assert_ne!(*DEFAULT_ACCOUNT_ADDR, KEY_1);
    assert_ne!(*DEFAULT_ACCOUNT_ADDR, KEY_2);
    assert_ne!(*DEFAULT_ACCOUNT_ADDR, KEY_3);

    let exec_request_1 = ExecuteRequestBuilder::standard(
        *DEFAULT_ACCOUNT_ADDR,
        CONTRACT_ADD_UPDATE_ASSOCIATED_KEY,
        runtime_args! { ARG_ACCOUNT => KEY_1, },
    )
    .build();
    let exec_request_2 = ExecuteRequestBuilder::standard(
        *DEFAULT_ACCOUNT_ADDR,
        CONTRACT_ADD_UPDATE_ASSOCIATED_KEY,
        runtime_args! { ARG_ACCOUNT => KEY_2, },
    )
    .build();
    let exec_request_3 = ExecuteRequestBuilder::standard(
        *DEFAULT_ACCOUNT_ADDR,
        CONTRACT_ADD_UPDATE_ASSOCIATED_KEY,
        runtime_args! { ARG_ACCOUNT => KEY_3, },
    )
    .build();
    // Deploy threshold is equal to 3, keymgmnt is still 1.
    // Even after verifying weights and thresholds to not
    // lock out the account, those values should work as
    // account now has 1. identity key with weight=1 and
    // a key with weight=2.
    let exec_request_4 = ExecuteRequestBuilder::standard(
        *DEFAULT_ACCOUNT_ADDR,
        CONTRACT_SET_ACTION_THRESHOLDS,
        runtime_args! {
            ARG_KEY_MANAGEMENT_THRESHOLD => Weight::new(4),
            ARG_DEPLOY_THRESHOLD => Weight::new(3)
        },
    )
    .build();
    // Basic deploy with single key
    let mut builder = LmdbWasmTestBuilder::default();
    builder
        .run_genesis(&PRODUCTION_RUN_GENESIS_REQUEST)
        // Reusing a test contract that would add new key
        .exec(exec_request_1)
        .expect_success()
        .commit()
        .exec(exec_request_2)
        .expect_success()
        .commit()
        .exec(exec_request_3)
        .expect_success()
        .commit()
        // This should execute successfully - change deploy and key management
        // thresholds.
        .exec(exec_request_4)
        .expect_success()
        .commit();

    let exec_request_5 = {
        let deploy = DeployItemBuilder::new()
            .with_address(*DEFAULT_ACCOUNT_ADDR)
            .with_empty_payment_bytes(runtime_args! { ARG_AMOUNT => *DEFAULT_PAYMENT, })
            // Next deploy will see deploy threshold == 4, keymgmnt == 5
            .with_session_code(
                CONTRACT_SET_ACTION_THRESHOLDS,
                runtime_args! {
                    ARG_KEY_MANAGEMENT_THRESHOLD => Weight::new(5),
                    ARG_DEPLOY_THRESHOLD => Weight::new(4)
                }, //args
            )
            .with_deploy_hash([5u8; 32])
            .with_authorization_keys(&[KEY_1])
            .build();
        ExecuteRequestBuilder::from_deploy_item(deploy).build()
    };

    // With deploy threshold == 3 using single secondary key
    // with weight == 2 should raise deploy authorization failure.
    builder.clear_results().exec(exec_request_5).commit();

    {
        let deploy_result = builder
            .get_exec_result_owned(0)
            .expect("should have exec response")
            .get(0)
            .cloned()
            .expect("should have at least one deploy result");

        assert!(deploy_result.has_precondition_failure());
        let message = format!("{}", deploy_result.as_error().unwrap());
        assert!(message.contains(&format!(
            "{}",
            execution::Error::DeploymentAuthorizationFailure
        )))
    }
    let exec_request_6 = {
        let deploy = DeployItemBuilder::new()
            .with_address(*DEFAULT_ACCOUNT_ADDR)
            .with_empty_payment_bytes(runtime_args! { ARG_AMOUNT => *DEFAULT_PAYMENT, })
            // change deployment threshold to 4
            .with_session_code(
                CONTRACT_SET_ACTION_THRESHOLDS,
                runtime_args! {
                    ARG_KEY_MANAGEMENT_THRESHOLD => Weight::new(6),
                    ARG_DEPLOY_THRESHOLD => Weight::new(5)
                },
            )
            .with_deploy_hash([6u8; 32])
            .with_authorization_keys(&[*DEFAULT_ACCOUNT_ADDR, KEY_1, KEY_2, KEY_3])
            .build();
        ExecuteRequestBuilder::from_deploy_item(deploy).build()
    };
    // identity key (w: 1) and KEY_1 (w: 2) passes threshold of 3
    builder
        .clear_results()
        .exec(exec_request_6)
        .expect_success()
        .commit();

    let exec_request_7 = {
        let deploy = DeployItemBuilder::new()
            .with_address(*DEFAULT_ACCOUNT_ADDR)
            .with_empty_payment_bytes(runtime_args! { ARG_AMOUNT => *DEFAULT_PAYMENT, })
            // change deployment threshold to 4
            .with_session_code(
                CONTRACT_SET_ACTION_THRESHOLDS,
                runtime_args! {
                    ARG_KEY_MANAGEMENT_THRESHOLD => Weight::new(0),
                    ARG_DEPLOY_THRESHOLD => Weight::new(0)
                }, //args
            )
            .with_deploy_hash([6u8; 32])
            .with_authorization_keys(&[KEY_2, KEY_1])
            .build();
        ExecuteRequestBuilder::from_deploy_item(deploy).build()
    };

    // deployment threshold is now 4
    // failure: KEY_2 weight + KEY_1 weight < deployment threshold
    // let result4 = builder.clear_results()
    builder.clear_results().exec(exec_request_7).commit();

    {
        let deploy_result = builder
            .get_exec_result_owned(0)
            .expect("should have exec response")
            .get(0)
            .cloned()
            .expect("should have at least one deploy result");

        assert!(deploy_result.has_precondition_failure());
        let message = format!("{}", deploy_result.as_error().unwrap());
        assert!(message.contains(&format!(
            "{}",
            execution::Error::DeploymentAuthorizationFailure
        )))
    }

    let exec_request_8 = {
        let deploy = DeployItemBuilder::new()
            .with_address(*DEFAULT_ACCOUNT_ADDR)
            .with_empty_payment_bytes(runtime_args! { ARG_AMOUNT => *DEFAULT_PAYMENT, })
            // change deployment threshold to 4
            .with_session_code(
                CONTRACT_SET_ACTION_THRESHOLDS,
                runtime_args! {
                    ARG_KEY_MANAGEMENT_THRESHOLD => Weight::new(0),
                    ARG_DEPLOY_THRESHOLD => Weight::new(0)
                }, //args
            )
            .with_deploy_hash([8u8; 32])
            .with_authorization_keys(&[*DEFAULT_ACCOUNT_ADDR, KEY_1, KEY_2, KEY_3])
            .build();
        ExecuteRequestBuilder::from_deploy_item(deploy).build()
    };

    // success: identity key weight + KEY_1 weight + KEY_2 weight >= deployment
    // threshold
    builder
        .clear_results()
        .exec(exec_request_8)
        .commit()
        .expect_success();
}

#[ignore]
#[test]
fn should_authorize_deploy_with_multiple_keys() {
    // tests that authorized keys needs sufficient cumulative weight
    // and each of the associated keys is greater than threshold
    assert_ne!(*DEFAULT_ACCOUNT_ADDR, KEY_1);
    assert_ne!(*DEFAULT_ACCOUNT_ADDR, KEY_2);

    let exec_request_1 = ExecuteRequestBuilder::standard(
        *DEFAULT_ACCOUNT_ADDR,
        CONTRACT_ADD_UPDATE_ASSOCIATED_KEY,
        runtime_args! { ARG_ACCOUNT => KEY_1, },
    )
    .build();
    let exec_request_2 = ExecuteRequestBuilder::standard(
        *DEFAULT_ACCOUNT_ADDR,
        CONTRACT_ADD_UPDATE_ASSOCIATED_KEY,
        runtime_args! { ARG_ACCOUNT => KEY_2, },
    )
    .build();
    // Basic deploy with single key
    let mut builder = LmdbWasmTestBuilder::default();
    builder
        .run_genesis(&PRODUCTION_RUN_GENESIS_REQUEST)
        // Reusing a test contract that would add new key
        .exec(exec_request_1)
        .expect_success()
        .commit()
        .exec(exec_request_2)
        .expect_success()
        .commit();

    // KEY_1 (w: 2) KEY_2 (w: 2) each passes default threshold of 1

    let exec_request_3 = {
        let deploy = DeployItemBuilder::new()
            .with_address(*DEFAULT_ACCOUNT_ADDR)
            .with_empty_payment_bytes(runtime_args! { ARG_AMOUNT => *DEFAULT_PAYMENT, })
            .with_session_code(
                CONTRACT_SET_ACTION_THRESHOLDS,
                runtime_args! {
                    ARG_KEY_MANAGEMENT_THRESHOLD => Weight::new(0),
                    ARG_DEPLOY_THRESHOLD => Weight::new(0),
                },
            )
            .with_deploy_hash([36; 32])
            .with_authorization_keys(&[KEY_2, KEY_1])
            .build();
        ExecuteRequestBuilder::from_deploy_item(deploy).build()
    };

    builder.exec(exec_request_3).expect_success().commit();
}

#[ignore]
#[test]
fn should_not_authorize_deploy_with_duplicated_keys() {
    // tests that authorized keys needs sufficient cumulative weight
    // and each of the associated keys is greater than threshold

    assert_ne!(*DEFAULT_ACCOUNT_ADDR, KEY_1);

    let exec_request_1 = ExecuteRequestBuilder::standard(
        *DEFAULT_ACCOUNT_ADDR,
        CONTRACT_ADD_UPDATE_ASSOCIATED_KEY,
        runtime_args! { ARG_ACCOUNT => KEY_1, },
    )
    .build();

    let exec_request_2 = ExecuteRequestBuilder::standard(
        *DEFAULT_ACCOUNT_ADDR,
        CONTRACT_ADD_ASSOCIATED_KEY,
        runtime_args! {
            ARG_ACCOUNT => KEY_2,
            ARG_WEIGHT => KEY_2_WEIGHT,
        },
    )
    .build();

    let exec_request_3 = ExecuteRequestBuilder::standard(
        *DEFAULT_ACCOUNT_ADDR,
        CONTRACT_SET_ACTION_THRESHOLDS,
        runtime_args! {
            ARG_KEY_MANAGEMENT_THRESHOLD => Weight::new(4),
            ARG_DEPLOY_THRESHOLD => Weight::new(3)
        },
    )
    .build();
    // Basic deploy with single key
    let mut builder = LmdbWasmTestBuilder::default();
    builder.run_genesis(&PRODUCTION_RUN_GENESIS_REQUEST);

    builder
        // Reusing a test contract that would add new key
        .exec(exec_request_1)
        .expect_success()
        .commit();

    builder.exec(exec_request_2).expect_success().commit();

    builder.exec(exec_request_3).expect_success().commit();

    let exec_request_3 = {
        let deploy = DeployItemBuilder::new()
            .with_address(*DEFAULT_ACCOUNT_ADDR)
            .with_empty_payment_bytes(runtime_args! {
                ARG_AMOUNT => *DEFAULT_PAYMENT,
            })
            .with_session_code(
                CONTRACT_SET_ACTION_THRESHOLDS,
                runtime_args! {
                    ARG_KEY_MANAGEMENT_THRESHOLD => Weight::new(0),
                    ARG_DEPLOY_THRESHOLD => Weight::new(0)
                },
            )
            .with_deploy_hash([3u8; 32])
            .with_authorization_keys(&[
                KEY_1, KEY_1, KEY_1, KEY_1, KEY_1, KEY_1, KEY_1, KEY_1, KEY_1, KEY_1,
            ])
            .build();
        ExecuteRequestBuilder::from_deploy_item(deploy).build()
    };
    builder.clear_results().exec(exec_request_3).commit();
    let deploy_result = builder
        .get_exec_result_owned(0)
        .expect("should have exec response")
        .get(0)
        .cloned()
        .expect("should have at least one deploy result");

    assert!(
        deploy_result.has_precondition_failure(),
        "{:?}",
        deploy_result
    );
    let message = format!("{}", deploy_result.as_error().unwrap());
    assert!(message.contains(&format!(
        "{}",
        execution::Error::DeploymentAuthorizationFailure
    )))
}

#[ignore]
#[test]
fn should_not_authorize_transfer_without_deploy_key_threshold() {
    // tests that authorized keys needs sufficient cumulative weight
    // and each of the associated keys is greater than threshold
    let transfer_amount = U512::from(1);

    assert_ne!(*DEFAULT_ACCOUNT_ADDR, KEY_1);
    assert_ne!(*DEFAULT_ACCOUNT_ADDR, KEY_2);

    let add_key_1_request = ExecuteRequestBuilder::standard(
        *DEFAULT_ACCOUNT_ADDR,
        CONTRACT_ADD_UPDATE_ASSOCIATED_KEY,
        runtime_args! { ARG_ACCOUNT => KEY_1, },
    )
    .build();
    let add_key_2_request = ExecuteRequestBuilder::standard(
        *DEFAULT_ACCOUNT_ADDR,
        CONTRACT_ADD_UPDATE_ASSOCIATED_KEY,
        runtime_args! { ARG_ACCOUNT => KEY_2, },
    )
    .build();
    let update_thresholds_request = ExecuteRequestBuilder::standard(
        *DEFAULT_ACCOUNT_ADDR,
        CONTRACT_SET_ACTION_THRESHOLDS,
        runtime_args! {
            ARG_KEY_MANAGEMENT_THRESHOLD => Weight::new(5),
            ARG_DEPLOY_THRESHOLD => Weight::new(5),
        },
    )
    .build();

    // Basic deploy with single key
    let mut builder = LmdbWasmTestBuilder::default();

    builder
        .run_genesis(&PRODUCTION_RUN_GENESIS_REQUEST)
        // Reusing a test contract that would add new key
        .exec(add_key_1_request)
        .expect_success()
        .commit();

    builder.exec(add_key_2_request).expect_success().commit();

    builder
        .exec(update_thresholds_request)
        .expect_success()
        .commit();

    // KEY_1 (w: 2) DEFAULT_ACCOUNT (w: 1) does not pass deploy threshold of 5
    let id: Option<u64> = None;

    let transfer_request_1 = {
        let deploy = DeployItemBuilder::new()
            .with_address(*DEFAULT_ACCOUNT_ADDR)
            .with_empty_payment_bytes(runtime_args! { ARG_AMOUNT => *DEFAULT_PAYMENT, })
            .with_transfer_args(runtime_args! {
                mint::ARG_TARGET => KEY_2,
                mint::ARG_AMOUNT => transfer_amount,
                mint::ARG_ID => id,
            })
            .with_deploy_hash([36; 32])
            .with_authorization_keys(&[KEY_1, *DEFAULT_ACCOUNT_ADDR])
            .build();
        ExecuteRequestBuilder::from_deploy_item(deploy).build()
    };

    builder.exec(transfer_request_1).commit();

    let response = builder
        .get_exec_result_owned(3)
        .expect("should have response")
        .first()
        .cloned()
        .expect("should have first result");
    let error = response.as_error().expect("should have error");
    assert!(matches!(
        error,
        Error::Exec(execution::Error::DeploymentAuthorizationFailure)
    ));

    // KEY_1 (w: 2) KEY_2 (w: 2) DEFAULT_ACCOUNT_ADDR (w: 1) each passes threshold of 5
    let id: Option<u64> = None;

    let transfer_request = {
        let deploy = DeployItemBuilder::new()
            .with_address(*DEFAULT_ACCOUNT_ADDR)
            .with_empty_payment_bytes(runtime_args! { ARG_AMOUNT => *DEFAULT_PAYMENT, })
            .with_transfer_args(runtime_args! {
                mint::ARG_TARGET => KEY_2,
                mint::ARG_AMOUNT => transfer_amount,
                mint::ARG_ID => id,
            })
            .with_deploy_hash([37; 32])
            .with_authorization_keys(&[KEY_2, KEY_1, *DEFAULT_ACCOUNT_ADDR])
            .build();
        ExecuteRequestBuilder::from_deploy_item(deploy).build()
    };

    builder.exec(transfer_request).expect_success().commit();
}<|MERGE_RESOLUTION|>--- conflicted
+++ resolved
@@ -7,14 +7,7 @@
     execution,
 };
 use casper_types::{
-<<<<<<< HEAD
-    account::{AccountHash, Weight},
-    runtime_args,
-    system::mint,
-    U512,
-=======
-    account::AccountHash, addressable_entity::Weight, runtime_args, system::mint, RuntimeArgs, U512,
->>>>>>> a0147930
+    account::AccountHash, addressable_entity::Weight, runtime_args, system::mint, U512,
 };
 
 const CONTRACT_ADD_ASSOCIATED_KEY: &str = "add_associated_key.wasm";
