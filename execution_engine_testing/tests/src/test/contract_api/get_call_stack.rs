use num_traits::One;

use casper_engine_test_support::{
    ExecuteRequestBuilder, LmdbWasmTestBuilder, DEFAULT_ACCOUNT_ADDR,
    PRODUCTION_RUN_GENESIS_REQUEST,
};
<<<<<<< HEAD
=======
use casper_execution_engine::{
    core::engine_state::{Error as CoreError, ExecError, ExecuteRequest},
    storage::global_state::in_memory::InMemoryGlobalState,
};
>>>>>>> e5d21032
use casper_types::{
    account::Account, runtime_args, system::CallStackElement, CLValue, ContractHash,
    ContractPackageHash, EntryPointType, HashAddr, Key, RuntimeArgs, StoredValue, U512,
};

use get_call_stack_recursive_subcall::{
    Call, ContractAddress, ARG_CALLS, ARG_CURRENT_DEPTH, METHOD_FORWARDER_CONTRACT_NAME,
    METHOD_FORWARDER_SESSION_NAME,
};

const CONTRACT_RECURSIVE_SUBCALL: &str = "get_call_stack_recursive_subcall.wasm";
const CONTRACT_CALL_RECURSIVE_SUBCALL: &str = "get_call_stack_call_recursive_subcall.wasm";

const CONTRACT_PACKAGE_NAME: &str = "forwarder";
const CONTRACT_NAME: &str = "our_contract_name";

const CONTRACT_FORWARDER_ENTRYPOINT_CONTRACT: &str = METHOD_FORWARDER_CONTRACT_NAME;
const CONTRACT_FORWARDER_ENTRYPOINT_SESSION: &str = METHOD_FORWARDER_SESSION_NAME;

fn stored_session(contract_hash: ContractHash) -> Call {
    Call {
        contract_address: ContractAddress::ContractHash(contract_hash),
        target_method: CONTRACT_FORWARDER_ENTRYPOINT_SESSION.to_string(),
        entry_point_type: EntryPointType::Session,
    }
}

fn stored_versioned_session(contract_package_hash: ContractPackageHash) -> Call {
    Call {
        contract_address: ContractAddress::ContractPackageHash(contract_package_hash),
        target_method: CONTRACT_FORWARDER_ENTRYPOINT_SESSION.to_string(),
        entry_point_type: EntryPointType::Session,
    }
}

fn stored_contract(contract_hash: ContractHash) -> Call {
    Call {
        contract_address: ContractAddress::ContractHash(contract_hash),
        target_method: CONTRACT_FORWARDER_ENTRYPOINT_CONTRACT.to_string(),
        entry_point_type: EntryPointType::Contract,
    }
}

fn stored_versioned_contract(contract_package_hash: ContractPackageHash) -> Call {
    Call {
        contract_address: ContractAddress::ContractPackageHash(contract_package_hash),
        target_method: CONTRACT_FORWARDER_ENTRYPOINT_CONTRACT.to_string(),
        entry_point_type: EntryPointType::Contract,
    }
}

fn store_contract(builder: &mut LmdbWasmTestBuilder, session_filename: &str) {
    let store_contract_request =
        ExecuteRequestBuilder::standard(*DEFAULT_ACCOUNT_ADDR, session_filename, runtime_args! {})
            .build();
    builder
        .exec(store_contract_request)
        .commit()
        .expect_success();
}

fn execute_and_assert_result(
    call_depth: usize,
    builder: &mut InMemoryWasmTestBuilder,
    execute_request: ExecuteRequest,
) {
    if call_depth == 0 {
        builder.exec(execute_request).commit().expect_success();
    } else {
        builder.exec(execute_request).commit().expect_failure();
        let error = builder.get_error().expect("must have an error");
        assert!(matches!(
            error,
            // Call chains have stored contract trying to call stored session which we don't
            // support and is an actual error. Due to variable opcode costs such
            // execution may end up in a success (and fail with InvalidContext) or GasLimit when
            // executing longer chains.
            CoreError::Exec(ExecError::InvalidContext) | CoreError::Exec(ExecError::GasLimit)
        ));
    }
}

// Constant from the contracts used in the tests below.
const LARGE_AMOUNT: u64 = 1_500_000_000_000;

// In the payment or session phase, this test will try to transfer `len + 1` times
// a fixed amount of `1_500_000_000_000` from the main purse of the account.
// We need to provide an explicit approval via passing that as an `amount` argument.
pub fn approved_amount(idx: usize) -> U512 {
    U512::from(LARGE_AMOUNT * (idx + 1) as u64)
}

trait AccountExt {
    fn get_hash(&self, key: &str) -> HashAddr;
}

impl AccountExt for Account {
    fn get_hash(&self, key: &str) -> HashAddr {
        self.named_keys()
            .get(key)
            .cloned()
            .and_then(Key::into_hash)
            .unwrap()
    }
}

trait BuilderExt {
    fn get_call_stack_from_session_context(
        &mut self,
        stored_call_stack_key: &str,
    ) -> Vec<CallStackElement>;

    fn get_call_stack_from_contract_context(
        &mut self,
        stored_call_stack_key: &str,
        contract_package_hash: HashAddr,
    ) -> Vec<CallStackElement>;
}

impl BuilderExt for LmdbWasmTestBuilder {
    fn get_call_stack_from_session_context(
        &mut self,
        stored_call_stack_key: &str,
    ) -> Vec<CallStackElement> {
        let cl_value = self
            .query(
                None,
                (*DEFAULT_ACCOUNT_ADDR).into(),
                &[stored_call_stack_key.to_string()],
            )
            .unwrap();

        cl_value
            .as_cl_value()
            .cloned()
            .map(CLValue::into_t::<Vec<CallStackElement>>)
            .unwrap()
            .unwrap()
    }

    fn get_call_stack_from_contract_context(
        &mut self,
        stored_call_stack_key: &str,
        contract_package_hash: HashAddr,
    ) -> Vec<CallStackElement> {
        let value = self
            .query(None, Key::Hash(contract_package_hash), &[])
            .unwrap();

        let contract_package = match value {
            StoredValue::ContractPackage(package) => package,
            _ => panic!("unreachable"),
        };

        let current_contract_hash = contract_package.current_contract_hash().unwrap();

        let cl_value = self
            .query(
                None,
                current_contract_hash.into(),
                &[stored_call_stack_key.to_string()],
            )
            .unwrap();

        cl_value
            .as_cl_value()
            .cloned()
            .map(CLValue::into_t::<Vec<CallStackElement>>)
            .unwrap()
            .unwrap()
    }
}

fn setup() -> LmdbWasmTestBuilder {
    let mut builder = LmdbWasmTestBuilder::default();
    builder.run_genesis(&PRODUCTION_RUN_GENESIS_REQUEST);
    store_contract(&mut builder, CONTRACT_RECURSIVE_SUBCALL);
    builder
}

fn assert_each_context_has_correct_call_stack_info(
    builder: &mut LmdbWasmTestBuilder,
    top_level_call: Call,
    mut subcalls: Vec<Call>,
    current_contract_package_hash: HashAddr,
) {
    let mut calls = vec![top_level_call];
    calls.append(&mut subcalls);

    // query for and verify that all the elements in the call stack match their
    // pre-defined Call element
    for (i, call) in calls.iter().enumerate() {
        let stored_call_stack_key = format!("call_stack-{}", i);
        // we need to know where to look for the call stack information
        let call_stack = match call.entry_point_type {
            EntryPointType::Contract => builder.get_call_stack_from_contract_context(
                &stored_call_stack_key,
                current_contract_package_hash,
            ),
            EntryPointType::Session => {
                builder.get_call_stack_from_session_context(&stored_call_stack_key)
            }
        };
        assert_eq!(
            call_stack.len(),
            i + 2,
            "call stack len was an unexpected size {}, should be {} {:#?}",
            call_stack.len(),
            i + 2,
            call_stack,
        );
        let (head, rest) = call_stack.split_at(usize::one());

        assert_eq!(
            head,
            [CallStackElement::Session {
                account_hash: *DEFAULT_ACCOUNT_ADDR,
            }],
        );
        assert_call_stack_matches_calls(rest.to_vec(), &calls);
    }
}

fn assert_invalid_context(builder: &mut LmdbWasmTestBuilder, depth: usize) {
    if depth == 0 {
        builder.expect_success();
    } else {
        let error = builder.get_error().unwrap();
        assert!(matches!(
            error,
            casper_execution_engine::core::engine_state::Error::Exec(
                casper_execution_engine::core::execution::Error::InvalidContext
            )
        ));
    }
}

fn assert_each_context_has_correct_call_stack_info_module_bytes(
    builder: &mut LmdbWasmTestBuilder,
    subcalls: Vec<Call>,
    current_contract_package_hash: HashAddr,
) {
    let stored_call_stack_key = format!("call_stack-{}", 0);
    let call_stack = builder.get_call_stack_from_session_context(&stored_call_stack_key);
    let (head, _) = call_stack.split_at(usize::one());
    assert_eq!(
        head,
        [CallStackElement::Session {
            account_hash: *DEFAULT_ACCOUNT_ADDR,
        }],
    );

    for (i, call) in (1..=subcalls.len()).zip(subcalls.iter()) {
        let stored_call_stack_key = format!("call_stack-{}", i);
        // we need to know where to look for the call stack information
        let call_stack = match call.entry_point_type {
            EntryPointType::Contract => builder.get_call_stack_from_contract_context(
                &stored_call_stack_key,
                current_contract_package_hash,
            ),
            EntryPointType::Session => {
                builder.get_call_stack_from_session_context(&stored_call_stack_key)
            }
        };
        let (head, rest) = call_stack.split_at(usize::one());
        assert_eq!(
            head,
            [CallStackElement::Session {
                account_hash: *DEFAULT_ACCOUNT_ADDR,
            }],
        );
        assert_call_stack_matches_calls(rest.to_vec(), &subcalls);
    }
}

fn assert_call_stack_matches_calls(call_stack: Vec<CallStackElement>, calls: &[Call]) {
    for (index, expected_call_stack_element) in call_stack.iter().enumerate() {
        let maybe_call = calls.get(index);
        match (maybe_call, expected_call_stack_element) {
            // Versioned Call with EntryPointType::Contract
            (
                Some(Call {
                    entry_point_type,
                    contract_address:
                        ContractAddress::ContractPackageHash(current_contract_package_hash),
                    ..
                }),
                CallStackElement::StoredContract {
                    contract_package_hash,
                    ..
                },
            ) if *entry_point_type == EntryPointType::Contract
                && *contract_package_hash == *current_contract_package_hash => {}

            // Unversioned Call with EntryPointType::Contract
            (
                Some(Call {
                    entry_point_type,
                    contract_address: ContractAddress::ContractHash(current_contract_hash),
                    ..
                }),
                CallStackElement::StoredContract { contract_hash, .. },
            ) if *entry_point_type == EntryPointType::Contract
                && *contract_hash == *current_contract_hash => {}

            // Versioned Call with EntryPointType::Session
            (
                Some(Call {
                    entry_point_type,
                    contract_address:
                        ContractAddress::ContractPackageHash(current_contract_package_hash),
                    ..
                }),
                CallStackElement::StoredSession {
                    account_hash,
                    contract_package_hash,
                    ..
                },
            ) if *entry_point_type == EntryPointType::Session
                && *account_hash == *DEFAULT_ACCOUNT_ADDR
                && *contract_package_hash == *current_contract_package_hash => {}

            // Unversioned Call with EntryPointType::Session
            (
                Some(Call {
                    entry_point_type,
                    contract_address: ContractAddress::ContractHash(current_contract_hash),
                    ..
                }),
                CallStackElement::StoredSession {
                    account_hash,
                    contract_hash,
                    ..
                },
            ) if *entry_point_type == EntryPointType::Session
                && *account_hash == *DEFAULT_ACCOUNT_ADDR
                && *contract_hash == *current_contract_hash => {}

            _ => panic!(
                "call stack element {:#?} didn't match expected call {:#?} at index {}, {:#?}",
                expected_call_stack_element, maybe_call, index, call_stack,
            ),
        }
    }
}

mod session {
    use casper_engine_test_support::{ExecuteRequestBuilder, DEFAULT_ACCOUNT_ADDR};
    use casper_storage::global_state::shared::transform::Transform;
    use casper_types::{runtime_args, system::mint, Key, RuntimeArgs};

    use super::{
        approved_amount, AccountExt, ARG_CALLS, ARG_CURRENT_DEPTH, CONTRACT_CALL_RECURSIVE_SUBCALL,
        CONTRACT_FORWARDER_ENTRYPOINT_CONTRACT, CONTRACT_FORWARDER_ENTRYPOINT_SESSION,
        CONTRACT_NAME, CONTRACT_PACKAGE_NAME,
    };

    // DEPTHS should not contain 1, as it will eliminate the initial element from the subcalls
    // vector
    const DEPTHS: &[usize] = &[0, 2, 5, 10];

    // Session + recursive subcall

    #[ignore]
    #[test]
    fn session_bytes_to_stored_versioned_contract() {
        for len in DEPTHS {
            let mut builder = super::setup();
            let default_account = builder.get_account(*DEFAULT_ACCOUNT_ADDR).unwrap();
            let current_contract_package_hash = default_account.get_hash(CONTRACT_PACKAGE_NAME);

            let subcalls =
                vec![super::stored_versioned_contract(current_contract_package_hash.into()); *len];

            let execute_request = ExecuteRequestBuilder::standard(
                *DEFAULT_ACCOUNT_ADDR,
                CONTRACT_CALL_RECURSIVE_SUBCALL,
                runtime_args! {
                    ARG_CALLS => subcalls.clone(),
                    ARG_CURRENT_DEPTH => 0u8,
                    mint::ARG_AMOUNT => approved_amount(*len),
                },
            )
            .build();

            builder.exec(execute_request).commit().expect_success();

            super::assert_each_context_has_correct_call_stack_info_module_bytes(
                &mut builder,
                subcalls,
                current_contract_package_hash,
            );
        }
    }

    #[ignore]
    #[test]
    fn session_bytes_to_stored_contract() {
        for len in DEPTHS {
            let mut builder = super::setup();
            let default_account = builder.get_account(*DEFAULT_ACCOUNT_ADDR).unwrap();
            let current_contract_package_hash = default_account.get_hash(CONTRACT_PACKAGE_NAME);
            let current_contract_hash = default_account.get_hash(CONTRACT_NAME);

            let subcalls = vec![super::stored_contract(current_contract_hash.into()); *len];

            let execute_request = ExecuteRequestBuilder::standard(
                *DEFAULT_ACCOUNT_ADDR,
                CONTRACT_CALL_RECURSIVE_SUBCALL,
                runtime_args! {
                    ARG_CALLS => subcalls.clone(),
                    ARG_CURRENT_DEPTH => 0u8,
                    mint::ARG_AMOUNT => approved_amount(*len),
                },
            )
            .build();

            builder.exec(execute_request).commit().expect_success();

            super::assert_each_context_has_correct_call_stack_info_module_bytes(
                &mut builder,
                subcalls,
                current_contract_package_hash,
            );
        }
    }

    #[ignore]
    #[test]
    fn session_bytes_to_stored_versioned_contract_to_stored_contract() {
        for len in DEPTHS {
            let mut builder = super::setup();
            let default_account = builder.get_account(*DEFAULT_ACCOUNT_ADDR).unwrap();
            let current_contract_package_hash = default_account.get_hash(CONTRACT_PACKAGE_NAME);
            let current_contract_hash = default_account.get_hash(CONTRACT_NAME);

            let mut subcalls =
                vec![
                    super::stored_versioned_contract(current_contract_package_hash.into());
                    len.saturating_sub(1)
                ];
            if *len > 0 {
                subcalls.push(super::stored_contract(current_contract_hash.into()));
            }

            let execute_request = ExecuteRequestBuilder::standard(
                *DEFAULT_ACCOUNT_ADDR,
                CONTRACT_CALL_RECURSIVE_SUBCALL,
                runtime_args! {
                    ARG_CALLS => subcalls.clone(),
                    ARG_CURRENT_DEPTH => 0u8,
                    mint::ARG_AMOUNT => approved_amount(*len),
                },
            )
            .build();

            builder.exec(execute_request).commit().expect_success();

            super::assert_each_context_has_correct_call_stack_info_module_bytes(
                &mut builder,
                subcalls,
                current_contract_package_hash,
            );
        }
    }

    #[ignore]
    #[test]
    fn session_bytes_to_stored_contract_to_stored_versioned_contract() {
        for len in DEPTHS {
            let mut builder = super::setup();
            let default_account = builder.get_account(*DEFAULT_ACCOUNT_ADDR).unwrap();
            let current_contract_package_hash = default_account.get_hash(CONTRACT_PACKAGE_NAME);
            let current_contract_hash = default_account.get_hash(CONTRACT_NAME);

            let mut subcalls =
                vec![super::stored_contract(current_contract_hash.into()); len.saturating_sub(1)];
            if *len > 0 {
                subcalls.push(super::stored_versioned_contract(
                    current_contract_package_hash.into(),
                ));
            }

            let execute_request = ExecuteRequestBuilder::standard(
                *DEFAULT_ACCOUNT_ADDR,
                CONTRACT_CALL_RECURSIVE_SUBCALL,
                runtime_args! {
                    ARG_CALLS => subcalls.clone(),
                    ARG_CURRENT_DEPTH => 0u8,
                    mint::ARG_AMOUNT => approved_amount(*len),
                },
            )
            .build();

            builder.exec(execute_request).commit().expect_success();

            super::assert_each_context_has_correct_call_stack_info_module_bytes(
                &mut builder,
                subcalls,
                current_contract_package_hash,
            );
        }
    }

    #[ignore]
    #[test]
    fn session_bytes_to_stored_versioned_session_to_stored_versioned_contract() {
        for len in DEPTHS {
            let mut builder = super::setup();
            let default_account = builder.get_account(*DEFAULT_ACCOUNT_ADDR).unwrap();
            let current_contract_package_hash = default_account.get_hash(CONTRACT_PACKAGE_NAME);

            let mut subcalls =
                vec![
                    super::stored_versioned_session(current_contract_package_hash.into());
                    len.saturating_sub(1)
                ];
            if *len > 0 {
                subcalls.push(super::stored_versioned_contract(
                    current_contract_package_hash.into(),
                ));
            }

            let execute_request = ExecuteRequestBuilder::standard(
                *DEFAULT_ACCOUNT_ADDR,
                CONTRACT_CALL_RECURSIVE_SUBCALL,
                runtime_args! {
                    ARG_CALLS => subcalls.clone(),
                    ARG_CURRENT_DEPTH => 0u8,
                    mint::ARG_AMOUNT => approved_amount(*len),
                },
            )
            .build();

            builder.exec(execute_request).commit().expect_success();

            super::assert_each_context_has_correct_call_stack_info_module_bytes(
                &mut builder,
                subcalls,
                current_contract_package_hash,
            );
        }
    }

    #[ignore]
    #[test]
    fn session_bytes_to_stored_versioned_session_to_stored_contract() {
        for len in DEPTHS {
            let mut builder = super::setup();
            let default_account = builder.get_account(*DEFAULT_ACCOUNT_ADDR).unwrap();
            let current_contract_package_hash = default_account.get_hash(CONTRACT_PACKAGE_NAME);
            let current_contract_hash = default_account.get_hash(CONTRACT_NAME);

            let mut subcalls =
                vec![
                    super::stored_versioned_session(current_contract_package_hash.into());
                    len.saturating_sub(1)
                ];
            if *len > 0 {
                subcalls.push(super::stored_contract(current_contract_hash.into()));
            }

            let execute_request = ExecuteRequestBuilder::standard(
                *DEFAULT_ACCOUNT_ADDR,
                CONTRACT_CALL_RECURSIVE_SUBCALL,
                runtime_args! {
                    ARG_CALLS => subcalls.clone(),
                    ARG_CURRENT_DEPTH => 0u8,
                    mint::ARG_AMOUNT => approved_amount(*len),
                },
            )
            .build();

            builder.exec(execute_request).commit().expect_success();

            super::assert_each_context_has_correct_call_stack_info_module_bytes(
                &mut builder,
                subcalls,
                current_contract_package_hash,
            );
        }
    }

    #[ignore]
    #[test]
    fn session_bytes_to_stored_session_to_stored_versioned_contract() {
        for len in DEPTHS {
            let mut builder = super::setup();
            let default_account = builder.get_account(*DEFAULT_ACCOUNT_ADDR).unwrap();
            let current_contract_package_hash = default_account.get_hash(CONTRACT_PACKAGE_NAME);
            let current_contract_hash = default_account.get_hash(CONTRACT_NAME);

            let mut subcalls =
                vec![super::stored_session(current_contract_hash.into()); len.saturating_sub(1)];
            if *len > 0 {
                subcalls.push(super::stored_versioned_contract(
                    current_contract_package_hash.into(),
                ));
            }

            let execute_request = ExecuteRequestBuilder::standard(
                *DEFAULT_ACCOUNT_ADDR,
                CONTRACT_CALL_RECURSIVE_SUBCALL,
                runtime_args! {
                    ARG_CALLS => subcalls.clone(),
                    ARG_CURRENT_DEPTH => 0u8,
                    mint::ARG_AMOUNT => approved_amount(*len),
                },
            )
            .build();

            builder.exec(execute_request).commit().expect_success();

            super::assert_each_context_has_correct_call_stack_info_module_bytes(
                &mut builder,
                subcalls,
                current_contract_package_hash,
            );
        }
    }

    #[ignore]
    #[test]
    fn session_bytes_to_stored_session_to_stored_contract() {
        for len in DEPTHS {
            let mut builder = super::setup();
            let default_account = builder.get_account(*DEFAULT_ACCOUNT_ADDR).unwrap();
            let current_contract_package_hash = default_account.get_hash(CONTRACT_PACKAGE_NAME);
            let current_contract_hash = default_account.get_hash(CONTRACT_NAME);

            let mut subcalls =
                vec![super::stored_session(current_contract_hash.into()); len.saturating_sub(1)];
            if *len > 0 {
                subcalls.push(super::stored_contract(current_contract_hash.into()));
            }

            let execute_request = ExecuteRequestBuilder::standard(
                *DEFAULT_ACCOUNT_ADDR,
                CONTRACT_CALL_RECURSIVE_SUBCALL,
                runtime_args! {
                    ARG_CALLS => subcalls.clone(),
                    ARG_CURRENT_DEPTH => 0u8,
                    mint::ARG_AMOUNT => approved_amount(*len),
                },
            )
            .build();

            builder.exec(execute_request).commit().expect_success();

            super::assert_each_context_has_correct_call_stack_info_module_bytes(
                &mut builder,
                subcalls,
                current_contract_package_hash,
            );
        }
    }

    #[ignore]
    #[test]
    fn session_bytes_to_stored_versioned_session() {
        for len in DEPTHS {
            let mut builder = super::setup();
            let default_account = builder.get_account(*DEFAULT_ACCOUNT_ADDR).unwrap();
            let current_contract_package_hash = default_account.get_hash(CONTRACT_PACKAGE_NAME);

            let subcalls =
                vec![super::stored_versioned_session(current_contract_package_hash.into()); *len];

            let execute_request = ExecuteRequestBuilder::standard(
                *DEFAULT_ACCOUNT_ADDR,
                CONTRACT_CALL_RECURSIVE_SUBCALL,
                runtime_args! {
                    ARG_CALLS => subcalls.clone(),
                    ARG_CURRENT_DEPTH => 0u8,
                    mint::ARG_AMOUNT => approved_amount(*len),
                },
            )
            .build();

            builder.exec(execute_request).commit().expect_success();

            super::assert_each_context_has_correct_call_stack_info_module_bytes(
                &mut builder,
                subcalls,
                current_contract_package_hash,
            );
        }
    }

    #[ignore]
    #[test]
    fn session_bytes_to_stored_versioned_session_to_stored_session() {
        for len in DEPTHS {
            let mut builder = super::setup();
            let default_account = builder.get_account(*DEFAULT_ACCOUNT_ADDR).unwrap();
            let current_contract_package_hash = default_account.get_hash(CONTRACT_PACKAGE_NAME);
            let current_contract_hash = default_account.get_hash(CONTRACT_NAME);

            let mut subcalls =
                vec![
                    super::stored_versioned_session(current_contract_package_hash.into());
                    len.saturating_sub(1)
                ];
            if *len > 0 {
                subcalls.push(super::stored_session(current_contract_hash.into()));
            }

            let execute_request = ExecuteRequestBuilder::standard(
                *DEFAULT_ACCOUNT_ADDR,
                CONTRACT_CALL_RECURSIVE_SUBCALL,
                runtime_args! {
                    ARG_CALLS => subcalls.clone(),
                    ARG_CURRENT_DEPTH => 0u8,
                    mint::ARG_AMOUNT => approved_amount(*len),
                },
            )
            .build();

            builder.exec(execute_request).commit().expect_success();

            super::assert_each_context_has_correct_call_stack_info_module_bytes(
                &mut builder,
                subcalls,
                current_contract_package_hash,
            );
        }
    }

    #[ignore]
    #[test]
    fn session_bytes_to_stored_session_to_stored_versioned_session() {
        for len in DEPTHS {
            let mut builder = super::setup();
            let default_account = builder.get_account(*DEFAULT_ACCOUNT_ADDR).unwrap();
            let current_contract_package_hash = default_account.get_hash(CONTRACT_PACKAGE_NAME);
            let current_contract_hash = default_account.get_hash(CONTRACT_NAME);

            let mut subcalls =
                vec![super::stored_session(current_contract_hash.into()); len.saturating_sub(1)];
            if *len > 0 {
                subcalls.push(super::stored_versioned_session(
                    current_contract_package_hash.into(),
                ));
            }

            let execute_request = ExecuteRequestBuilder::standard(
                *DEFAULT_ACCOUNT_ADDR,
                CONTRACT_CALL_RECURSIVE_SUBCALL,
                runtime_args! {
                    ARG_CALLS => subcalls.clone(),
                    ARG_CURRENT_DEPTH => 0u8,
                    mint::ARG_AMOUNT => approved_amount(*len),
                },
            )
            .build();

            builder.exec(execute_request).commit().expect_success();

            super::assert_each_context_has_correct_call_stack_info_module_bytes(
                &mut builder,
                subcalls,
                current_contract_package_hash,
            );
        }
    }

    #[ignore]
    #[test]
    fn session_bytes_to_stored_session() {
        for len in DEPTHS {
            let mut builder = super::setup();
            let default_account = builder.get_account(*DEFAULT_ACCOUNT_ADDR).unwrap();
            let current_contract_package_hash = default_account.get_hash(CONTRACT_PACKAGE_NAME);
            let current_contract_hash = default_account.get_hash(CONTRACT_NAME);

            let subcalls = vec![super::stored_session(current_contract_hash.into()); *len];

            let execute_request = ExecuteRequestBuilder::standard(
                *DEFAULT_ACCOUNT_ADDR,
                CONTRACT_CALL_RECURSIVE_SUBCALL,
                runtime_args! {
                    ARG_CALLS => subcalls.clone(),
                    ARG_CURRENT_DEPTH => 0u8,
                    mint::ARG_AMOUNT => approved_amount(*len),
                },
            )
            .build();

            builder.exec(execute_request).commit().expect_success();

            super::assert_each_context_has_correct_call_stack_info_module_bytes(
                &mut builder,
                subcalls,
                current_contract_package_hash,
            );
        }
    }

    // Session + recursive subcall failure cases

    #[ignore]
    #[test]
    fn session_bytes_to_stored_versioned_contract_to_stored_versioned_session_should_fail() {
        for len in DEPTHS {
            let mut builder = super::setup();
            let default_account = builder.get_account(*DEFAULT_ACCOUNT_ADDR).unwrap();
            let current_contract_package_hash = default_account.get_hash(CONTRACT_PACKAGE_NAME);

            let mut subcalls =
                vec![
                    super::stored_versioned_contract(current_contract_package_hash.into());
                    len.saturating_sub(1)
                ];
            if *len > 0 {
                subcalls.push(super::stored_versioned_session(
                    current_contract_package_hash.into(),
                ));
            }

            let execute_request = ExecuteRequestBuilder::standard(
                *DEFAULT_ACCOUNT_ADDR,
                CONTRACT_CALL_RECURSIVE_SUBCALL,
                runtime_args! {
                    ARG_CALLS => subcalls.clone(),
                    ARG_CURRENT_DEPTH => 0u8,
                    mint::ARG_AMOUNT => approved_amount(*len),
                },
            )
            .build();

            builder.exec(execute_request).commit();

            super::assert_invalid_context(&mut builder, *len);
        }
    }

    #[ignore]
    #[test]
    fn session_bytes_to_stored_versioned_contract_to_stored_session_should_fail() {
        for len in DEPTHS {
            let mut builder = super::setup();
            let default_account = builder.get_account(*DEFAULT_ACCOUNT_ADDR).unwrap();
            let current_contract_package_hash = default_account.get_hash(CONTRACT_PACKAGE_NAME);
            let current_contract_hash = default_account.get_hash(CONTRACT_NAME);

            let mut subcalls =
                vec![
                    super::stored_versioned_contract(current_contract_package_hash.into());
                    len.saturating_sub(1)
                ];
            if *len > 0 {
                subcalls.push(super::stored_session(current_contract_hash.into()));
            }

            let execute_request = ExecuteRequestBuilder::standard(
                *DEFAULT_ACCOUNT_ADDR,
                CONTRACT_CALL_RECURSIVE_SUBCALL,
                runtime_args! {
                    ARG_CALLS => subcalls.clone(),
                    ARG_CURRENT_DEPTH => 0u8,
                    mint::ARG_AMOUNT => approved_amount(*len),
                },
            )
            .build();

            builder.exec(execute_request).commit();

            super::assert_invalid_context(&mut builder, *len);
        }
    }

    #[ignore]
    #[test]
    fn session_bytes_to_stored_contract_to_stored_versioned_session_should_fail() {
        for len in DEPTHS {
            let mut builder = super::setup();
            let default_account = builder.get_account(*DEFAULT_ACCOUNT_ADDR).unwrap();
            let current_contract_package_hash = default_account.get_hash(CONTRACT_PACKAGE_NAME);
            let current_contract_hash = default_account.get_hash(CONTRACT_NAME);

            let mut subcalls =
                vec![super::stored_contract(current_contract_hash.into()); len.saturating_sub(1)];
            if *len > 0 {
                subcalls.push(super::stored_versioned_session(
                    current_contract_package_hash.into(),
                ));
            }

            let execute_request = ExecuteRequestBuilder::standard(
                *DEFAULT_ACCOUNT_ADDR,
                CONTRACT_CALL_RECURSIVE_SUBCALL,
                runtime_args! {
                    ARG_CALLS => subcalls.clone(),
                    ARG_CURRENT_DEPTH => 0u8,
                    mint::ARG_AMOUNT => approved_amount(*len),
                },
            )
            .build();

            builder.exec(execute_request).commit();

            super::assert_invalid_context(&mut builder, *len);
        }
    }

    #[ignore]
    #[test]
    fn session_bytes_to_stored_contract_to_stored_session_should_fail() {
        for len in DEPTHS {
            let mut builder = super::setup();
            let default_account = builder.get_account(*DEFAULT_ACCOUNT_ADDR).unwrap();
            let current_contract_hash = default_account.get_hash(CONTRACT_NAME);

            let mut subcalls =
                vec![super::stored_contract(current_contract_hash.into()); len.saturating_sub(1)];
            if *len > 0 {
                subcalls.push(super::stored_session(current_contract_hash.into()));
            }

            let execute_request = ExecuteRequestBuilder::standard(
                *DEFAULT_ACCOUNT_ADDR,
                CONTRACT_CALL_RECURSIVE_SUBCALL,
                runtime_args! {
                    ARG_CALLS => subcalls.clone(),
                    ARG_CURRENT_DEPTH => 0u8,
                    mint::ARG_AMOUNT => approved_amount(*len),
                },
            )
            .build();

            builder.exec(execute_request).commit();

            super::assert_invalid_context(&mut builder, *len);
        }
    }

    // Stored contract + recursive subcall

    #[ignore]
    #[test]
    fn stored_versioned_contract_by_name_to_stored_versioned_contract() {
        for len in DEPTHS {
            let mut builder = super::setup();
            let default_account = builder.get_account(*DEFAULT_ACCOUNT_ADDR).unwrap();
            let current_contract_package_hash = default_account.get_hash(CONTRACT_PACKAGE_NAME);

            let subcalls =
                vec![super::stored_versioned_contract(current_contract_package_hash.into()); *len];

            let execute_request = ExecuteRequestBuilder::versioned_contract_call_by_name(
                *DEFAULT_ACCOUNT_ADDR,
                CONTRACT_PACKAGE_NAME,
                None,
                CONTRACT_FORWARDER_ENTRYPOINT_CONTRACT,
                runtime_args! {
                    ARG_CALLS => subcalls.clone(),
                    ARG_CURRENT_DEPTH => 0u8,
                    mint::ARG_AMOUNT => approved_amount(*len),
                },
            )
            .build();

            builder.exec(execute_request).commit().expect_success();

            super::assert_each_context_has_correct_call_stack_info(
                &mut builder,
                super::stored_versioned_contract(current_contract_package_hash.into()),
                subcalls,
                current_contract_package_hash,
            );
        }
    }

    #[ignore]
    #[test]
    fn stored_versioned_contract_by_hash_to_stored_versioned_contract() {
        for len in DEPTHS {
            let mut builder = super::setup();
            let default_account = builder.get_account(*DEFAULT_ACCOUNT_ADDR).unwrap();
            let current_contract_package_hash = default_account.get_hash(CONTRACT_PACKAGE_NAME);

            let subcalls =
                vec![super::stored_versioned_contract(current_contract_package_hash.into()); *len];

            let execute_request = ExecuteRequestBuilder::versioned_contract_call_by_hash(
                *DEFAULT_ACCOUNT_ADDR,
                current_contract_package_hash.into(),
                None,
                CONTRACT_FORWARDER_ENTRYPOINT_CONTRACT,
                runtime_args! {
                    ARG_CALLS => subcalls.clone(),
                    ARG_CURRENT_DEPTH => 0u8,
                    mint::ARG_AMOUNT => approved_amount(*len),
                },
            )
            .build();

            builder.exec(execute_request).commit().expect_success();

            let transforms = builder.get_execution_journals().last().unwrap().clone();

            assert!(
                transforms.iter().any(|(key, transform)| key
                    == &Key::Hash(current_contract_package_hash)
                    && transform == &Transform::Identity),
                "Missing `Identity` transform for a contract package being called."
            );

            super::assert_each_context_has_correct_call_stack_info(
                &mut builder,
                super::stored_versioned_contract(current_contract_package_hash.into()),
                subcalls,
                current_contract_package_hash,
            );
        }
    }

    #[ignore]
    #[test]
    fn stored_versioned_contract_by_name_to_stored_contract() {
        for len in DEPTHS {
            let mut builder = super::setup();
            let default_account = builder.get_account(*DEFAULT_ACCOUNT_ADDR).unwrap();
            let current_contract_package_hash = default_account.get_hash(CONTRACT_PACKAGE_NAME);
            let current_contract_hash = default_account.get_hash(CONTRACT_NAME);

            let subcalls = vec![super::stored_contract(current_contract_hash.into()); *len];

            let execute_request = ExecuteRequestBuilder::versioned_contract_call_by_name(
                *DEFAULT_ACCOUNT_ADDR,
                CONTRACT_PACKAGE_NAME,
                None,
                CONTRACT_FORWARDER_ENTRYPOINT_CONTRACT,
                runtime_args! {
                    ARG_CALLS => subcalls.clone(),
                    ARG_CURRENT_DEPTH => 0u8,
                    mint::ARG_AMOUNT => approved_amount(*len),
                },
            )
            .build();

            builder.exec(execute_request).commit().expect_success();

            super::assert_each_context_has_correct_call_stack_info(
                &mut builder,
                super::stored_versioned_contract(current_contract_package_hash.into()),
                subcalls,
                current_contract_package_hash,
            );
        }
    }

    #[ignore]
    #[test]
    fn stored_versioned_contract_by_hash_to_stored_contract() {
        for len in DEPTHS {
            let mut builder = super::setup();
            let default_account = builder.get_account(*DEFAULT_ACCOUNT_ADDR).unwrap();
            let current_contract_package_hash = default_account.get_hash(CONTRACT_PACKAGE_NAME);
            let current_contract_hash = default_account.get_hash(CONTRACT_NAME);

            let subcalls = vec![super::stored_contract(current_contract_hash.into()); *len];

            let execute_request = ExecuteRequestBuilder::versioned_contract_call_by_hash(
                *DEFAULT_ACCOUNT_ADDR,
                current_contract_package_hash.into(),
                None,
                CONTRACT_FORWARDER_ENTRYPOINT_CONTRACT,
                runtime_args! {
                    ARG_CALLS => subcalls.clone(),
                    ARG_CURRENT_DEPTH => 0u8,
                    mint::ARG_AMOUNT => approved_amount(*len),
                },
            )
            .build();

            builder.exec(execute_request).commit().expect_success();

            super::assert_each_context_has_correct_call_stack_info(
                &mut builder,
                super::stored_versioned_contract(current_contract_package_hash.into()),
                subcalls,
                current_contract_package_hash,
            );
        }
    }

    #[ignore]
    #[test]
    fn stored_contract_by_name_to_stored_versioned_contract() {
        for len in DEPTHS {
            let mut builder = super::setup();
            let default_account = builder.get_account(*DEFAULT_ACCOUNT_ADDR).unwrap();
            let current_contract_package_hash = default_account.get_hash(CONTRACT_PACKAGE_NAME);
            let current_contract_hash = default_account.get_hash(CONTRACT_NAME);

            let subcalls =
                vec![super::stored_versioned_contract(current_contract_package_hash.into()); *len];

            let execute_request = ExecuteRequestBuilder::contract_call_by_name(
                *DEFAULT_ACCOUNT_ADDR,
                CONTRACT_NAME,
                CONTRACT_FORWARDER_ENTRYPOINT_CONTRACT,
                runtime_args! {
                    ARG_CALLS => subcalls.clone(),
                    ARG_CURRENT_DEPTH => 0u8,
                    mint::ARG_AMOUNT => approved_amount(*len),
                },
            )
            .build();

            builder.exec(execute_request).commit().expect_success();

            super::assert_each_context_has_correct_call_stack_info(
                &mut builder,
                super::stored_contract(current_contract_hash.into()),
                subcalls,
                current_contract_package_hash,
            );
        }
    }

    #[ignore]
    #[test]
    fn stored_contract_by_hash_to_stored_versioned_contract() {
        for len in DEPTHS {
            let mut builder = super::setup();
            let default_account = builder.get_account(*DEFAULT_ACCOUNT_ADDR).unwrap();
            let current_contract_package_hash = default_account.get_hash(CONTRACT_PACKAGE_NAME);
            let current_contract_hash = default_account.get_hash(CONTRACT_NAME);

            let subcalls =
                vec![super::stored_versioned_contract(current_contract_package_hash.into()); *len];

            let execute_request = ExecuteRequestBuilder::contract_call_by_hash(
                *DEFAULT_ACCOUNT_ADDR,
                current_contract_hash.into(),
                CONTRACT_FORWARDER_ENTRYPOINT_CONTRACT,
                runtime_args! {
                    ARG_CALLS => subcalls.clone(),
                    ARG_CURRENT_DEPTH => 0u8,
                    mint::ARG_AMOUNT => approved_amount(*len),
                },
            )
            .build();

            builder.exec(execute_request).commit().expect_success();

            let transforms = builder.get_execution_journals().last().unwrap().clone();

            assert!(
                transforms
                    .iter()
                    .any(|(key, transform)| key == &Key::Hash(current_contract_hash)
                        && transform == &Transform::Identity),
                "Missing `Identity` transform for a contract being called."
            );

            super::assert_each_context_has_correct_call_stack_info(
                &mut builder,
                super::stored_versioned_contract(current_contract_package_hash.into()),
                subcalls,
                current_contract_package_hash,
            );
        }
    }

    #[ignore]
    #[test]
    fn stored_contract_by_name_to_stored_contract() {
        for len in DEPTHS {
            let mut builder = super::setup();
            let default_account = builder.get_account(*DEFAULT_ACCOUNT_ADDR).unwrap();
            let current_contract_package_hash = default_account.get_hash(CONTRACT_PACKAGE_NAME);
            let current_contract_hash = default_account.get_hash(CONTRACT_NAME);

            let subcalls = vec![super::stored_contract(current_contract_hash.into()); *len];

            let execute_request = ExecuteRequestBuilder::contract_call_by_name(
                *DEFAULT_ACCOUNT_ADDR,
                CONTRACT_NAME,
                CONTRACT_FORWARDER_ENTRYPOINT_CONTRACT,
                runtime_args! {
                    ARG_CALLS => subcalls.clone(),
                    ARG_CURRENT_DEPTH => 0u8,
                    mint::ARG_AMOUNT => approved_amount(*len),
                },
            )
            .build();

            builder.exec(execute_request).commit().expect_success();

            super::assert_each_context_has_correct_call_stack_info(
                &mut builder,
                super::stored_contract(current_contract_hash.into()),
                subcalls,
                current_contract_package_hash,
            );
        }
    }

    #[ignore]
    #[test]
    fn stored_contract_by_hash_to_stored_contract() {
        for len in DEPTHS {
            let mut builder = super::setup();
            let default_account = builder.get_account(*DEFAULT_ACCOUNT_ADDR).unwrap();
            let current_contract_package_hash = default_account.get_hash(CONTRACT_PACKAGE_NAME);
            let current_contract_hash = default_account.get_hash(CONTRACT_NAME);

            let subcalls = vec![super::stored_contract(current_contract_hash.into()); *len];

            let execute_request = ExecuteRequestBuilder::contract_call_by_hash(
                *DEFAULT_ACCOUNT_ADDR,
                current_contract_hash.into(),
                CONTRACT_FORWARDER_ENTRYPOINT_CONTRACT,
                runtime_args! {
                    ARG_CALLS => subcalls.clone(),
                    ARG_CURRENT_DEPTH => 0u8,
                    mint::ARG_AMOUNT => approved_amount(*len),
                },
            )
            .build();

            builder.exec(execute_request).commit().expect_success();

            super::assert_each_context_has_correct_call_stack_info(
                &mut builder,
                super::stored_contract(current_contract_hash.into()),
                subcalls,
                current_contract_package_hash,
            );
        }
    }

    // Stored contract + recursive subcall failure cases

    #[ignore]
    #[test]
    fn stored_versioned_contract_by_name_to_stored_versioned_session_should_fail() {
        for len in DEPTHS {
            let mut builder = super::setup();
            let default_account = builder.get_account(*DEFAULT_ACCOUNT_ADDR).unwrap();
            let current_contract_package_hash = default_account.get_hash(CONTRACT_PACKAGE_NAME);

            let subcalls =
                vec![super::stored_versioned_session(current_contract_package_hash.into()); *len];

            let execute_request = ExecuteRequestBuilder::versioned_contract_call_by_name(
                *DEFAULT_ACCOUNT_ADDR,
                CONTRACT_PACKAGE_NAME,
                None,
                CONTRACT_FORWARDER_ENTRYPOINT_CONTRACT,
                runtime_args! {
                    ARG_CALLS => subcalls.clone(),
                    ARG_CURRENT_DEPTH => 0u8,
                    mint::ARG_AMOUNT => approved_amount(*len),
                },
            )
            .build();

            builder.exec(execute_request).commit();

            super::assert_invalid_context(&mut builder, *len);
        }
    }

    #[ignore]
    #[test]
    fn stored_versioned_contract_by_hash_to_stored_versioned_session_should_fail() {
        for len in DEPTHS {
            let mut builder = super::setup();
            let default_account = builder.get_account(*DEFAULT_ACCOUNT_ADDR).unwrap();
            let current_contract_package_hash = default_account.get_hash(CONTRACT_PACKAGE_NAME);

            let subcalls =
                vec![super::stored_versioned_session(current_contract_package_hash.into()); *len];

            let execute_request = ExecuteRequestBuilder::versioned_contract_call_by_hash(
                *DEFAULT_ACCOUNT_ADDR,
                current_contract_package_hash.into(),
                None,
                CONTRACT_FORWARDER_ENTRYPOINT_CONTRACT,
                runtime_args! {
                    ARG_CALLS => subcalls.clone(),
                    ARG_CURRENT_DEPTH => 0u8,
                    mint::ARG_AMOUNT => approved_amount(*len),
                },
            )
            .build();

            builder.exec(execute_request).commit();

            super::assert_invalid_context(&mut builder, *len);
        }
    }

    #[ignore]
    #[test]
    fn stored_versioned_contract_by_name_to_stored_session_should_fail() {
        for len in DEPTHS {
            let mut builder = super::setup();
            let default_account = builder.get_account(*DEFAULT_ACCOUNT_ADDR).unwrap();
            let current_contract_hash = default_account.get_hash(CONTRACT_NAME);

            let subcalls = vec![super::stored_session(current_contract_hash.into()); *len];

            let execute_request = ExecuteRequestBuilder::versioned_contract_call_by_name(
                *DEFAULT_ACCOUNT_ADDR,
                CONTRACT_PACKAGE_NAME,
                None,
                CONTRACT_FORWARDER_ENTRYPOINT_CONTRACT,
                runtime_args! {
                    ARG_CALLS => subcalls.clone(),
                    ARG_CURRENT_DEPTH => 0u8,
                    mint::ARG_AMOUNT => approved_amount(*len),
                },
            )
            .build();

            builder.exec(execute_request).commit();

            super::assert_invalid_context(&mut builder, *len);
        }
    }

    #[ignore]
    #[test]
    fn stored_versioned_contract_by_hash_to_stored_session_should_fail() {
        for len in DEPTHS {
            let mut builder = super::setup();
            let default_account = builder.get_account(*DEFAULT_ACCOUNT_ADDR).unwrap();
            let current_contract_package_hash = default_account.get_hash(CONTRACT_PACKAGE_NAME);
            let current_contract_hash = default_account.get_hash(CONTRACT_NAME);

            let subcalls = vec![super::stored_session(current_contract_hash.into()); *len];

            let execute_request = ExecuteRequestBuilder::versioned_contract_call_by_hash(
                *DEFAULT_ACCOUNT_ADDR,
                current_contract_package_hash.into(),
                None,
                CONTRACT_FORWARDER_ENTRYPOINT_CONTRACT,
                runtime_args! {
                    ARG_CALLS => subcalls.clone(),
                    ARG_CURRENT_DEPTH => 0u8,
                    mint::ARG_AMOUNT => approved_amount(*len),
                },
            )
            .build();

            builder.exec(execute_request).commit();

            super::assert_invalid_context(&mut builder, *len);
        }
    }

    #[ignore]
    #[test]
    fn stored_contract_by_name_to_stored_versioned_session_should_fail() {
        for len in DEPTHS {
            let mut builder = super::setup();
            let default_account = builder.get_account(*DEFAULT_ACCOUNT_ADDR).unwrap();
            let current_contract_package_hash = default_account.get_hash(CONTRACT_PACKAGE_NAME);

            let subcalls =
                vec![super::stored_versioned_session(current_contract_package_hash.into()); *len];

            let execute_request = ExecuteRequestBuilder::contract_call_by_name(
                *DEFAULT_ACCOUNT_ADDR,
                CONTRACT_NAME,
                CONTRACT_FORWARDER_ENTRYPOINT_CONTRACT,
                runtime_args! {
                    ARG_CALLS => subcalls.clone(),
                    ARG_CURRENT_DEPTH => 0u8,
                    mint::ARG_AMOUNT => approved_amount(*len),
                },
            )
            .build();

            builder.exec(execute_request).commit();

            super::assert_invalid_context(&mut builder, *len);
        }
    }

    #[ignore]
    #[test]
    fn stored_contract_by_hash_to_stored_versioned_session_should_fail() {
        for len in DEPTHS {
            let mut builder = super::setup();
            let default_account = builder.get_account(*DEFAULT_ACCOUNT_ADDR).unwrap();
            let current_contract_package_hash = default_account.get_hash(CONTRACT_PACKAGE_NAME);
            let current_contract_hash = default_account.get_hash(CONTRACT_NAME);

            let subcalls =
                vec![super::stored_versioned_session(current_contract_package_hash.into()); *len];

            let execute_request = ExecuteRequestBuilder::contract_call_by_hash(
                *DEFAULT_ACCOUNT_ADDR,
                current_contract_hash.into(),
                CONTRACT_FORWARDER_ENTRYPOINT_CONTRACT,
                runtime_args! {
                    ARG_CALLS => subcalls.clone(),
                    ARG_CURRENT_DEPTH => 0u8,
                    mint::ARG_AMOUNT => approved_amount(*len),
                },
            )
            .build();

            builder.exec(execute_request).commit();

            super::assert_invalid_context(&mut builder, *len);
        }
    }

    #[ignore]
    #[test]
    fn stored_contract_by_name_to_stored_session_should_fail() {
        for len in DEPTHS {
            let mut builder = super::setup();
            let default_account = builder.get_account(*DEFAULT_ACCOUNT_ADDR).unwrap();
            let current_contract_hash = default_account.get_hash(CONTRACT_NAME);

            let subcalls = vec![super::stored_session(current_contract_hash.into()); *len];

            let execute_request = ExecuteRequestBuilder::contract_call_by_name(
                *DEFAULT_ACCOUNT_ADDR,
                CONTRACT_NAME,
                CONTRACT_FORWARDER_ENTRYPOINT_CONTRACT,
                runtime_args! {
                    ARG_CALLS => subcalls.clone(),
                    ARG_CURRENT_DEPTH => 0u8,
                    mint::ARG_AMOUNT => approved_amount(*len),
                },
            )
            .build();

            builder.exec(execute_request).commit();

            super::assert_invalid_context(&mut builder, *len);
        }
    }

    #[ignore]
    #[test]
    fn stored_contract_by_hash_to_stored_session_should_fail() {
        for len in DEPTHS {
            let mut builder = super::setup();
            let default_account = builder.get_account(*DEFAULT_ACCOUNT_ADDR).unwrap();
            let current_contract_hash = default_account.get_hash(CONTRACT_NAME);

            let subcalls = vec![super::stored_session(current_contract_hash.into()); *len];

            let execute_request = ExecuteRequestBuilder::contract_call_by_hash(
                *DEFAULT_ACCOUNT_ADDR,
                current_contract_hash.into(),
                CONTRACT_FORWARDER_ENTRYPOINT_CONTRACT,
                runtime_args! {
                    ARG_CALLS => subcalls.clone(),
                    ARG_CURRENT_DEPTH => 0u8,
                    mint::ARG_AMOUNT => approved_amount(*len),
                },
            )
            .build();

            builder.exec(execute_request).commit();

            super::assert_invalid_context(&mut builder, *len);
        }
    }

    #[ignore]
    #[test]
    fn stored_versioned_contract_by_name_to_stored_versioned_contract_to_stored_versioned_session_should_fail(
    ) {
        for len in DEPTHS {
            let mut builder = super::setup();
            let default_account = builder.get_account(*DEFAULT_ACCOUNT_ADDR).unwrap();
            let current_contract_package_hash = default_account.get_hash(CONTRACT_PACKAGE_NAME);

            let mut subcalls =
                vec![
                    super::stored_versioned_contract(current_contract_package_hash.into());
                    len.saturating_sub(1)
                ];
            if *len > 0 {
                subcalls.push(super::stored_versioned_session(
                    current_contract_package_hash.into(),
                ))
            }

            let execute_request = ExecuteRequestBuilder::versioned_contract_call_by_name(
                *DEFAULT_ACCOUNT_ADDR,
                CONTRACT_PACKAGE_NAME,
                None,
                CONTRACT_FORWARDER_ENTRYPOINT_CONTRACT,
                runtime_args! {
                    ARG_CALLS => subcalls.clone(),
                    ARG_CURRENT_DEPTH => 0u8,
                    mint::ARG_AMOUNT => approved_amount(*len),
                },
            )
            .build();

            builder.exec(execute_request).commit();

            super::assert_invalid_context(&mut builder, *len);
        }
    }

    #[ignore]
    #[test]
    fn stored_versioned_contract_by_hash_to_stored_versioned_contract_to_stored_session_should_fail(
    ) {
        for len in DEPTHS {
            let mut builder = super::setup();
            let default_account = builder.get_account(*DEFAULT_ACCOUNT_ADDR).unwrap();
            let current_contract_package_hash = default_account.get_hash(CONTRACT_PACKAGE_NAME);
            let current_contract_hash = default_account.get_hash(CONTRACT_NAME);

            let mut subcalls =
                vec![
                    super::stored_versioned_contract(current_contract_package_hash.into());
                    len.saturating_sub(1)
                ];
            if *len > 0 {
                subcalls.push(super::stored_session(current_contract_hash.into()))
            }

            let execute_request = ExecuteRequestBuilder::versioned_contract_call_by_hash(
                *DEFAULT_ACCOUNT_ADDR,
                current_contract_package_hash.into(),
                None,
                CONTRACT_FORWARDER_ENTRYPOINT_CONTRACT,
                runtime_args! {
                    ARG_CALLS => subcalls.clone(),
                    ARG_CURRENT_DEPTH => 0u8,
                    mint::ARG_AMOUNT => approved_amount(*len),
                },
            )
            .build();

            builder.exec(execute_request).commit();

            super::assert_invalid_context(&mut builder, *len);
        }
    }

    #[ignore]
    #[test]
    fn stored_versioned_contract_by_name_to_stored_contract_to_stored_versioned_session_should_fail(
    ) {
        for len in DEPTHS {
            let mut builder = super::setup();
            let default_account = builder.get_account(*DEFAULT_ACCOUNT_ADDR).unwrap();
            let current_contract_package_hash = default_account.get_hash(CONTRACT_PACKAGE_NAME);
            let current_contract_hash = default_account.get_hash(CONTRACT_NAME);

            let mut subcalls =
                vec![super::stored_contract(current_contract_hash.into()); len.saturating_sub(1)];
            if *len > 0 {
                subcalls.push(super::stored_versioned_session(
                    current_contract_package_hash.into(),
                ))
            }

            let execute_request = ExecuteRequestBuilder::versioned_contract_call_by_name(
                *DEFAULT_ACCOUNT_ADDR,
                CONTRACT_PACKAGE_NAME,
                None,
                CONTRACT_FORWARDER_ENTRYPOINT_CONTRACT,
                runtime_args! {
                    ARG_CALLS => subcalls.clone(),
                    ARG_CURRENT_DEPTH => 0u8,
                    mint::ARG_AMOUNT => approved_amount(*len),
                },
            )
            .build();

            builder.exec(execute_request).commit();

            super::assert_invalid_context(&mut builder, *len);
        }
    }

    #[ignore]
    #[test]
    fn stored_versioned_contract_by_hash_to_stored_contract_to_stored_session_should_fail() {
        for len in DEPTHS {
            let mut builder = super::setup();
            let default_account = builder.get_account(*DEFAULT_ACCOUNT_ADDR).unwrap();
            let current_contract_package_hash = default_account.get_hash(CONTRACT_PACKAGE_NAME);
            let current_contract_hash = default_account.get_hash(CONTRACT_NAME);

            let mut subcalls =
                vec![super::stored_contract(current_contract_hash.into()); len.saturating_sub(1)];
            if *len > 0 {
                subcalls.push(super::stored_session(current_contract_hash.into()))
            }

            let execute_request = ExecuteRequestBuilder::versioned_contract_call_by_hash(
                *DEFAULT_ACCOUNT_ADDR,
                current_contract_package_hash.into(),
                None,
                CONTRACT_FORWARDER_ENTRYPOINT_CONTRACT,
                runtime_args! {
                    ARG_CALLS => subcalls.clone(),
                    ARG_CURRENT_DEPTH => 0u8,
                    mint::ARG_AMOUNT => approved_amount(*len),
                },
            )
            .build();

            builder.exec(execute_request).commit();

            super::assert_invalid_context(&mut builder, *len);
        }
    }

    #[ignore]
    #[test]
    fn stored_contract_by_name_to_stored_versioned_contract_to_stored_versioned_session_should_fail(
    ) {
        for len in DEPTHS {
            let mut builder = super::setup();
            let default_account = builder.get_account(*DEFAULT_ACCOUNT_ADDR).unwrap();
            let current_contract_package_hash = default_account.get_hash(CONTRACT_PACKAGE_NAME);

            let mut subcalls =
                vec![
                    super::stored_versioned_contract(current_contract_package_hash.into());
                    len.saturating_sub(1)
                ];
            if *len > 0 {
                subcalls.push(super::stored_versioned_session(
                    current_contract_package_hash.into(),
                ))
            }

            let execute_request = ExecuteRequestBuilder::contract_call_by_name(
                *DEFAULT_ACCOUNT_ADDR,
                CONTRACT_NAME,
                CONTRACT_FORWARDER_ENTRYPOINT_CONTRACT,
                runtime_args! {
                    ARG_CALLS => subcalls.clone(),
                    ARG_CURRENT_DEPTH => 0u8,
                    mint::ARG_AMOUNT => approved_amount(*len),
                },
            )
            .build();

            builder.exec(execute_request).commit();

            super::assert_invalid_context(&mut builder, *len);
        }
    }

    #[ignore]
    #[test]
    fn stored_contract_by_hash_to_stored_versioned_contract_to_stored_session_should_fail() {
        for len in DEPTHS {
            let mut builder = super::setup();
            let default_account = builder.get_account(*DEFAULT_ACCOUNT_ADDR).unwrap();
            let current_contract_package_hash = default_account.get_hash(CONTRACT_PACKAGE_NAME);
            let current_contract_hash = default_account.get_hash(CONTRACT_NAME);

            let mut subcalls =
                vec![
                    super::stored_versioned_contract(current_contract_package_hash.into());
                    len.saturating_sub(1)
                ];
            if *len > 0 {
                subcalls.push(super::stored_session(current_contract_hash.into()))
            }

            let execute_request = ExecuteRequestBuilder::contract_call_by_hash(
                *DEFAULT_ACCOUNT_ADDR,
                current_contract_hash.into(),
                CONTRACT_FORWARDER_ENTRYPOINT_CONTRACT,
                runtime_args! {
                    ARG_CALLS => subcalls.clone(),
                    ARG_CURRENT_DEPTH => 0u8,
                    mint::ARG_AMOUNT => approved_amount(*len),
                },
            )
            .build();

            builder.exec(execute_request).commit();

            super::assert_invalid_context(&mut builder, *len);
        }
    }

    #[ignore]
    #[test]
    fn stored_contract_by_name_to_stored_contract_to_stored_versioned_session_should_fail() {
        for len in DEPTHS {
            let mut builder = super::setup();
            let default_account = builder.get_account(*DEFAULT_ACCOUNT_ADDR).unwrap();
            let current_contract_package_hash = default_account.get_hash(CONTRACT_PACKAGE_NAME);
            let current_contract_hash = default_account.get_hash(CONTRACT_NAME);

            let mut subcalls =
                vec![super::stored_contract(current_contract_hash.into()); len.saturating_sub(1)];
            if *len > 0 {
                subcalls.push(super::stored_versioned_session(
                    current_contract_package_hash.into(),
                ))
            }

            let execute_request = ExecuteRequestBuilder::contract_call_by_name(
                *DEFAULT_ACCOUNT_ADDR,
                CONTRACT_NAME,
                CONTRACT_FORWARDER_ENTRYPOINT_CONTRACT,
                runtime_args! {
                    ARG_CALLS => subcalls.clone(),
                    ARG_CURRENT_DEPTH => 0u8,
                    mint::ARG_AMOUNT => approved_amount(*len),
                },
            )
            .build();

            builder.exec(execute_request).commit();

            super::assert_invalid_context(&mut builder, *len);
        }
    }

    #[ignore]
    #[test]
    fn stored_contract_by_hash_to_stored_contract_to_stored_session_should_fail() {
        for len in DEPTHS {
            let mut builder = super::setup();
            let default_account = builder.get_account(*DEFAULT_ACCOUNT_ADDR).unwrap();
            let current_contract_hash = default_account.get_hash(CONTRACT_NAME);

            let mut subcalls =
                vec![super::stored_contract(current_contract_hash.into()); len.saturating_sub(1)];
            if *len > 0 {
                subcalls.push(super::stored_session(current_contract_hash.into()))
            }

            let execute_request = ExecuteRequestBuilder::contract_call_by_hash(
                *DEFAULT_ACCOUNT_ADDR,
                current_contract_hash.into(),
                CONTRACT_FORWARDER_ENTRYPOINT_CONTRACT,
                runtime_args! {
                    ARG_CALLS => subcalls.clone(),
                    ARG_CURRENT_DEPTH => 0u8,
                    mint::ARG_AMOUNT => approved_amount(*len),
                },
            )
            .build();

            builder.exec(execute_request).commit();

            super::assert_invalid_context(&mut builder, *len);
        }
    }

    // Stored session + recursive subcall

    #[ignore]
    #[test]
    fn stored_versioned_session_by_name_to_stored_versioned_session() {
        for len in DEPTHS {
            let mut builder = super::setup();
            let default_account = builder.get_account(*DEFAULT_ACCOUNT_ADDR).unwrap();
            let current_contract_package_hash = default_account.get_hash(CONTRACT_PACKAGE_NAME);

            let subcalls =
                vec![super::stored_versioned_session(current_contract_package_hash.into()); *len];

            let execute_request = ExecuteRequestBuilder::versioned_contract_call_by_name(
                *DEFAULT_ACCOUNT_ADDR,
                CONTRACT_PACKAGE_NAME,
                None,
                CONTRACT_FORWARDER_ENTRYPOINT_SESSION,
                runtime_args! {
                    ARG_CALLS => subcalls.clone(),
                    ARG_CURRENT_DEPTH => 0u8,
                    mint::ARG_AMOUNT => approved_amount(*len),
                },
            )
            .build();

            builder.exec(execute_request).commit().expect_success();

            super::assert_each_context_has_correct_call_stack_info(
                &mut builder,
                super::stored_versioned_session(current_contract_package_hash.into()),
                subcalls,
                current_contract_package_hash,
            );
        }
    }

    #[ignore]
    #[test]
    fn stored_versioned_session_by_hash_to_stored_versioned_session() {
        for len in DEPTHS {
            let mut builder = super::setup();
            let default_account = builder.get_account(*DEFAULT_ACCOUNT_ADDR).unwrap();
            let current_contract_package_hash = default_account.get_hash(CONTRACT_PACKAGE_NAME);

            let subcalls =
                vec![super::stored_versioned_session(current_contract_package_hash.into()); *len];

            let execute_request = ExecuteRequestBuilder::versioned_contract_call_by_hash(
                *DEFAULT_ACCOUNT_ADDR,
                current_contract_package_hash.into(),
                None,
                CONTRACT_FORWARDER_ENTRYPOINT_SESSION,
                runtime_args! {
                    ARG_CALLS => subcalls.clone(),
                    ARG_CURRENT_DEPTH => 0u8,
                    mint::ARG_AMOUNT => approved_amount(*len),
                },
            )
            .build();

            builder.exec(execute_request).commit().expect_success();

            super::assert_each_context_has_correct_call_stack_info(
                &mut builder,
                super::stored_versioned_session(current_contract_package_hash.into()),
                subcalls,
                current_contract_package_hash,
            );
        }
    }

    #[ignore]
    #[test]
    fn stored_versioned_session_by_name_to_stored_session() {
        for len in DEPTHS {
            let mut builder = super::setup();
            let default_account = builder.get_account(*DEFAULT_ACCOUNT_ADDR).unwrap();
            let current_contract_package_hash = default_account.get_hash(CONTRACT_PACKAGE_NAME);
            let current_contract_hash = default_account.get_hash(CONTRACT_NAME);

            let subcalls = vec![super::stored_session(current_contract_hash.into()); *len];

            let execute_request = ExecuteRequestBuilder::versioned_contract_call_by_name(
                *DEFAULT_ACCOUNT_ADDR,
                CONTRACT_PACKAGE_NAME,
                None,
                CONTRACT_FORWARDER_ENTRYPOINT_SESSION,
                runtime_args! {
                    ARG_CALLS => subcalls.clone(),
                    ARG_CURRENT_DEPTH => 0u8,
                    mint::ARG_AMOUNT => approved_amount(*len),
                },
            )
            .build();

            builder.exec(execute_request).commit().expect_success();

            super::assert_each_context_has_correct_call_stack_info(
                &mut builder,
                super::stored_versioned_session(current_contract_package_hash.into()),
                subcalls,
                current_contract_package_hash,
            );
        }
    }

    #[ignore]
    #[test]
    fn stored_versioned_session_by_hash_to_stored_session() {
        for len in DEPTHS {
            let mut builder = super::setup();
            let default_account = builder.get_account(*DEFAULT_ACCOUNT_ADDR).unwrap();
            let current_contract_package_hash = default_account.get_hash(CONTRACT_PACKAGE_NAME);
            let current_contract_hash = default_account.get_hash(CONTRACT_NAME);

            let subcalls = vec![super::stored_session(current_contract_hash.into()); *len];

            let execute_request = ExecuteRequestBuilder::versioned_contract_call_by_hash(
                *DEFAULT_ACCOUNT_ADDR,
                current_contract_package_hash.into(),
                None,
                CONTRACT_FORWARDER_ENTRYPOINT_SESSION,
                runtime_args! {
                    ARG_CALLS => subcalls.clone(),
                    ARG_CURRENT_DEPTH => 0u8,
                    mint::ARG_AMOUNT => approved_amount(*len),
                },
            )
            .build();

            builder.exec(execute_request).commit().expect_success();

            super::assert_each_context_has_correct_call_stack_info(
                &mut builder,
                super::stored_versioned_session(current_contract_package_hash.into()),
                subcalls,
                current_contract_package_hash,
            );
        }
    }

    #[ignore]
    #[test]
    fn stored_session_by_name_to_stored_versioned_session() {
        for len in DEPTHS {
            let mut builder = super::setup();
            let default_account = builder.get_account(*DEFAULT_ACCOUNT_ADDR).unwrap();
            let current_contract_package_hash = default_account.get_hash(CONTRACT_PACKAGE_NAME);
            let current_contract_hash = default_account.get_hash(CONTRACT_NAME);

            let subcalls =
                vec![super::stored_versioned_session(current_contract_package_hash.into()); *len];

            let execute_request = ExecuteRequestBuilder::contract_call_by_name(
                *DEFAULT_ACCOUNT_ADDR,
                CONTRACT_NAME,
                CONTRACT_FORWARDER_ENTRYPOINT_SESSION,
                runtime_args! {
                    ARG_CALLS => subcalls.clone(),
                    ARG_CURRENT_DEPTH => 0u8,
                    mint::ARG_AMOUNT => approved_amount(*len),
                },
            )
            .build();

            builder.exec(execute_request).commit().expect_success();

            super::assert_each_context_has_correct_call_stack_info(
                &mut builder,
                super::stored_session(current_contract_hash.into()),
                subcalls,
                current_contract_package_hash,
            );
        }
    }

    #[ignore]
    #[test]
    fn stored_session_by_hash_to_stored_versioned_session() {
        for len in DEPTHS {
            let mut builder = super::setup();
            let default_account = builder.get_account(*DEFAULT_ACCOUNT_ADDR).unwrap();
            let current_contract_package_hash = default_account.get_hash(CONTRACT_PACKAGE_NAME);
            let current_contract_hash = default_account.get_hash(CONTRACT_NAME);

            let subcalls =
                vec![super::stored_versioned_session(current_contract_package_hash.into()); *len];

            let execute_request = ExecuteRequestBuilder::contract_call_by_hash(
                *DEFAULT_ACCOUNT_ADDR,
                current_contract_hash.into(),
                CONTRACT_FORWARDER_ENTRYPOINT_SESSION,
                runtime_args! {
                    ARG_CALLS => subcalls.clone(),
                    ARG_CURRENT_DEPTH => 0u8,
                    mint::ARG_AMOUNT => approved_amount(*len),
                },
            )
            .build();

            builder.exec(execute_request).commit().expect_success();

            super::assert_each_context_has_correct_call_stack_info(
                &mut builder,
                super::stored_versioned_session(current_contract_package_hash.into()),
                subcalls,
                current_contract_package_hash,
            );
        }
    }

    #[ignore]
    #[test]
    fn stored_session_by_name_to_stored_session() {
        for len in DEPTHS {
            let mut builder = super::setup();
            let default_account = builder.get_account(*DEFAULT_ACCOUNT_ADDR).unwrap();
            let current_contract_package_hash = default_account.get_hash(CONTRACT_PACKAGE_NAME);
            let current_contract_hash = default_account.get_hash(CONTRACT_NAME);

            let subcalls = vec![super::stored_session(current_contract_hash.into()); *len];

            let execute_request = ExecuteRequestBuilder::contract_call_by_name(
                *DEFAULT_ACCOUNT_ADDR,
                CONTRACT_NAME,
                CONTRACT_FORWARDER_ENTRYPOINT_SESSION,
                runtime_args! {
                    ARG_CALLS => subcalls.clone(),
                    ARG_CURRENT_DEPTH => 0u8,
                    mint::ARG_AMOUNT => approved_amount(*len),
                },
            )
            .build();

            builder.exec(execute_request).commit().expect_success();

            super::assert_each_context_has_correct_call_stack_info(
                &mut builder,
                super::stored_session(current_contract_hash.into()),
                subcalls,
                current_contract_package_hash,
            );
        }
    }

    #[ignore]
    #[test]
    fn stored_session_by_hash_to_stored_session() {
        for len in DEPTHS {
            let mut builder = super::setup();
            let default_account = builder.get_account(*DEFAULT_ACCOUNT_ADDR).unwrap();
            let current_contract_package_hash = default_account.get_hash(CONTRACT_PACKAGE_NAME);
            let current_contract_hash = default_account.get_hash(CONTRACT_NAME);

            let subcalls = vec![super::stored_session(current_contract_hash.into()); *len];

            let execute_request = ExecuteRequestBuilder::contract_call_by_hash(
                *DEFAULT_ACCOUNT_ADDR,
                current_contract_hash.into(),
                CONTRACT_FORWARDER_ENTRYPOINT_SESSION,
                runtime_args! {
                    ARG_CALLS => subcalls.clone(),
                    ARG_CURRENT_DEPTH => 0u8,
                    mint::ARG_AMOUNT => approved_amount(*len),
                },
            )
            .build();

            builder.exec(execute_request).commit().expect_success();

            super::assert_each_context_has_correct_call_stack_info(
                &mut builder,
                super::stored_session(current_contract_hash.into()),
                subcalls,
                current_contract_package_hash,
            );
        }
    }

    #[ignore]
    #[test]
    fn stored_versioned_session_by_name_to_stored_versioned_contract() {
        for len in DEPTHS {
            let mut builder = super::setup();
            let default_account = builder.get_account(*DEFAULT_ACCOUNT_ADDR).unwrap();
            let current_contract_package_hash = default_account.get_hash(CONTRACT_PACKAGE_NAME);

            let subcalls =
                vec![super::stored_versioned_contract(current_contract_package_hash.into()); *len];

            let execute_request = ExecuteRequestBuilder::versioned_contract_call_by_name(
                *DEFAULT_ACCOUNT_ADDR,
                CONTRACT_PACKAGE_NAME,
                None,
                CONTRACT_FORWARDER_ENTRYPOINT_SESSION,
                runtime_args! {
                    ARG_CALLS => subcalls.clone(),
                    ARG_CURRENT_DEPTH => 0u8,
                    mint::ARG_AMOUNT => approved_amount(*len),
                },
            )
            .build();

            builder.exec(execute_request).commit().expect_success();

            super::assert_each_context_has_correct_call_stack_info(
                &mut builder,
                super::stored_versioned_session(current_contract_package_hash.into()),
                subcalls,
                current_contract_package_hash,
            );
        }
    }

    #[ignore]
    #[test]
    fn stored_versioned_session_by_hash_to_stored_versioned_contract() {
        for len in DEPTHS {
            let mut builder = super::setup();
            let default_account = builder.get_account(*DEFAULT_ACCOUNT_ADDR).unwrap();
            let current_contract_package_hash = default_account.get_hash(CONTRACT_PACKAGE_NAME);

            let subcalls =
                vec![super::stored_versioned_contract(current_contract_package_hash.into()); *len];

            let execute_request = ExecuteRequestBuilder::versioned_contract_call_by_hash(
                *DEFAULT_ACCOUNT_ADDR,
                current_contract_package_hash.into(),
                None,
                CONTRACT_FORWARDER_ENTRYPOINT_SESSION,
                runtime_args! {
                    ARG_CALLS => subcalls.clone(),
                    ARG_CURRENT_DEPTH => 0u8,
                    mint::ARG_AMOUNT => approved_amount(*len),
                },
            )
            .build();

            builder.exec(execute_request).commit().expect_success();

            super::assert_each_context_has_correct_call_stack_info(
                &mut builder,
                super::stored_versioned_session(current_contract_package_hash.into()),
                subcalls,
                current_contract_package_hash,
            );
        }
    }

    #[ignore]
    #[test]
    fn stored_versioned_session_by_name_to_stored_contract() {
        for len in DEPTHS {
            let mut builder = super::setup();
            let default_account = builder.get_account(*DEFAULT_ACCOUNT_ADDR).unwrap();
            let current_contract_package_hash = default_account.get_hash(CONTRACT_PACKAGE_NAME);
            let current_contract_hash = default_account.get_hash(CONTRACT_NAME);

            let subcalls = vec![super::stored_contract(current_contract_hash.into()); *len];

            let execute_request = ExecuteRequestBuilder::versioned_contract_call_by_name(
                *DEFAULT_ACCOUNT_ADDR,
                CONTRACT_PACKAGE_NAME,
                None,
                CONTRACT_FORWARDER_ENTRYPOINT_SESSION,
                runtime_args! {
                    ARG_CALLS => subcalls.clone(),
                    ARG_CURRENT_DEPTH => 0u8,
                    mint::ARG_AMOUNT => approved_amount(*len),
                },
            )
            .build();

            builder.exec(execute_request).commit().expect_success();

            super::assert_each_context_has_correct_call_stack_info(
                &mut builder,
                super::stored_versioned_session(current_contract_package_hash.into()),
                subcalls,
                current_contract_package_hash,
            );
        }
    }

    #[ignore]
    #[test]
    fn stored_versioned_session_by_hash_to_stored_contract() {
        for len in DEPTHS {
            let mut builder = super::setup();
            let default_account = builder.get_account(*DEFAULT_ACCOUNT_ADDR).unwrap();
            let current_contract_package_hash = default_account.get_hash(CONTRACT_PACKAGE_NAME);
            let current_contract_hash = default_account.get_hash(CONTRACT_NAME);

            let subcalls = vec![super::stored_contract(current_contract_hash.into()); *len];

            let execute_request = ExecuteRequestBuilder::versioned_contract_call_by_hash(
                *DEFAULT_ACCOUNT_ADDR,
                current_contract_package_hash.into(),
                None,
                CONTRACT_FORWARDER_ENTRYPOINT_SESSION,
                runtime_args! {
                    ARG_CALLS => subcalls.clone(),
                    ARG_CURRENT_DEPTH => 0u8,
                    mint::ARG_AMOUNT => approved_amount(*len),
                },
            )
            .build();

            builder.exec(execute_request).commit().expect_success();

            super::assert_each_context_has_correct_call_stack_info(
                &mut builder,
                super::stored_versioned_session(current_contract_package_hash.into()),
                subcalls,
                current_contract_package_hash,
            );
        }
    }

    #[ignore]
    #[test]
    fn stored_session_by_name_to_stored_versioned_contract() {
        for len in DEPTHS {
            let mut builder = super::setup();
            let default_account = builder.get_account(*DEFAULT_ACCOUNT_ADDR).unwrap();
            let current_contract_package_hash = default_account.get_hash(CONTRACT_PACKAGE_NAME);
            let current_contract_hash = default_account.get_hash(CONTRACT_NAME);

            let subcalls =
                vec![super::stored_versioned_contract(current_contract_package_hash.into()); *len];

            let execute_request = ExecuteRequestBuilder::contract_call_by_name(
                *DEFAULT_ACCOUNT_ADDR,
                CONTRACT_NAME,
                CONTRACT_FORWARDER_ENTRYPOINT_SESSION,
                runtime_args! {
                    ARG_CALLS => subcalls.clone(),
                    ARG_CURRENT_DEPTH => 0u8,
                    mint::ARG_AMOUNT => approved_amount(*len),
                },
            )
            .build();

            builder.exec(execute_request).commit().expect_success();

            super::assert_each_context_has_correct_call_stack_info(
                &mut builder,
                super::stored_session(current_contract_hash.into()),
                subcalls,
                current_contract_package_hash,
            );
        }
    }

    #[ignore]
    #[test]
    fn stored_session_by_hash_to_stored_versioned_contract() {
        for len in DEPTHS {
            let mut builder = super::setup();
            let default_account = builder.get_account(*DEFAULT_ACCOUNT_ADDR).unwrap();
            let current_contract_package_hash = default_account.get_hash(CONTRACT_PACKAGE_NAME);
            let current_contract_hash = default_account.get_hash(CONTRACT_NAME);

            let subcalls =
                vec![super::stored_versioned_contract(current_contract_package_hash.into()); *len];

            let execute_request = ExecuteRequestBuilder::contract_call_by_hash(
                *DEFAULT_ACCOUNT_ADDR,
                current_contract_hash.into(),
                CONTRACT_FORWARDER_ENTRYPOINT_SESSION,
                runtime_args! {
                    ARG_CALLS => subcalls.clone(),
                    ARG_CURRENT_DEPTH => 0u8,
                    mint::ARG_AMOUNT => approved_amount(*len),
                },
            )
            .build();

            builder.exec(execute_request).commit().expect_success();

            super::assert_each_context_has_correct_call_stack_info(
                &mut builder,
                super::stored_session(current_contract_hash.into()),
                subcalls,
                current_contract_package_hash,
            );
        }
    }

    #[ignore]
    #[test]
    fn stored_session_by_name_to_stored_contract() {
        for len in DEPTHS {
            let mut builder = super::setup();
            let default_account = builder.get_account(*DEFAULT_ACCOUNT_ADDR).unwrap();
            let current_contract_package_hash = default_account.get_hash(CONTRACT_PACKAGE_NAME);
            let current_contract_hash = default_account.get_hash(CONTRACT_NAME);

            let subcalls = vec![super::stored_contract(current_contract_hash.into()); *len];

            let execute_request = ExecuteRequestBuilder::contract_call_by_name(
                *DEFAULT_ACCOUNT_ADDR,
                CONTRACT_NAME,
                CONTRACT_FORWARDER_ENTRYPOINT_SESSION,
                runtime_args! {
                    ARG_CALLS => subcalls.clone(),
                    ARG_CURRENT_DEPTH => 0u8,
                    mint::ARG_AMOUNT => approved_amount(*len),
                },
            )
            .build();

            builder.exec(execute_request).commit().expect_success();

            super::assert_each_context_has_correct_call_stack_info(
                &mut builder,
                super::stored_session(current_contract_hash.into()),
                subcalls,
                current_contract_package_hash,
            );
        }
    }

    #[ignore]
    #[test]
    fn stored_session_by_hash_to_stored_contract() {
        for len in DEPTHS {
            let mut builder = super::setup();
            let default_account = builder.get_account(*DEFAULT_ACCOUNT_ADDR).unwrap();
            let current_contract_package_hash = default_account.get_hash(CONTRACT_PACKAGE_NAME);
            let current_contract_hash = default_account.get_hash(CONTRACT_NAME);

            let subcalls = vec![super::stored_contract(current_contract_hash.into()); *len];

            let execute_request = ExecuteRequestBuilder::contract_call_by_hash(
                *DEFAULT_ACCOUNT_ADDR,
                current_contract_hash.into(),
                CONTRACT_FORWARDER_ENTRYPOINT_SESSION,
                runtime_args! {
                    ARG_CALLS => subcalls.clone(),
                    ARG_CURRENT_DEPTH => 0u8,
                    mint::ARG_AMOUNT => approved_amount(*len),
                },
            )
            .build();

            builder.exec(execute_request).commit().expect_success();

            super::assert_each_context_has_correct_call_stack_info(
                &mut builder,
                super::stored_session(current_contract_hash.into()),
                subcalls,
                current_contract_package_hash,
            );
        }
    }

    // Stored session + recursive subcall failure cases

    #[ignore]
    #[test]
    fn stored_versioned_session_by_name_to_stored_versioned_contract_to_stored_versioned_session_should_fail(
    ) {
        for len in DEPTHS {
            let mut builder = super::setup();
            let default_account = builder.get_account(*DEFAULT_ACCOUNT_ADDR).unwrap();
            let current_contract_package_hash = default_account.get_hash(CONTRACT_PACKAGE_NAME);

            let mut subcalls =
                vec![
                    super::stored_versioned_contract(current_contract_package_hash.into());
                    len.saturating_sub(1)
                ];
            if *len > 0 {
                subcalls.push(super::stored_versioned_session(
                    current_contract_package_hash.into(),
                ))
            }

            let execute_request = ExecuteRequestBuilder::versioned_contract_call_by_name(
                *DEFAULT_ACCOUNT_ADDR,
                CONTRACT_PACKAGE_NAME,
                None,
                CONTRACT_FORWARDER_ENTRYPOINT_SESSION,
                runtime_args! {
                    ARG_CALLS => subcalls.clone(),
                    ARG_CURRENT_DEPTH => 0u8,
                    mint::ARG_AMOUNT => approved_amount(*len),
                },
            )
            .build();

            builder.exec(execute_request).commit();

            super::assert_invalid_context(&mut builder, *len);
        }
    }

    #[ignore]
    #[test]
    fn stored_versioned_session_by_hash_to_stored_versioned_contract_to_stored_session_should_fail()
    {
        for len in DEPTHS {
            let mut builder = super::setup();
            let default_account = builder.get_account(*DEFAULT_ACCOUNT_ADDR).unwrap();
            let current_contract_package_hash = default_account.get_hash(CONTRACT_PACKAGE_NAME);
            let current_contract_hash = default_account.get_hash(CONTRACT_NAME);

            let mut subcalls =
                vec![
                    super::stored_versioned_contract(current_contract_package_hash.into());
                    len.saturating_sub(1)
                ];
            if *len > 0 {
                subcalls.push(super::stored_session(current_contract_hash.into()))
            }

            let execute_request = ExecuteRequestBuilder::versioned_contract_call_by_hash(
                *DEFAULT_ACCOUNT_ADDR,
                current_contract_package_hash.into(),
                None,
                CONTRACT_FORWARDER_ENTRYPOINT_SESSION,
                runtime_args! {
                    ARG_CALLS => subcalls.clone(),
                    ARG_CURRENT_DEPTH => 0u8,
                    mint::ARG_AMOUNT => approved_amount(*len),
                },
            )
            .build();

            builder.exec(execute_request).commit();

            super::assert_invalid_context(&mut builder, *len);
        }
    }

    #[ignore]
    #[test]
    fn stored_versioned_session_by_name_to_stored_contract_to_stored_versioned_session_should_fail()
    {
        for len in DEPTHS {
            let mut builder = super::setup();
            let default_account = builder.get_account(*DEFAULT_ACCOUNT_ADDR).unwrap();
            let current_contract_package_hash = default_account.get_hash(CONTRACT_PACKAGE_NAME);
            let current_contract_hash = default_account.get_hash(CONTRACT_NAME);

            let mut subcalls =
                vec![super::stored_contract(current_contract_hash.into()); len.saturating_sub(1)];
            if *len > 0 {
                subcalls.push(super::stored_versioned_session(
                    current_contract_package_hash.into(),
                ))
            }

            let execute_request = ExecuteRequestBuilder::versioned_contract_call_by_name(
                *DEFAULT_ACCOUNT_ADDR,
                CONTRACT_PACKAGE_NAME,
                None,
                CONTRACT_FORWARDER_ENTRYPOINT_SESSION,
                runtime_args! {
                    ARG_CALLS => subcalls.clone(),
                    ARG_CURRENT_DEPTH => 0u8,
                    mint::ARG_AMOUNT => approved_amount(*len),
                },
            )
            .build();

            builder.exec(execute_request).commit();

            super::assert_invalid_context(&mut builder, *len);
        }
    }

    #[ignore]
    #[test]
    fn stored_versioned_session_by_hash_to_stored_contract_to_stored_session_should_fail() {
        for len in DEPTHS {
            let mut builder = super::setup();
            let default_account = builder.get_account(*DEFAULT_ACCOUNT_ADDR).unwrap();
            let current_contract_package_hash = default_account.get_hash(CONTRACT_PACKAGE_NAME);
            let current_contract_hash = default_account.get_hash(CONTRACT_NAME);

            let mut subcalls =
                vec![super::stored_contract(current_contract_hash.into()); len.saturating_sub(1)];
            if *len > 0 {
                subcalls.push(super::stored_session(current_contract_hash.into()))
            }

            let execute_request = ExecuteRequestBuilder::versioned_contract_call_by_hash(
                *DEFAULT_ACCOUNT_ADDR,
                current_contract_package_hash.into(),
                None,
                CONTRACT_FORWARDER_ENTRYPOINT_SESSION,
                runtime_args! {
                    ARG_CALLS => subcalls.clone(),
                    ARG_CURRENT_DEPTH => 0u8,
                    mint::ARG_AMOUNT => approved_amount(*len),
                },
            )
            .build();

            builder.exec(execute_request).commit();

            super::assert_invalid_context(&mut builder, *len);
        }
    }

    #[ignore]
    #[test]
    fn stored_session_by_name_to_stored_versioned_contract_to_stored_versioned_session_should_fail()
    {
        for len in DEPTHS {
            let mut builder = super::setup();
            let default_account = builder.get_account(*DEFAULT_ACCOUNT_ADDR).unwrap();
            let current_contract_package_hash = default_account.get_hash(CONTRACT_PACKAGE_NAME);

            let mut subcalls =
                vec![
                    super::stored_versioned_contract(current_contract_package_hash.into());
                    len.saturating_sub(1)
                ];
            if *len > 0 {
                subcalls.push(super::stored_versioned_session(
                    current_contract_package_hash.into(),
                ))
            }

            let execute_request = ExecuteRequestBuilder::contract_call_by_name(
                *DEFAULT_ACCOUNT_ADDR,
                CONTRACT_NAME,
                CONTRACT_FORWARDER_ENTRYPOINT_SESSION,
                runtime_args! {
                    ARG_CALLS => subcalls.clone(),
                    ARG_CURRENT_DEPTH => 0u8,
                    mint::ARG_AMOUNT => approved_amount(*len),
                },
            )
            .build();

            builder.exec(execute_request).commit();

            super::assert_invalid_context(&mut builder, *len);
        }
    }

    #[ignore]
    #[test]
    fn stored_session_by_hash_to_stored_versioned_contract_to_stored_session_should_fail() {
        for len in DEPTHS {
            let mut builder = super::setup();
            let default_account = builder.get_account(*DEFAULT_ACCOUNT_ADDR).unwrap();
            let current_contract_package_hash = default_account.get_hash(CONTRACT_PACKAGE_NAME);
            let current_contract_hash = default_account.get_hash(CONTRACT_NAME);

            let mut subcalls =
                vec![
                    super::stored_versioned_contract(current_contract_package_hash.into());
                    len.saturating_sub(1)
                ];
            if *len > 0 {
                subcalls.push(super::stored_session(current_contract_hash.into()))
            }

            let execute_request = ExecuteRequestBuilder::contract_call_by_hash(
                *DEFAULT_ACCOUNT_ADDR,
                current_contract_hash.into(),
                CONTRACT_FORWARDER_ENTRYPOINT_SESSION,
                runtime_args! {
                    ARG_CALLS => subcalls.clone(),
                    ARG_CURRENT_DEPTH => 0u8,
                    mint::ARG_AMOUNT => approved_amount(*len),
                },
            )
            .build();

            builder.exec(execute_request).commit();

            super::assert_invalid_context(&mut builder, *len);
        }
    }

    #[ignore]
    #[test]
    fn stored_session_by_name_to_stored_contract_to_stored_versioned_session_should_fail() {
        for len in DEPTHS {
            let mut builder = super::setup();
            let default_account = builder.get_account(*DEFAULT_ACCOUNT_ADDR).unwrap();
            let current_contract_package_hash = default_account.get_hash(CONTRACT_PACKAGE_NAME);
            let current_contract_hash = default_account.get_hash(CONTRACT_NAME);

            let mut subcalls =
                vec![super::stored_contract(current_contract_hash.into()); len.saturating_sub(1)];
            if *len > 0 {
                subcalls.push(super::stored_versioned_session(
                    current_contract_package_hash.into(),
                ))
            }

            let execute_request = ExecuteRequestBuilder::contract_call_by_name(
                *DEFAULT_ACCOUNT_ADDR,
                CONTRACT_NAME,
                CONTRACT_FORWARDER_ENTRYPOINT_SESSION,
                runtime_args! {
                    ARG_CALLS => subcalls.clone(),
                    ARG_CURRENT_DEPTH => 0u8,
                    mint::ARG_AMOUNT => approved_amount(*len),
                },
            )
            .build();

            builder.exec(execute_request).commit();

            super::assert_invalid_context(&mut builder, *len);
        }
    }

    #[ignore]
    #[test]
    fn stored_session_by_hash_to_stored_contract_to_stored_session_should_fail() {
        for len in DEPTHS {
            let mut builder = super::setup();
            let default_account = builder.get_account(*DEFAULT_ACCOUNT_ADDR).unwrap();
            let current_contract_hash = default_account.get_hash(CONTRACT_NAME);

            let mut subcalls =
                vec![super::stored_contract(current_contract_hash.into()); len.saturating_sub(1)];
            if *len > 0 {
                subcalls.push(super::stored_session(current_contract_hash.into()))
            }

            let execute_request = ExecuteRequestBuilder::contract_call_by_hash(
                *DEFAULT_ACCOUNT_ADDR,
                current_contract_hash.into(),
                CONTRACT_FORWARDER_ENTRYPOINT_SESSION,
                runtime_args! {
                    ARG_CALLS => subcalls.clone(),
                    ARG_CURRENT_DEPTH => 0u8,
                    mint::ARG_AMOUNT => approved_amount(*len),
                },
            )
            .build();

            builder.exec(execute_request).commit();

            super::assert_invalid_context(&mut builder, *len);
        }
    }
}

mod payment {
    use rand::Rng;

    use casper_engine_test_support::{
        DeployItemBuilder, ExecuteRequestBuilder, LmdbWasmTestBuilder, DEFAULT_ACCOUNT_ADDR,
    };
    use casper_types::{runtime_args, system::mint, HashAddr, RuntimeArgs};
    use get_call_stack_recursive_subcall::Call;

    use crate::wasm_utils;

    use super::{
        approved_amount, AccountExt, ARG_CALLS, ARG_CURRENT_DEPTH, CONTRACT_CALL_RECURSIVE_SUBCALL,
        CONTRACT_FORWARDER_ENTRYPOINT_SESSION, CONTRACT_NAME, CONTRACT_PACKAGE_NAME,
    };

    // DEPTHS should not contain 1, as it will eliminate the initial element from the subcalls
    // vector.  Going further than 5 will hit the gas limit.
    const DEPTHS: &[usize] = &[0, 2, 5];

    fn execute(builder: &mut LmdbWasmTestBuilder, call_depth: usize, subcalls: Vec<Call>) {
        let execute_request = {
            let mut rng = rand::thread_rng();
            let deploy_hash = rng.gen();
            let sender = *DEFAULT_ACCOUNT_ADDR;
            let args = runtime_args! {
                ARG_CALLS => subcalls,
                ARG_CURRENT_DEPTH => 0u8,
                mint::ARG_AMOUNT => approved_amount(call_depth),
            };
            let deploy = DeployItemBuilder::new()
                .with_address(sender)
                .with_payment_code(CONTRACT_CALL_RECURSIVE_SUBCALL, args)
                .with_session_bytes(wasm_utils::do_nothing_bytes(), RuntimeArgs::default())
                .with_authorization_keys(&[sender])
                .with_deploy_hash(deploy_hash)
                .build();
            ExecuteRequestBuilder::new().push_deploy(deploy).build()
        };

        super::execute_and_assert_result(call_depth, builder, execute_request);
    }

    fn execute_stored_payment_by_package_name(
        builder: &mut LmdbWasmTestBuilder,
        call_depth: usize,
        subcalls: Vec<Call>,
    ) {
        let execute_request = {
            let mut rng = rand::thread_rng();
            let deploy_hash = rng.gen();

            let sender = *DEFAULT_ACCOUNT_ADDR;

            let args = runtime_args! {
                ARG_CALLS => subcalls,
                ARG_CURRENT_DEPTH => 0u8,
                mint::ARG_AMOUNT => approved_amount(call_depth),
            };

            let deploy = DeployItemBuilder::new()
                .with_address(sender)
                .with_stored_versioned_payment_contract_by_name(
                    CONTRACT_PACKAGE_NAME,
                    None,
                    CONTRACT_FORWARDER_ENTRYPOINT_SESSION,
                    args,
                )
                .with_session_bytes(wasm_utils::do_nothing_bytes(), RuntimeArgs::default())
                .with_authorization_keys(&[sender])
                .with_deploy_hash(deploy_hash)
                .build();

            ExecuteRequestBuilder::new().push_deploy(deploy).build()
        };

        super::execute_and_assert_result(call_depth, builder, execute_request);
    }

    fn execute_stored_payment_by_package_hash(
        builder: &mut LmdbWasmTestBuilder,
        call_depth: usize,
        subcalls: Vec<Call>,
        current_contract_package_hash: HashAddr,
    ) {
        let execute_request = {
            let mut rng = rand::thread_rng();
            let deploy_hash = rng.gen();
            let sender = *DEFAULT_ACCOUNT_ADDR;
            let args = runtime_args! {
                ARG_CALLS => subcalls,
                ARG_CURRENT_DEPTH => 0u8,
                mint::ARG_AMOUNT => approved_amount(call_depth),
            };
            let deploy = DeployItemBuilder::new()
                .with_address(sender)
                .with_stored_versioned_payment_contract_by_hash(
                    current_contract_package_hash,
                    None,
                    CONTRACT_FORWARDER_ENTRYPOINT_SESSION,
                    args,
                )
                .with_session_bytes(wasm_utils::do_nothing_bytes(), RuntimeArgs::default())
                .with_authorization_keys(&[sender])
                .with_deploy_hash(deploy_hash)
                .build();
            ExecuteRequestBuilder::new().push_deploy(deploy).build()
        };

        super::execute_and_assert_result(call_depth, builder, execute_request);
    }

    fn execute_stored_payment_by_contract_name(
        builder: &mut LmdbWasmTestBuilder,
        call_depth: usize,
        subcalls: Vec<Call>,
    ) {
        let execute_request = {
            let mut rng = rand::thread_rng();
            let deploy_hash = rng.gen();

            let sender = *DEFAULT_ACCOUNT_ADDR;

            let args = runtime_args! {
                ARG_CALLS => subcalls,
                ARG_CURRENT_DEPTH => 0u8,
                mint::ARG_AMOUNT => approved_amount(call_depth),
            };

            let deploy = DeployItemBuilder::new()
                .with_address(sender)
                .with_stored_payment_named_key(
                    CONTRACT_NAME,
                    CONTRACT_FORWARDER_ENTRYPOINT_SESSION,
                    args,
                )
                .with_session_bytes(wasm_utils::do_nothing_bytes(), RuntimeArgs::default())
                .with_authorization_keys(&[sender])
                .with_deploy_hash(deploy_hash)
                .build();

            ExecuteRequestBuilder::new().push_deploy(deploy).build()
        };

        super::execute_and_assert_result(call_depth, builder, execute_request);
    }

    fn execute_stored_payment_by_contract_hash(
        builder: &mut LmdbWasmTestBuilder,
        call_depth: usize,
        subcalls: Vec<Call>,
        current_contract_hash: HashAddr,
    ) {
        let execute_request = {
            let mut rng = rand::thread_rng();
            let deploy_hash = rng.gen();
            let sender = *DEFAULT_ACCOUNT_ADDR;
            let args = runtime_args! {
                ARG_CALLS => subcalls,
                ARG_CURRENT_DEPTH => 0u8,
                mint::ARG_AMOUNT => approved_amount(call_depth),
            };
            let deploy = DeployItemBuilder::new()
                .with_address(sender)
                .with_stored_payment_hash(
                    current_contract_hash.into(),
                    CONTRACT_FORWARDER_ENTRYPOINT_SESSION,
                    args,
                )
                .with_session_bytes(wasm_utils::do_nothing_bytes(), RuntimeArgs::default())
                .with_authorization_keys(&[sender])
                .with_deploy_hash(deploy_hash)
                .build();
            ExecuteRequestBuilder::new().push_deploy(deploy).build()
        };

        super::execute_and_assert_result(call_depth, builder, execute_request);
    }

    // Session + recursive subcall

    #[ignore]
    #[test]
    fn payment_bytes_to_stored_versioned_session_to_stored_versioned_contract() {
        for call_depth in DEPTHS {
            let mut builder = super::setup();
            let default_account = builder.get_account(*DEFAULT_ACCOUNT_ADDR).unwrap();
            let current_contract_package_hash = default_account.get_hash(CONTRACT_PACKAGE_NAME);

            let mut subcalls =
                vec![
                    super::stored_versioned_session(current_contract_package_hash.into());
                    call_depth.saturating_sub(1)
                ];
            if *call_depth > 0 {
                subcalls.push(super::stored_versioned_contract(
                    current_contract_package_hash.into(),
                ));
            }

            execute(&mut builder, *call_depth, subcalls);
        }
    }

    #[ignore]
    #[test]
    fn payment_bytes_to_stored_versioned_session_to_stored_contract() {
        for call_depth in DEPTHS {
            let mut builder = super::setup();
            let default_account = builder.get_account(*DEFAULT_ACCOUNT_ADDR).unwrap();
            let current_contract_package_hash = default_account.get_hash(CONTRACT_PACKAGE_NAME);
            let current_contract_hash = default_account.get_hash(CONTRACT_NAME);

            let mut subcalls =
                vec![
                    super::stored_versioned_session(current_contract_package_hash.into());
                    call_depth.saturating_sub(1)
                ];
            if *call_depth > 0 {
                subcalls.push(super::stored_contract(current_contract_hash.into()));
            }

            execute(&mut builder, *call_depth, subcalls);
        }
    }

    #[ignore]
    #[test]
    fn payment_bytes_to_stored_session_to_stored_versioned_contract() {
        for call_depth in DEPTHS {
            let mut builder = super::setup();
            let default_account = builder.get_account(*DEFAULT_ACCOUNT_ADDR).unwrap();
            let current_contract_package_hash = default_account.get_hash(CONTRACT_PACKAGE_NAME);
            let current_contract_hash = default_account.get_hash(CONTRACT_NAME);

            let mut subcalls = vec![
                super::stored_session(current_contract_hash.into());
                call_depth.saturating_sub(1)
            ];
            if *call_depth > 0 {
                subcalls.push(super::stored_versioned_contract(
                    current_contract_package_hash.into(),
                ));
            }

            execute(&mut builder, *call_depth, subcalls)
        }
    }

    // Payment logic is tethered to a low gas amount. It is not forbidden to attempt to do calls
    // however they are expensive and if you exceed the gas limit it should fail with a
    // GasLimit error.
    #[ignore]
    #[test]
    fn payment_bytes_to_stored_contract_to_stored_session() {
        let call_depth = 5usize;
        let mut builder = super::setup();
        let default_account = builder.get_account(*DEFAULT_ACCOUNT_ADDR).unwrap();
        let current_contract_hash = default_account.get_hash(CONTRACT_NAME);

        let subcalls = vec![
            super::stored_contract(current_contract_hash.into()),
            super::stored_session(current_contract_hash.into()),
        ];
        execute(&mut builder, call_depth, subcalls)
    }

    #[ignore]
    #[test]
    fn payment_bytes_to_stored_session_to_stored_contract_() {
        let call_depth = 5usize;
        let mut builder = super::setup();
        let default_account = builder.get_account(*DEFAULT_ACCOUNT_ADDR).unwrap();
        let current_contract_hash = default_account.get_hash(CONTRACT_NAME);

        let subcalls = vec![
            super::stored_session(current_contract_hash.into()),
            super::stored_contract(current_contract_hash.into()),
        ];
        execute(&mut builder, call_depth, subcalls)
    }

    // Session + recursive subcall failure cases

    #[ignore]
    #[test]
    fn payment_bytes_to_stored_versioned_contract_to_stored_versioned_session_should_fail() {
        for call_depth in DEPTHS {
            let mut builder = super::setup();
            let default_account = builder.get_account(*DEFAULT_ACCOUNT_ADDR).unwrap();
            let current_contract_package_hash = default_account.get_hash(CONTRACT_PACKAGE_NAME);

            let mut subcalls =
                vec![
                    super::stored_versioned_contract(current_contract_package_hash.into());
                    call_depth.saturating_sub(1)
                ];
            if *call_depth > 0 {
                subcalls.push(super::stored_versioned_session(
                    current_contract_package_hash.into(),
                ));
            }

            execute(&mut builder, *call_depth, subcalls)
        }
    }

    #[ignore]
    #[test]
    fn payment_bytes_to_stored_versioned_contract_to_stored_session_should_fail() {
        for call_depth in DEPTHS {
            let mut builder = super::setup();
            let default_account = builder.get_account(*DEFAULT_ACCOUNT_ADDR).unwrap();
            let current_contract_package_hash = default_account.get_hash(CONTRACT_PACKAGE_NAME);
            let current_contract_hash = default_account.get_hash(CONTRACT_NAME);

            let mut subcalls =
                vec![
                    super::stored_versioned_contract(current_contract_package_hash.into());
                    call_depth.saturating_sub(1)
                ];
            if *call_depth > 0 {
                subcalls.push(super::stored_session(current_contract_hash.into()));
            }

            execute(&mut builder, *call_depth, subcalls)
        }
    }

    #[ignore]
    #[test]
    fn payment_bytes_to_stored_contract_to_stored_versioned_session_should_fail() {
        for call_depth in DEPTHS {
            let mut builder = super::setup();
            let default_account = builder.get_account(*DEFAULT_ACCOUNT_ADDR).unwrap();
            let current_contract_package_hash = default_account.get_hash(CONTRACT_PACKAGE_NAME);
            let current_contract_hash = default_account.get_hash(CONTRACT_NAME);

            let mut subcalls = vec![
                super::stored_contract(current_contract_hash.into());
                call_depth.saturating_sub(1)
            ];
            if *call_depth > 0 {
                subcalls.push(super::stored_versioned_session(
                    current_contract_package_hash.into(),
                ));
            }

            execute(&mut builder, *call_depth, subcalls)
        }
    }

    #[ignore]
    #[test]
    fn payment_bytes_to_stored_contract_to_stored_session_should_fail() {
        for call_depth in DEPTHS {
            let mut builder = super::setup();
            let default_account = builder.get_account(*DEFAULT_ACCOUNT_ADDR).unwrap();
            let current_contract_hash = default_account.get_hash(CONTRACT_NAME);

            let mut subcalls = vec![
                super::stored_contract(current_contract_hash.into());
                call_depth.saturating_sub(1)
            ];
            if *call_depth > 0 {
                subcalls.push(super::stored_session(current_contract_hash.into()));
            }

            execute(&mut builder, *call_depth, subcalls)
        }
    }

    // Stored session + recursive subcall

    #[ignore]
    #[test]
    fn stored_versioned_payment_by_name_to_stored_versioned_session() {
        for call_depth in DEPTHS {
            let mut builder = super::setup();
            let default_account = builder.get_account(*DEFAULT_ACCOUNT_ADDR).unwrap();
            let current_contract_package_hash = default_account.get_hash(CONTRACT_PACKAGE_NAME);

            let subcalls =
                vec![
                    super::stored_versioned_session(current_contract_package_hash.into());
                    *call_depth
                ];

            execute_stored_payment_by_package_name(&mut builder, *call_depth, subcalls);
        }
    }

    #[ignore]
    #[test]
    fn stored_versioned_payment_by_hash_to_stored_versioned_session() {
        for call_depth in DEPTHS {
            let mut builder = super::setup();
            let default_account = builder.get_account(*DEFAULT_ACCOUNT_ADDR).unwrap();
            let current_contract_package_hash = default_account.get_hash(CONTRACT_PACKAGE_NAME);

            let subcalls =
                vec![
                    super::stored_versioned_session(current_contract_package_hash.into());
                    *call_depth
                ];

            execute_stored_payment_by_package_hash(
                &mut builder,
                *call_depth,
                subcalls,
                current_contract_package_hash,
            )
        }
    }

    #[ignore]
    #[test]
    fn stored_versioned_payment_by_name_to_stored_session() {
        for call_depth in DEPTHS {
            let mut builder = super::setup();
            let default_account = builder.get_account(*DEFAULT_ACCOUNT_ADDR).unwrap();
            let current_contract_hash = default_account.get_hash(CONTRACT_NAME);

            let subcalls = vec![super::stored_session(current_contract_hash.into()); *call_depth];

            execute_stored_payment_by_package_name(&mut builder, *call_depth, subcalls)
        }
    }

    #[ignore]
    #[test]
    fn stored_versioned_payment_by_hash_to_stored_session() {
        for call_depth in DEPTHS {
            let mut builder = super::setup();
            let default_account = builder.get_account(*DEFAULT_ACCOUNT_ADDR).unwrap();
            let current_contract_package_hash = default_account.get_hash(CONTRACT_PACKAGE_NAME);
            let current_contract_hash = default_account.get_hash(CONTRACT_NAME);

            let subcalls = vec![super::stored_session(current_contract_hash.into()); *call_depth];

            execute_stored_payment_by_package_hash(
                &mut builder,
                *call_depth,
                subcalls,
                current_contract_package_hash,
            )
        }
    }

    #[ignore]
    #[test]
    fn stored_payment_by_name_to_stored_versioned_session() {
        for call_depth in DEPTHS {
            let mut builder = super::setup();
            let default_account = builder.get_account(*DEFAULT_ACCOUNT_ADDR).unwrap();
            let current_contract_package_hash = default_account.get_hash(CONTRACT_PACKAGE_NAME);

            let subcalls =
                vec![
                    super::stored_versioned_session(current_contract_package_hash.into());
                    *call_depth
                ];

            execute_stored_payment_by_contract_name(&mut builder, *call_depth, subcalls)
        }
    }

    #[ignore]
    #[test]
    fn stored_payment_by_hash_to_stored_versioned_session() {
        for call_depth in DEPTHS {
            let mut builder = super::setup();
            let default_account = builder.get_account(*DEFAULT_ACCOUNT_ADDR).unwrap();
            let current_contract_package_hash = default_account.get_hash(CONTRACT_PACKAGE_NAME);
            let current_contract_hash = default_account.get_hash(CONTRACT_NAME);

            let subcalls =
                vec![
                    super::stored_versioned_session(current_contract_package_hash.into());
                    *call_depth
                ];

            execute_stored_payment_by_contract_hash(
                &mut builder,
                *call_depth,
                subcalls,
                current_contract_hash,
            )
        }
    }

    #[ignore]
    #[test]
    fn stored_payment_by_name_to_stored_session() {
        for call_depth in DEPTHS {
            let mut builder = super::setup();
            let default_account = builder.get_account(*DEFAULT_ACCOUNT_ADDR).unwrap();
            let current_contract_hash = default_account.get_hash(CONTRACT_NAME);

            let subcalls = vec![super::stored_session(current_contract_hash.into()); *call_depth];

            execute_stored_payment_by_contract_name(&mut builder, *call_depth, subcalls)
        }
    }

    #[ignore]
    #[test]
    fn stored_payment_by_hash_to_stored_session() {
        for call_depth in DEPTHS {
            let mut builder = super::setup();
            let default_account = builder.get_account(*DEFAULT_ACCOUNT_ADDR).unwrap();
            let current_contract_hash = default_account.get_hash(CONTRACT_NAME);

            let subcalls = vec![super::stored_session(current_contract_hash.into()); *call_depth];

            execute_stored_payment_by_contract_hash(
                &mut builder,
                *call_depth,
                subcalls,
                current_contract_hash,
            )
        }
    }

    #[ignore]
    #[test]
    fn stored_versioned_payment_by_name_to_stored_versioned_contract() {
        for call_depth in DEPTHS {
            let mut builder = super::setup();
            let default_account = builder.get_account(*DEFAULT_ACCOUNT_ADDR).unwrap();
            let current_contract_package_hash = default_account.get_hash(CONTRACT_PACKAGE_NAME);

            let subcalls =
                vec![
                    super::stored_versioned_contract(current_contract_package_hash.into());
                    *call_depth
                ];

            execute_stored_payment_by_contract_name(&mut builder, *call_depth, subcalls)
        }
    }

    #[ignore]
    #[test]
    fn stored_versioned_payment_by_hash_to_stored_versioned_contract() {
        for call_depth in DEPTHS {
            let mut builder = super::setup();
            let default_account = builder.get_account(*DEFAULT_ACCOUNT_ADDR).unwrap();
            let current_contract_package_hash = default_account.get_hash(CONTRACT_PACKAGE_NAME);

            let subcalls =
                vec![
                    super::stored_versioned_contract(current_contract_package_hash.into());
                    *call_depth
                ];

            execute_stored_payment_by_package_hash(
                &mut builder,
                *call_depth,
                subcalls,
                current_contract_package_hash,
            )
        }
    }

    #[ignore]
    #[test]
    fn stored_versioned_payment_by_name_to_stored_contract() {
        for call_depth in DEPTHS {
            let mut builder = super::setup();
            let default_account = builder.get_account(*DEFAULT_ACCOUNT_ADDR).unwrap();
            let current_contract_hash = default_account.get_hash(CONTRACT_NAME);

            let subcalls = vec![super::stored_contract(current_contract_hash.into()); *call_depth];

            execute_stored_payment_by_package_name(&mut builder, *call_depth, subcalls)
        }
    }

    #[ignore]
    #[test]
    fn stored_versioned_payment_by_hash_to_stored_contract() {
        for call_depth in DEPTHS {
            let mut builder = super::setup();
            let default_account = builder.get_account(*DEFAULT_ACCOUNT_ADDR).unwrap();
            let current_contract_package_hash = default_account.get_hash(CONTRACT_PACKAGE_NAME);
            let current_contract_hash = default_account.get_hash(CONTRACT_NAME);

            let subcalls = vec![super::stored_contract(current_contract_hash.into()); *call_depth];

            execute_stored_payment_by_package_hash(
                &mut builder,
                *call_depth,
                subcalls,
                current_contract_package_hash,
            )
        }
    }

    #[ignore]
    #[test]
    fn stored_payment_by_name_to_stored_versioned_contract() {
        for call_depth in DEPTHS {
            let mut builder = super::setup();
            let default_account = builder.get_account(*DEFAULT_ACCOUNT_ADDR).unwrap();
            let current_contract_package_hash = default_account.get_hash(CONTRACT_PACKAGE_NAME);

            let subcalls =
                vec![
                    super::stored_versioned_contract(current_contract_package_hash.into());
                    *call_depth
                ];

            execute_stored_payment_by_contract_name(&mut builder, *call_depth, subcalls)
        }
    }

    #[ignore]
    #[test]
    fn stored_payment_by_hash_to_stored_versioned_contract() {
        for call_depth in DEPTHS {
            let mut builder = super::setup();
            let default_account = builder.get_account(*DEFAULT_ACCOUNT_ADDR).unwrap();
            let current_contract_package_hash = default_account.get_hash(CONTRACT_PACKAGE_NAME);
            let current_contract_hash = default_account.get_hash(CONTRACT_NAME);

            let subcalls =
                vec![
                    super::stored_versioned_contract(current_contract_package_hash.into());
                    *call_depth
                ];

            execute_stored_payment_by_contract_hash(
                &mut builder,
                *call_depth,
                subcalls,
                current_contract_hash,
            )
        }
    }

    #[ignore]
    #[test]
    fn stored_payment_by_name_to_stored_contract() {
        for call_depth in DEPTHS {
            let mut builder = super::setup();
            let default_account = builder.get_account(*DEFAULT_ACCOUNT_ADDR).unwrap();
            let current_contract_hash = default_account.get_hash(CONTRACT_NAME);

            let subcalls = vec![super::stored_contract(current_contract_hash.into()); *call_depth];

            execute_stored_payment_by_contract_name(&mut builder, *call_depth, subcalls)
        }
    }

    #[ignore]
    #[test]
    fn stored_payment_by_hash_to_stored_contract() {
        for call_depth in DEPTHS {
            let mut builder = super::setup();
            let default_account = builder.get_account(*DEFAULT_ACCOUNT_ADDR).unwrap();
            let current_contract_hash = default_account.get_hash(CONTRACT_NAME);

            let subcalls = vec![super::stored_contract(current_contract_hash.into()); *call_depth];

            execute_stored_payment_by_contract_hash(
                &mut builder,
                *call_depth,
                subcalls,
                current_contract_hash,
            )
        }
    }

    // Stored session + recursive subcall failure cases

    #[ignore]
    #[test]
    fn stored_versioned_payment_by_name_to_stored_versioned_contract_to_stored_versioned_session_should_fail(
    ) {
        for call_depth in DEPTHS {
            let mut builder = super::setup();
            let default_account = builder.get_account(*DEFAULT_ACCOUNT_ADDR).unwrap();
            let current_contract_package_hash = default_account.get_hash(CONTRACT_PACKAGE_NAME);

            let mut subcalls =
                vec![
                    super::stored_versioned_contract(current_contract_package_hash.into());
                    call_depth.saturating_sub(1)
                ];
            if *call_depth > 0 {
                subcalls.push(super::stored_versioned_session(
                    current_contract_package_hash.into(),
                ))
            }

            execute_stored_payment_by_package_name(&mut builder, *call_depth, subcalls)
        }
    }

    #[ignore]
    #[test]
    fn stored_versioned_payment_by_hash_to_stored_versioned_contract_to_stored_session_should_fail()
    {
        for call_depth in DEPTHS {
            let mut builder = super::setup();
            let default_account = builder.get_account(*DEFAULT_ACCOUNT_ADDR).unwrap();
            let current_contract_package_hash = default_account.get_hash(CONTRACT_PACKAGE_NAME);
            let current_contract_hash = default_account.get_hash(CONTRACT_NAME);

            let mut subcalls =
                vec![
                    super::stored_versioned_contract(current_contract_package_hash.into());
                    call_depth.saturating_sub(1)
                ];
            if *call_depth > 0 {
                subcalls.push(super::stored_session(current_contract_hash.into()))
            }

            execute_stored_payment_by_package_hash(
                &mut builder,
                *call_depth,
                subcalls,
                current_contract_package_hash,
            )
        }
    }

    #[ignore]
    #[test]
    fn stored_versioned_payment_by_name_to_stored_contract_to_stored_versioned_session_should_fail()
    {
        for call_depth in DEPTHS {
            let mut builder = super::setup();
            let default_account = builder.get_account(*DEFAULT_ACCOUNT_ADDR).unwrap();
            let current_contract_package_hash = default_account.get_hash(CONTRACT_PACKAGE_NAME);
            let current_contract_hash = default_account.get_hash(CONTRACT_NAME);

            let mut subcalls = vec![
                super::stored_contract(current_contract_hash.into());
                call_depth.saturating_sub(1)
            ];
            if *call_depth > 0 {
                subcalls.push(super::stored_versioned_session(
                    current_contract_package_hash.into(),
                ))
            }

            execute_stored_payment_by_package_name(&mut builder, *call_depth, subcalls)
        }
    }

    #[ignore]
    #[test]
    fn stored_versioned_payment_by_hash_to_stored_contract_to_stored_session_should_fail() {
        for call_depth in DEPTHS {
            let mut builder = super::setup();
            let default_account = builder.get_account(*DEFAULT_ACCOUNT_ADDR).unwrap();
            let current_contract_package_hash = default_account.get_hash(CONTRACT_PACKAGE_NAME);
            let current_contract_hash = default_account.get_hash(CONTRACT_NAME);

            let mut subcalls = vec![
                super::stored_contract(current_contract_hash.into());
                call_depth.saturating_sub(1)
            ];
            if *call_depth > 0 {
                subcalls.push(super::stored_session(current_contract_hash.into()))
            }

            execute_stored_payment_by_package_hash(
                &mut builder,
                *call_depth,
                subcalls,
                current_contract_package_hash,
            )
        }
    }

    #[ignore]
    #[test]
    fn stored_payment_by_name_to_stored_versioned_contract_to_stored_versioned_session_should_fail()
    {
        for call_depth in DEPTHS {
            let mut builder = super::setup();
            let default_account = builder.get_account(*DEFAULT_ACCOUNT_ADDR).unwrap();
            let current_contract_package_hash = default_account.get_hash(CONTRACT_PACKAGE_NAME);

            let mut subcalls =
                vec![
                    super::stored_versioned_contract(current_contract_package_hash.into());
                    call_depth.saturating_sub(1)
                ];
            if *call_depth > 0 {
                subcalls.push(super::stored_versioned_session(
                    current_contract_package_hash.into(),
                ))
            }

            execute_stored_payment_by_contract_name(&mut builder, *call_depth, subcalls)
        }
    }

    #[ignore]
    #[test]
    fn stored_session_by_hash_to_stored_versioned_contract_to_stored_session_should_fail() {
        for call_depth in DEPTHS {
            let mut builder = super::setup();
            let default_account = builder.get_account(*DEFAULT_ACCOUNT_ADDR).unwrap();
            let current_contract_package_hash = default_account.get_hash(CONTRACT_PACKAGE_NAME);
            let current_contract_hash = default_account.get_hash(CONTRACT_NAME);

            let mut subcalls =
                vec![
                    super::stored_versioned_contract(current_contract_package_hash.into());
                    call_depth.saturating_sub(1)
                ];
            if *call_depth > 0 {
                subcalls.push(super::stored_session(current_contract_hash.into()))
            }

            execute_stored_payment_by_contract_hash(
                &mut builder,
                *call_depth,
                subcalls,
                current_contract_hash,
            )
        }
    }

    #[ignore]
    #[test]
    fn stored_payment_by_name_to_stored_contract_to_stored_versioned_session_should_fail() {
        for call_depth in DEPTHS {
            let mut builder = super::setup();
            let default_account = builder.get_account(*DEFAULT_ACCOUNT_ADDR).unwrap();
            let current_contract_package_hash = default_account.get_hash(CONTRACT_PACKAGE_NAME);
            let current_contract_hash = default_account.get_hash(CONTRACT_NAME);

            let mut subcalls = vec![
                super::stored_contract(current_contract_hash.into());
                call_depth.saturating_sub(1)
            ];
            if *call_depth > 0 {
                subcalls.push(super::stored_versioned_session(
                    current_contract_package_hash.into(),
                ))
            }

            execute_stored_payment_by_contract_name(&mut builder, *call_depth, subcalls)
        }
    }

    #[ignore]
    #[test]
    fn stored_payment_by_name_to_stored_contract_to_stored_session_should_fail() {
        for call_depth in DEPTHS {
            let mut builder = super::setup();
            let default_account = builder.get_account(*DEFAULT_ACCOUNT_ADDR).unwrap();
            let current_contract_hash = default_account.get_hash(CONTRACT_NAME);

            let mut subcalls = vec![
                super::stored_contract(current_contract_hash.into());
                call_depth.saturating_sub(1)
            ];
            if *call_depth > 0 {
                subcalls.push(super::stored_session(current_contract_hash.into()))
            }

            execute_stored_payment_by_contract_name(&mut builder, *call_depth, subcalls)
        }
    }
}<|MERGE_RESOLUTION|>--- conflicted
+++ resolved
@@ -4,13 +4,7 @@
     ExecuteRequestBuilder, LmdbWasmTestBuilder, DEFAULT_ACCOUNT_ADDR,
     PRODUCTION_RUN_GENESIS_REQUEST,
 };
-<<<<<<< HEAD
-=======
-use casper_execution_engine::{
-    core::engine_state::{Error as CoreError, ExecError, ExecuteRequest},
-    storage::global_state::in_memory::InMemoryGlobalState,
-};
->>>>>>> e5d21032
+use casper_execution_engine::core::engine_state::{Error as CoreError, ExecError, ExecuteRequest};
 use casper_types::{
     account::Account, runtime_args, system::CallStackElement, CLValue, ContractHash,
     ContractPackageHash, EntryPointType, HashAddr, Key, RuntimeArgs, StoredValue, U512,
@@ -74,7 +68,7 @@
 
 fn execute_and_assert_result(
     call_depth: usize,
-    builder: &mut InMemoryWasmTestBuilder,
+    builder: &mut LmdbWasmTestBuilder,
     execute_request: ExecuteRequest,
 ) {
     if call_depth == 0 {
