--- conflicted
+++ resolved
@@ -62,13 +62,8 @@
     )
     .build();
 
-<<<<<<< HEAD
     let mut builder = LmdbWasmTestBuilder::default();
-    builder.run_genesis(&*PRODUCTION_RUN_GENESIS_REQUEST);
-=======
-    let mut builder = InMemoryWasmTestBuilder::default();
     builder.run_genesis(&PRODUCTION_RUN_GENESIS_REQUEST);
->>>>>>> da2ae6bf
 
     let mut upgrade_request = UpgradeRequestBuilder::default()
         .with_new_validator_slots(DEFAULT_MAX_RUNTIME_CALL_STACK_HEIGHT + 1)
