--- conflicted
+++ resolved
@@ -27,15 +27,9 @@
     Lazy::new(|| PublicKey::from(&*ACCOUNT_1_SECRET_KEY));
 static ACCOUNT_1_ADDR: Lazy<AccountHash> = Lazy::new(|| AccountHash::from(&*ACCOUNT_1_PUBLIC_KEY));
 
-<<<<<<< HEAD
 fn setup() -> LmdbWasmTestBuilder {
     let mut builder = LmdbWasmTestBuilder::default();
-    builder.run_genesis(&*PRODUCTION_RUN_GENESIS_REQUEST);
-=======
-fn setup() -> InMemoryWasmTestBuilder {
-    let mut builder = InMemoryWasmTestBuilder::default();
     builder.run_genesis(&PRODUCTION_RUN_GENESIS_REQUEST);
->>>>>>> da2ae6bf
     let id: Option<u64> = None;
     let transfer_args_1 = runtime_args! {
         mint::ARG_TARGET => *ACCOUNT_1_ADDR,
