--- conflicted
+++ resolved
@@ -19,23 +19,13 @@
 serde_json = "1"
 tempfile = "3.4.0"
 wabt = "0.10.0"
-<<<<<<< HEAD
-wasmi = "0.8.0"
-regex = "1.5.4"
-wat = "1.0.47"
 
 [dev-dependencies]
 assert_matches = "1.3.0"
 criterion = { version = "0.3.5", features = ["html_reports"]}
-=======
-
-[dev-dependencies]
-assert_matches = "1.3.0"
-criterion = "0.3.5"
 dictionary = { path = "../../smart_contracts/contracts/test/dictionary", default-features = false }
 dictionary-call = { path = "../../smart_contracts/contracts/test/dictionary-call", default-features = false }
 get-call-stack-recursive-subcall = { path = "../../smart_contracts/contracts/test/get-call-stack-recursive-subcall", default-features = false }
->>>>>>> 33d46a3c
 gh-1470-regression = { path = "../../smart_contracts/contracts/test/gh-1470-regression", default-features = false }
 gh-1470-regression-call = { path = "../../smart_contracts/contracts/test/gh-1470-regression-call", default-features = false }
 num-rational = "0.4.0"
@@ -65,10 +55,6 @@
 path = "bin/disk_use.rs"
 
 [[bin]]
-name = "disk_use"
-path = "bin/disk_use.rs"
-
-[[bin]]
 name = "state-initializer"
 path = "src/profiling/state_initializer.rs"
 test = false
