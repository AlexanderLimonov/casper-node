mod global_state_identifier;
mod type_mismatch;

use alloc::{
    boxed::Box,
    string::{String, ToString},
    vec::Vec,
};
use core::{convert::TryFrom, fmt::Debug};

#[cfg(feature = "datasize")]
use datasize::DataSize;
#[cfg(feature = "json-schema")]
use schemars::JsonSchema;
use serde::{de, ser, Deserialize, Deserializer, Serialize, Serializer};
use serde_bytes::ByteBuf;

use crate::{
    account::Account,
    addressable_entity::NamedKeyValue,
    bytesrepr::{self, Bytes, Error, FromBytes, ToBytes, U8_SERIALIZED_LENGTH},
    contract_messages::{MessageChecksum, MessageTopicSummary},
    contract_wasm::ContractWasm,
    contracts::{Contract, ContractPackage},
    package::Package,
    system::{
        auction::{Bid, BidKind, EraInfo, UnbondingPurse, WithdrawPurse},
        prepayment::PrepaidKind,
    },
    AddressableEntity, ByteCode, CLValue, DeployInfo, EntryPointValue, TransferV1,
};
pub use global_state_identifier::GlobalStateIdentifier;
pub use type_mismatch::TypeMismatch;

/// Tag used to discriminate between different variants of `StoredValue`.
#[derive(Debug, Copy, Clone)]
#[repr(u8)]
pub enum StoredValueTag {
    /// A CLValue.
    CLValue = 0,
    /// An account.
    Account = 1,
    /// Contract wasm.
    ContractWasm = 2,
    /// A contract.
    Contract = 3,
    /// A contract package.
    ContractPackage = 4,
    /// A version 1 (legacy) transfer.
    LegacyTransfer = 5,
    /// Info about a deploy.
    DeployInfo = 6,
    /// Info about an era.
    EraInfo = 7,
    /// A bid.
    Bid = 8,
    /// Withdraw information.
    Withdraw = 9,
    /// Unbonding information.
    Unbonding = 10,
    /// An `AddressableEntity`.
    BidKind = 11,
    /// A `Package`.
    Package = 12,
    /// A record of byte code.
    AddressableEntity = 13,
    /// A record of byte code.
    ByteCode = 14,
    /// A message topic.
    MessageTopic = 15,
    /// A message digest.
    Message = 16,
    /// A NamedKey record.
    NamedKey = 17,
    /// A reservation record.
    Reservation = 18,
    /// An entrypoint record.
    EntryPoint = 19,
    /// Raw bytes.
    RawBytes = 20,
}

/// A value stored in Global State.
#[allow(clippy::large_enum_variant)]
#[derive(Eq, PartialEq, Clone, Debug)]
#[cfg_attr(feature = "datasize", derive(DataSize))]
#[cfg_attr(
    feature = "json-schema",
    derive(JsonSchema),
    schemars(with = "serde_helpers::HumanReadableSerHelper")
)]
pub enum StoredValue {
    /// A CLValue.
    CLValue(CLValue),
    /// An account.
    Account(Account),
    /// Contract wasm.
    ContractWasm(ContractWasm),
    /// A contract.
    Contract(Contract),
    /// A contract package.
    ContractPackage(ContractPackage),
    /// A version 1 transfer.
    LegacyTransfer(TransferV1),
    /// Info about a deploy.
    DeployInfo(DeployInfo),
    /// Info about an era.
    EraInfo(EraInfo),
    /// Variant that stores [`Bid`].
    Bid(Box<Bid>),
    /// Variant that stores withdraw information.
    Withdraw(Vec<WithdrawPurse>),
    /// Unbonding information.
    Unbonding(Vec<UnbondingPurse>),
    /// An `AddressableEntity`.
    AddressableEntity(AddressableEntity),
    /// Variant that stores [`BidKind`].
    BidKind(BidKind),
    /// A `Package`.
    Package(Package),
    /// A record of byte code.
    ByteCode(ByteCode),
    /// Variant that stores a message topic.
    MessageTopic(MessageTopicSummary),
    /// Variant that stores a message digest.
    Message(MessageChecksum),
    /// A NamedKey record.
    NamedKey(NamedKeyValue),
    /// A reservation record.
    Prepaid(PrepaidKind),
    /// An entrypoint record.
    EntryPoint(EntryPointValue),
    /// Raw bytes. Similar to a [`crate::StoredValue::CLValue`] but does not incur overhead of a
    /// [`crate::CLValue`] and [`crate::CLType`].
    RawBytes(Vec<u8>),
}

impl StoredValue {
    /// Returns a reference to the wrapped `CLValue` if this is a `CLValue` variant.
    pub fn as_cl_value(&self) -> Option<&CLValue> {
        match self {
            StoredValue::CLValue(cl_value) => Some(cl_value),
            _ => None,
        }
    }

    /// Returns a reference to the wrapped `Account` if this is an `Account` variant.
    pub fn as_account(&self) -> Option<&Account> {
        match self {
            StoredValue::Account(account) => Some(account),
            _ => None,
        }
    }

    /// Returns a reference to the wrapped `ByteCode` if this is a `ByteCode` variant.
    pub fn as_byte_code(&self) -> Option<&ByteCode> {
        match self {
            StoredValue::ByteCode(byte_code) => Some(byte_code),
            _ => None,
        }
    }

    pub fn as_contract_wasm(&self) -> Option<&ContractWasm> {
        match self {
            StoredValue::ContractWasm(contract_wasm) => Some(contract_wasm),
            _ => None,
        }
    }

    /// Returns a reference to the wrapped `Contract` if this is a `Contract` variant.
    pub fn as_contract(&self) -> Option<&Contract> {
        match self {
            StoredValue::Contract(contract) => Some(contract),
            _ => None,
        }
    }

    /// Returns a reference to the wrapped `Package` if this is a `Package` variant.
    pub fn as_package(&self) -> Option<&Package> {
        match self {
            StoredValue::Package(package) => Some(package),
            _ => None,
        }
    }

    /// Returns a reference to the wrapped `ContractPackage` if this is a `ContractPackage` variant.
    pub fn as_contract_package(&self) -> Option<&ContractPackage> {
        match self {
            StoredValue::ContractPackage(package) => Some(package),
            _ => None,
        }
    }

    /// Returns a reference to the wrapped `TransferV1` if this is a `LegacyTransfer` variant.
    pub fn as_legacy_transfer(&self) -> Option<&TransferV1> {
        match self {
            StoredValue::LegacyTransfer(transfer_v1) => Some(transfer_v1),
            _ => None,
        }
    }

    /// Returns a reference to the wrapped `DeployInfo` if this is a `DeployInfo` variant.
    pub fn as_deploy_info(&self) -> Option<&DeployInfo> {
        match self {
            StoredValue::DeployInfo(deploy_info) => Some(deploy_info),
            _ => None,
        }
    }

    /// Returns a reference to the wrapped `EraInfo` if this is an `EraInfo` variant.
    pub fn as_era_info(&self) -> Option<&EraInfo> {
        match self {
            StoredValue::EraInfo(era_info) => Some(era_info),
            _ => None,
        }
    }

    /// Returns a reference to the wrapped `Bid` if this is a `Bid` variant.
    pub fn as_bid(&self) -> Option<&Bid> {
        match self {
            StoredValue::Bid(bid) => Some(bid),
            _ => None,
        }
    }

    /// Returns a reference to the wrapped list of `WithdrawPurse`s if this is a `Withdraw` variant.
    pub fn as_withdraw(&self) -> Option<&Vec<WithdrawPurse>> {
        match self {
            StoredValue::Withdraw(withdraw_purses) => Some(withdraw_purses),
            _ => None,
        }
    }

    /// Returns a reference to the wrapped list of `UnbondingPurse`s if this is an `Unbonding`
    /// variant.
    pub fn as_unbonding(&self) -> Option<&Vec<UnbondingPurse>> {
        match self {
            StoredValue::Unbonding(unbonding_purses) => Some(unbonding_purses),
            _ => None,
        }
    }

    /// Returns a reference to the wrapped `AddressableEntity` if this is an `AddressableEntity`
    /// variant.
    pub fn as_addressable_entity(&self) -> Option<&AddressableEntity> {
        match self {
            StoredValue::AddressableEntity(entity) => Some(entity),
            _ => None,
        }
    }

    /// Returns a reference to the wrapped `MessageTopicSummary` if this is a `MessageTopic`
    /// variant.
    pub fn as_message_topic_summary(&self) -> Option<&MessageTopicSummary> {
        match self {
            StoredValue::MessageTopic(summary) => Some(summary),
            _ => None,
        }
    }

    /// Returns a reference to the wrapped `MessageChecksum` if this is a `Message`
    /// variant.
    pub fn as_message_checksum(&self) -> Option<&MessageChecksum> {
        match self {
            StoredValue::Message(checksum) => Some(checksum),
            _ => None,
        }
    }

    /// Returns a reference to the wrapped `BidKind` if this is a `BidKind` variant.
    pub fn as_bid_kind(&self) -> Option<&BidKind> {
        match self {
            StoredValue::BidKind(bid_kind) => Some(bid_kind),
            _ => None,
        }
    }

    /// Returns raw bytes if this is a `RawBytes` variant.
    pub fn as_raw_bytes(&self) -> Option<&[u8]> {
        match self {
            StoredValue::RawBytes(bytes) => Some(bytes),
            _ => None,
        }
    }

    /// Returns a reference to the wrapped `EntryPointValue` if this is a `EntryPointValue` variant.
    pub fn as_entry_point_value(&self) -> Option<&EntryPointValue> {
        match self {
            StoredValue::EntryPoint(entry_point) => Some(entry_point),
            _ => None,
        }
    }

    /// Returns the `CLValue` if this is a `CLValue` variant.
    pub fn into_cl_value(self) -> Option<CLValue> {
        match self {
            StoredValue::CLValue(cl_value) => Some(cl_value),
            _ => None,
        }
    }

    /// Returns the `Account` if this is an `Account` variant.
    pub fn into_account(self) -> Option<Account> {
        match self {
            StoredValue::Account(account) => Some(account),
            _ => None,
        }
    }

    /// Returns the `ContractWasm` if this is a `ContractWasm` variant.
    pub fn into_contract_wasm(self) -> Option<ContractWasm> {
        match self {
            StoredValue::ContractWasm(contract_wasm) => Some(contract_wasm),
            _ => None,
        }
    }

    /// Returns the `Contract` if this is a `Contract` variant.
    pub fn into_contract(self) -> Option<Contract> {
        match self {
            StoredValue::Contract(contract) => Some(contract),
            _ => None,
        }
    }

    /// Returns the `ContractPackage` if this is a `ContractPackage` variant.
    pub fn into_contract_package(self) -> Option<ContractPackage> {
        match self {
            StoredValue::ContractPackage(contract_package) => Some(contract_package),
            _ => None,
        }
    }

    /// Returns the `Package` if this is a `Package` variant.
    pub fn into_package(self) -> Option<Package> {
        match self {
            StoredValue::Package(package) => Some(package),
            _ => None,
        }
    }

    /// Returns the `TransferV1` if this is a `LegacyTransfer` variant.
    pub fn into_legacy_transfer(self) -> Option<TransferV1> {
        match self {
            StoredValue::LegacyTransfer(transfer_v1) => Some(transfer_v1),
            _ => None,
        }
    }

    /// Returns the `DeployInfo` if this is a `DeployInfo` variant.
    pub fn into_deploy_info(self) -> Option<DeployInfo> {
        match self {
            StoredValue::DeployInfo(deploy_info) => Some(deploy_info),
            _ => None,
        }
    }

    /// Returns the `EraInfo` if this is an `EraInfo` variant.
    pub fn into_era_info(self) -> Option<EraInfo> {
        match self {
            StoredValue::EraInfo(era_info) => Some(era_info),
            _ => None,
        }
    }

    /// Returns the `Bid` if this is a `Bid` variant.
    pub fn into_bid(self) -> Option<Bid> {
        match self {
            StoredValue::Bid(bid) => Some(*bid),
            _ => None,
        }
    }

    /// Returns the list of `WithdrawPurse`s if this is a `Withdraw` variant.
    pub fn into_withdraw(self) -> Option<Vec<WithdrawPurse>> {
        match self {
            StoredValue::Withdraw(withdraw_purses) => Some(withdraw_purses),
            _ => None,
        }
    }

    /// Returns the list of `UnbondingPurse`s if this is an `Unbonding` variant.
    pub fn into_unbonding(self) -> Option<Vec<UnbondingPurse>> {
        match self {
            StoredValue::Unbonding(unbonding_purses) => Some(unbonding_purses),
            _ => None,
        }
    }

    /// Returns the `AddressableEntity` if this is an `AddressableEntity` variant.
    pub fn into_addressable_entity(self) -> Option<AddressableEntity> {
        match self {
            StoredValue::AddressableEntity(entity) => Some(entity),
            _ => None,
        }
    }

    /// Returns the `BidKind` if this is a `BidKind` variant.
    pub fn into_bid_kind(self) -> Option<BidKind> {
        match self {
            StoredValue::BidKind(bid_kind) => Some(bid_kind),
            _ => None,
        }
    }

    /// Returns the `EntryPointValue` if this is a `EntryPointValue` variant.
    pub fn into_entry_point_value(self) -> Option<EntryPointValue> {
        match self {
            StoredValue::EntryPoint(value) => Some(value),
            _ => None,
        }
    }

    /// Returns the type name of the [`StoredValue`] enum variant.
    ///
    /// For [`CLValue`] variants it will return the name of the [`CLType`](crate::cl_type::CLType)
    pub fn type_name(&self) -> String {
        match self {
            StoredValue::CLValue(cl_value) => format!("{:?}", cl_value.cl_type()),
            StoredValue::Account(_) => "Account".to_string(),
            StoredValue::ContractWasm(_) => "ContractWasm".to_string(),
            StoredValue::Contract(_) => "Contract".to_string(),
            StoredValue::ContractPackage(_) => "ContractPackage".to_string(),
            StoredValue::LegacyTransfer(_) => "LegacyTransfer".to_string(),
            StoredValue::DeployInfo(_) => "DeployInfo".to_string(),
            StoredValue::EraInfo(_) => "EraInfo".to_string(),
            StoredValue::Bid(_) => "Bid".to_string(),
            StoredValue::Withdraw(_) => "Withdraw".to_string(),
            StoredValue::Unbonding(_) => "Unbonding".to_string(),
            StoredValue::AddressableEntity(_) => "AddressableEntity".to_string(),
            StoredValue::BidKind(_) => "BidKind".to_string(),
            StoredValue::ByteCode(_) => "ByteCode".to_string(),
            StoredValue::Package(_) => "Package".to_string(),
            StoredValue::MessageTopic(_) => "MessageTopic".to_string(),
            StoredValue::Message(_) => "Message".to_string(),
            StoredValue::NamedKey(_) => "NamedKey".to_string(),
            StoredValue::Prepaid(_) => "Reservation".to_string(),
            StoredValue::EntryPoint(_) => "EntryPoint".to_string(),
            StoredValue::RawBytes(_) => "RawBytes".to_string(),
        }
    }

    /// Returns the tag of the `StoredValue`.
    pub fn tag(&self) -> StoredValueTag {
        match self {
            StoredValue::CLValue(_) => StoredValueTag::CLValue,
            StoredValue::Account(_) => StoredValueTag::Account,
            StoredValue::ContractWasm(_) => StoredValueTag::ContractWasm,
            StoredValue::ContractPackage(_) => StoredValueTag::ContractPackage,
            StoredValue::Contract(_) => StoredValueTag::Contract,
            StoredValue::LegacyTransfer(_) => StoredValueTag::LegacyTransfer,
            StoredValue::DeployInfo(_) => StoredValueTag::DeployInfo,
            StoredValue::EraInfo(_) => StoredValueTag::EraInfo,
            StoredValue::Bid(_) => StoredValueTag::Bid,
            StoredValue::Withdraw(_) => StoredValueTag::Withdraw,
            StoredValue::Unbonding(_) => StoredValueTag::Unbonding,
            StoredValue::AddressableEntity(_) => StoredValueTag::AddressableEntity,
            StoredValue::BidKind(_) => StoredValueTag::BidKind,
            StoredValue::Package(_) => StoredValueTag::Package,
            StoredValue::ByteCode(_) => StoredValueTag::ByteCode,
            StoredValue::MessageTopic(_) => StoredValueTag::MessageTopic,
            StoredValue::Message(_) => StoredValueTag::Message,
            StoredValue::NamedKey(_) => StoredValueTag::NamedKey,
            StoredValue::Reservation(_) => StoredValueTag::Reservation,
            StoredValue::EntryPoint(_) => StoredValueTag::EntryPoint,
            StoredValue::RawBytes(_) => StoredValueTag::RawBytes,
        }
    }

    /// Returns the serialized length of the `StoredValue`.
    pub fn into_byte_code(self) -> Option<ByteCode> {
        match self {
<<<<<<< HEAD
            StoredValue::ByteCode(byte_code) => Some(byte_code),
            _ => None,
        }
    }

    /// Returns the serialized length of the `StoredValue`.
    pub fn into_named_key(self) -> Option<NamedKeyValue> {
        match self {
            StoredValue::NamedKey(named_key_value) => Some(named_key_value),
            _ => None,
=======
            StoredValue::CLValue(_) => Tag::CLValue,
            StoredValue::Account(_) => Tag::Account,
            StoredValue::ContractWasm(_) => Tag::ContractWasm,
            StoredValue::ContractPackage(_) => Tag::ContractPackage,
            StoredValue::Contract(_) => Tag::Contract,
            StoredValue::Transfer(_) => Tag::LegacyTransfer,
            StoredValue::DeployInfo(_) => Tag::DeployInfo,
            StoredValue::EraInfo(_) => Tag::EraInfo,
            StoredValue::Bid(_) => Tag::Bid,
            StoredValue::Withdraw(_) => Tag::Withdraw,
            StoredValue::Unbonding(_) => Tag::Unbonding,
            StoredValue::AddressableEntity(_) => Tag::AddressableEntity,
            StoredValue::BidKind(_) => Tag::BidKind,
            StoredValue::Package(_) => Tag::Package,
            StoredValue::ByteCode(_) => Tag::ByteCode,
            StoredValue::MessageTopic(_) => Tag::MessageTopic,
            StoredValue::Message(_) => Tag::Message,
            StoredValue::NamedKey(_) => Tag::NamedKey,
            StoredValue::Prepaid(_) => Tag::Reservation,
            StoredValue::EntryPoint(_) => Tag::EntryPoint,
>>>>>>> 6d724242
        }
    }
}

impl From<CLValue> for StoredValue {
    fn from(value: CLValue) -> StoredValue {
        StoredValue::CLValue(value)
    }
}

impl From<Account> for StoredValue {
    fn from(value: Account) -> StoredValue {
        StoredValue::Account(value)
    }
}

impl From<ContractWasm> for StoredValue {
    fn from(value: ContractWasm) -> Self {
        StoredValue::ContractWasm(value)
    }
}

impl From<ContractPackage> for StoredValue {
    fn from(value: ContractPackage) -> Self {
        StoredValue::ContractPackage(value)
    }
}

impl From<Contract> for StoredValue {
    fn from(value: Contract) -> Self {
        StoredValue::Contract(value)
    }
}

impl From<AddressableEntity> for StoredValue {
    fn from(value: AddressableEntity) -> StoredValue {
        StoredValue::AddressableEntity(value)
    }
}

impl From<Package> for StoredValue {
    fn from(value: Package) -> StoredValue {
        StoredValue::Package(value)
    }
}

impl From<Bid> for StoredValue {
    fn from(bid: Bid) -> StoredValue {
        StoredValue::Bid(Box::new(bid))
    }
}

impl From<BidKind> for StoredValue {
    fn from(bid_kind: BidKind) -> StoredValue {
        StoredValue::BidKind(bid_kind)
    }
}

impl From<ByteCode> for StoredValue {
    fn from(value: ByteCode) -> StoredValue {
        StoredValue::ByteCode(value)
    }
}

impl From<EntryPointValue> for StoredValue {
    fn from(value: EntryPointValue) -> Self {
        StoredValue::EntryPoint(value)
    }
}

impl TryFrom<StoredValue> for CLValue {
    type Error = TypeMismatch;

    fn try_from(stored_value: StoredValue) -> Result<Self, Self::Error> {
        let type_name = stored_value.type_name();
        match stored_value {
            StoredValue::CLValue(cl_value) => Ok(cl_value),
            StoredValue::ContractPackage(contract_package) => Ok(CLValue::from_t(contract_package)
                .map_err(|_error| TypeMismatch::new("ContractPackage".to_string(), type_name))?),
            _ => Err(TypeMismatch::new("StoredValue".to_string(), type_name)),
        }
    }
}

impl TryFrom<StoredValue> for Account {
    type Error = TypeMismatch;

    fn try_from(stored_value: StoredValue) -> Result<Self, Self::Error> {
        match stored_value {
            StoredValue::Account(account) => Ok(account),
            _ => Err(TypeMismatch::new(
                "Account".to_string(),
                stored_value.type_name(),
            )),
        }
    }
}

impl TryFrom<StoredValue> for ContractWasm {
    type Error = TypeMismatch;

    fn try_from(stored_value: StoredValue) -> Result<Self, Self::Error> {
        match stored_value {
            StoredValue::ContractWasm(contract_wasm) => Ok(contract_wasm),
            _ => Err(TypeMismatch::new(
                "ContractWasm".to_string(),
                stored_value.type_name(),
            )),
        }
    }
}

impl TryFrom<StoredValue> for ByteCode {
    type Error = TypeMismatch;

    fn try_from(stored_value: StoredValue) -> Result<Self, Self::Error> {
        match stored_value {
            StoredValue::ByteCode(byte_code) => Ok(byte_code),
            _ => Err(TypeMismatch::new(
                "ByteCode".to_string(),
                stored_value.type_name(),
            )),
        }
    }
}

impl TryFrom<StoredValue> for ContractPackage {
    type Error = TypeMismatch;

    fn try_from(value: StoredValue) -> Result<Self, Self::Error> {
        match value {
            StoredValue::ContractPackage(contract_package) => Ok(contract_package),
            _ => Err(TypeMismatch::new(
                "ContractPackage".to_string(),
                value.type_name(),
            )),
        }
    }
}

impl TryFrom<StoredValue> for Contract {
    type Error = TypeMismatch;

    fn try_from(stored_value: StoredValue) -> Result<Self, Self::Error> {
        match stored_value {
            StoredValue::Contract(contract) => Ok(contract),
            _ => Err(TypeMismatch::new(
                "Contract".to_string(),
                stored_value.type_name(),
            )),
        }
    }
}

impl TryFrom<StoredValue> for Package {
    type Error = TypeMismatch;

    fn try_from(stored_value: StoredValue) -> Result<Self, Self::Error> {
        match stored_value {
            StoredValue::Package(contract_package) => Ok(contract_package),
            StoredValue::ContractPackage(contract_package) => Ok(contract_package.into()),
            _ => Err(TypeMismatch::new(
                "ContractPackage".to_string(),
                stored_value.type_name(),
            )),
        }
    }
}

impl TryFrom<StoredValue> for AddressableEntity {
    type Error = TypeMismatch;

    fn try_from(stored_value: StoredValue) -> Result<Self, Self::Error> {
        match stored_value {
            StoredValue::AddressableEntity(contract) => Ok(contract),
            _ => Err(TypeMismatch::new(
                "AddressableEntity".to_string(),
                stored_value.type_name(),
            )),
        }
    }
}

impl TryFrom<StoredValue> for TransferV1 {
    type Error = TypeMismatch;

    fn try_from(value: StoredValue) -> Result<Self, Self::Error> {
        match value {
            StoredValue::LegacyTransfer(transfer_v1) => Ok(transfer_v1),
            _ => Err(TypeMismatch::new(
                "LegacyTransfer".to_string(),
                value.type_name(),
            )),
        }
    }
}

impl TryFrom<StoredValue> for DeployInfo {
    type Error = TypeMismatch;

    fn try_from(value: StoredValue) -> Result<Self, Self::Error> {
        match value {
            StoredValue::DeployInfo(deploy_info) => Ok(deploy_info),
            _ => Err(TypeMismatch::new(
                "DeployInfo".to_string(),
                value.type_name(),
            )),
        }
    }
}

impl TryFrom<StoredValue> for EraInfo {
    type Error = TypeMismatch;

    fn try_from(value: StoredValue) -> Result<Self, Self::Error> {
        match value {
            StoredValue::EraInfo(era_info) => Ok(era_info),
            _ => Err(TypeMismatch::new("EraInfo".to_string(), value.type_name())),
        }
    }
}

impl TryFrom<StoredValue> for Bid {
    type Error = TypeMismatch;

    fn try_from(value: StoredValue) -> Result<Self, Self::Error> {
        match value {
            StoredValue::Bid(bid) => Ok(*bid),
            _ => Err(TypeMismatch::new("Bid".to_string(), value.type_name())),
        }
    }
}

impl TryFrom<StoredValue> for BidKind {
    type Error = TypeMismatch;

    fn try_from(value: StoredValue) -> Result<Self, Self::Error> {
        match value {
            StoredValue::BidKind(bid_kind) => Ok(bid_kind),
            _ => Err(TypeMismatch::new("BidKind".to_string(), value.type_name())),
        }
    }
}

impl TryFrom<StoredValue> for NamedKeyValue {
    type Error = TypeMismatch;

    fn try_from(value: StoredValue) -> Result<Self, Self::Error> {
        match value {
            StoredValue::NamedKey(named_key_value) => Ok(named_key_value),
            _ => Err(TypeMismatch::new(
                "NamedKeyValue".to_string(),
                value.type_name(),
            )),
        }
    }
}

impl ToBytes for StoredValue {
    fn to_bytes(&self) -> Result<Vec<u8>, Error> {
        let mut buffer = bytesrepr::allocate_buffer(self)?;
        self.write_bytes(&mut buffer)?;
        Ok(buffer)
    }

    fn serialized_length(&self) -> usize {
        U8_SERIALIZED_LENGTH
            + match self {
                StoredValue::CLValue(cl_value) => cl_value.serialized_length(),
                StoredValue::Account(account) => account.serialized_length(),
                StoredValue::ContractWasm(contract_wasm) => contract_wasm.serialized_length(),
                StoredValue::Contract(contract_header) => contract_header.serialized_length(),
                StoredValue::ContractPackage(contract_package) => {
                    contract_package.serialized_length()
                }
                StoredValue::LegacyTransfer(transfer_v1) => transfer_v1.serialized_length(),
                StoredValue::DeployInfo(deploy_info) => deploy_info.serialized_length(),
                StoredValue::EraInfo(era_info) => era_info.serialized_length(),
                StoredValue::Bid(bid) => bid.serialized_length(),
                StoredValue::Withdraw(withdraw_purses) => withdraw_purses.serialized_length(),
                StoredValue::Unbonding(unbonding_purses) => unbonding_purses.serialized_length(),
                StoredValue::AddressableEntity(entity) => entity.serialized_length(),
                StoredValue::BidKind(bid_kind) => bid_kind.serialized_length(),
                StoredValue::Package(package) => package.serialized_length(),
                StoredValue::ByteCode(byte_code) => byte_code.serialized_length(),
                StoredValue::MessageTopic(message_topic_summary) => {
                    message_topic_summary.serialized_length()
                }
                StoredValue::Message(message_digest) => message_digest.serialized_length(),
                StoredValue::NamedKey(named_key_value) => named_key_value.serialized_length(),
                StoredValue::Prepaid(reservation_kind) => reservation_kind.serialized_length(),
                StoredValue::EntryPoint(entry_point_value) => entry_point_value.serialized_length(),
                StoredValue::RawBytes(bytes) => bytes.serialized_length(),
            }
    }

    fn write_bytes(&self, writer: &mut Vec<u8>) -> Result<(), Error> {
        writer.push(self.tag() as u8);
        match self {
            StoredValue::CLValue(cl_value) => cl_value.write_bytes(writer),
            StoredValue::Account(account) => account.write_bytes(writer),
            StoredValue::ContractWasm(contract_wasm) => contract_wasm.write_bytes(writer),
            StoredValue::Contract(contract_header) => contract_header.write_bytes(writer),
            StoredValue::ContractPackage(contract_package) => contract_package.write_bytes(writer),
            StoredValue::LegacyTransfer(transfer_v1) => transfer_v1.write_bytes(writer),
            StoredValue::DeployInfo(deploy_info) => deploy_info.write_bytes(writer),
            StoredValue::EraInfo(era_info) => era_info.write_bytes(writer),
            StoredValue::Bid(bid) => bid.write_bytes(writer),
            StoredValue::Withdraw(unbonding_purses) => unbonding_purses.write_bytes(writer),
            StoredValue::Unbonding(unbonding_purses) => unbonding_purses.write_bytes(writer),
            StoredValue::AddressableEntity(entity) => entity.write_bytes(writer),
            StoredValue::BidKind(bid_kind) => bid_kind.write_bytes(writer),
            StoredValue::Package(package) => package.write_bytes(writer),
            StoredValue::ByteCode(byte_code) => byte_code.write_bytes(writer),
            StoredValue::MessageTopic(message_topic_summary) => {
                message_topic_summary.write_bytes(writer)
            }
            StoredValue::Message(message_digest) => message_digest.write_bytes(writer),
            StoredValue::NamedKey(named_key_value) => named_key_value.write_bytes(writer),
            StoredValue::Prepaid(reservation_kind) => reservation_kind.write_bytes(writer),
            StoredValue::EntryPoint(entry_point_value) => entry_point_value.write_bytes(writer),
            StoredValue::RawBytes(bytes) => bytes.write_bytes(writer),
        }
    }
}

impl FromBytes for StoredValue {
    fn from_bytes(bytes: &[u8]) -> Result<(Self, &[u8]), bytesrepr::Error> {
        let (tag, remainder) = u8::from_bytes(bytes)?;
        match tag {
            tag if tag == StoredValueTag::CLValue as u8 => CLValue::from_bytes(remainder)
                .map(|(cl_value, remainder)| (StoredValue::CLValue(cl_value), remainder)),
            tag if tag == StoredValueTag::Account as u8 => Account::from_bytes(remainder)
                .map(|(account, remainder)| (StoredValue::Account(account), remainder)),
            tag if tag == StoredValueTag::ContractWasm as u8 => ContractWasm::from_bytes(remainder)
                .map(|(contract_wasm, remainder)| {
                    (StoredValue::ContractWasm(contract_wasm), remainder)
                }),
            tag if tag == StoredValueTag::ContractPackage as u8 => {
                ContractPackage::from_bytes(remainder).map(|(contract_package, remainder)| {
                    (StoredValue::ContractPackage(contract_package), remainder)
                })
            }
            tag if tag == StoredValueTag::Contract as u8 => Contract::from_bytes(remainder)
                .map(|(contract, remainder)| (StoredValue::Contract(contract), remainder)),
            tag if tag == StoredValueTag::LegacyTransfer as u8 => TransferV1::from_bytes(remainder)
                .map(|(transfer_v1, remainder)| {
                    (StoredValue::LegacyTransfer(transfer_v1), remainder)
                }),
            tag if tag == StoredValueTag::DeployInfo as u8 => DeployInfo::from_bytes(remainder)
                .map(|(deploy_info, remainder)| (StoredValue::DeployInfo(deploy_info), remainder)),
            tag if tag == StoredValueTag::EraInfo as u8 => EraInfo::from_bytes(remainder)
                .map(|(deploy_info, remainder)| (StoredValue::EraInfo(deploy_info), remainder)),
            tag if tag == StoredValueTag::Bid as u8 => Bid::from_bytes(remainder)
                .map(|(bid, remainder)| (StoredValue::Bid(Box::new(bid)), remainder)),
            tag if tag == StoredValueTag::BidKind as u8 => BidKind::from_bytes(remainder)
                .map(|(bid_kind, remainder)| (StoredValue::BidKind(bid_kind), remainder)),
            tag if tag == StoredValueTag::Withdraw as u8 => {
                Vec::<WithdrawPurse>::from_bytes(remainder).map(|(withdraw_purses, remainder)| {
                    (StoredValue::Withdraw(withdraw_purses), remainder)
                })
            }
            tag if tag == StoredValueTag::Unbonding as u8 => {
                Vec::<UnbondingPurse>::from_bytes(remainder).map(|(unbonding_purses, remainder)| {
                    (StoredValue::Unbonding(unbonding_purses), remainder)
                })
            }
            tag if tag == StoredValueTag::AddressableEntity as u8 => {
                AddressableEntity::from_bytes(remainder)
                    .map(|(entity, remainder)| (StoredValue::AddressableEntity(entity), remainder))
            }
            tag if tag == StoredValueTag::Package as u8 => Package::from_bytes(remainder)
                .map(|(package, remainder)| (StoredValue::Package(package), remainder)),
            tag if tag == StoredValueTag::ByteCode as u8 => ByteCode::from_bytes(remainder)
                .map(|(byte_code, remainder)| (StoredValue::ByteCode(byte_code), remainder)),
            tag if tag == StoredValueTag::MessageTopic as u8 => {
                MessageTopicSummary::from_bytes(remainder).map(|(message_summary, remainder)| {
                    (StoredValue::MessageTopic(message_summary), remainder)
                })
            }
            tag if tag == StoredValueTag::Message as u8 => MessageChecksum::from_bytes(remainder)
                .map(|(checksum, remainder)| (StoredValue::Message(checksum), remainder)),
            tag if tag == StoredValueTag::NamedKey as u8 => NamedKeyValue::from_bytes(remainder)
                .map(|(named_key_value, remainder)| {
                    (StoredValue::NamedKey(named_key_value), remainder)
                }),
            tag if tag == StoredValueTag::EntryPoint as u8 => {
                EntryPointValue::from_bytes(remainder).map(|(entry_point, remainder)| {
                    (StoredValue::EntryPoint(entry_point), remainder)
                })
            }
            tag if tag == StoredValueTag::RawBytes as u8 => {
                let (bytes, remainder) = Bytes::from_bytes(remainder)?;
                Ok((StoredValue::RawBytes(bytes.into()), remainder))
            }
            _ => Err(Error::Formatting),
        }
    }
}

mod serde_helpers {
    use super::*;

    #[derive(Serialize)]
    pub(super) enum HumanReadableSerHelper<'a> {
        CLValue(&'a CLValue),
        Account(&'a Account),
        ContractWasm(&'a ContractWasm),
        Contract(&'a Contract),
        ContractPackage(&'a ContractPackage),
        LegacyTransfer(&'a TransferV1),
        DeployInfo(&'a DeployInfo),
        EraInfo(&'a EraInfo),
        Bid(&'a Bid),
        Withdraw(&'a Vec<WithdrawPurse>),
        Unbonding(&'a Vec<UnbondingPurse>),
        AddressableEntity(&'a AddressableEntity),
        BidKind(&'a BidKind),
        Package(&'a Package),
        ByteCode(&'a ByteCode),
        MessageTopic(&'a MessageTopicSummary),
        Message(&'a MessageChecksum),
        NamedKey(&'a NamedKeyValue),
        Reservation(&'a PrepaidKind),
        EntryPoint(&'a EntryPointValue),
        /// Raw bytes.
        RawBytes(&'a Vec<u8>),
    }

    #[derive(Deserialize)]
    pub(super) enum HumanReadableDeserHelper {
        CLValue(CLValue),
        Account(Account),
        ContractWasm(ContractWasm),
        Contract(Contract),
        ContractPackage(ContractPackage),
        LegacyTransfer(TransferV1),
        DeployInfo(DeployInfo),
        EraInfo(EraInfo),
        Bid(Box<Bid>),
        Withdraw(Vec<WithdrawPurse>),
        Unbonding(Vec<UnbondingPurse>),
        AddressableEntity(AddressableEntity),
        BidKind(BidKind),
        Package(Package),
        ByteCode(ByteCode),
        MessageTopic(MessageTopicSummary),
        Message(MessageChecksum),
        NamedKey(NamedKeyValue),
        EntryPoint(EntryPointValue),
        /// Raw bytes.
        RawBytes(Vec<u8>),
    }

    impl<'a> From<&'a StoredValue> for HumanReadableSerHelper<'a> {
        fn from(stored_value: &'a StoredValue) -> Self {
            match stored_value {
                StoredValue::CLValue(payload) => HumanReadableSerHelper::CLValue(payload),
                StoredValue::Account(payload) => HumanReadableSerHelper::Account(payload),
                StoredValue::ContractWasm(payload) => HumanReadableSerHelper::ContractWasm(payload),
                StoredValue::Contract(payload) => HumanReadableSerHelper::Contract(payload),
                StoredValue::ContractPackage(payload) => {
                    HumanReadableSerHelper::ContractPackage(payload)
                }
                StoredValue::LegacyTransfer(payload) => {
                    HumanReadableSerHelper::LegacyTransfer(payload)
                }
                StoredValue::DeployInfo(payload) => HumanReadableSerHelper::DeployInfo(payload),
                StoredValue::EraInfo(payload) => HumanReadableSerHelper::EraInfo(payload),
                StoredValue::Bid(payload) => HumanReadableSerHelper::Bid(payload),
                StoredValue::Withdraw(payload) => HumanReadableSerHelper::Withdraw(payload),
                StoredValue::Unbonding(payload) => HumanReadableSerHelper::Unbonding(payload),
                StoredValue::AddressableEntity(payload) => {
                    HumanReadableSerHelper::AddressableEntity(payload)
                }
                StoredValue::BidKind(payload) => HumanReadableSerHelper::BidKind(payload),
                StoredValue::Package(payload) => HumanReadableSerHelper::Package(payload),
                StoredValue::ByteCode(payload) => HumanReadableSerHelper::ByteCode(payload),
                StoredValue::MessageTopic(message_topic_summary) => {
                    HumanReadableSerHelper::MessageTopic(message_topic_summary)
                }
                StoredValue::Message(message_digest) => {
                    HumanReadableSerHelper::Message(message_digest)
                }
                StoredValue::NamedKey(payload) => HumanReadableSerHelper::NamedKey(payload),
                StoredValue::Prepaid(payload) => HumanReadableSerHelper::Reservation(payload),
                StoredValue::EntryPoint(payload) => HumanReadableSerHelper::EntryPoint(payload),
                StoredValue::RawBytes(bytes) => HumanReadableSerHelper::RawBytes(bytes),
            }
        }
    }

    impl From<HumanReadableDeserHelper> for StoredValue {
        fn from(helper: HumanReadableDeserHelper) -> Self {
            match helper {
                HumanReadableDeserHelper::CLValue(payload) => StoredValue::CLValue(payload),
                HumanReadableDeserHelper::Account(payload) => StoredValue::Account(payload),
                HumanReadableDeserHelper::ContractWasm(payload) => {
                    StoredValue::ContractWasm(payload)
                }
                HumanReadableDeserHelper::Contract(payload) => StoredValue::Contract(payload),
                HumanReadableDeserHelper::ContractPackage(payload) => {
                    StoredValue::ContractPackage(payload)
                }
                HumanReadableDeserHelper::LegacyTransfer(payload) => {
                    StoredValue::LegacyTransfer(payload)
                }
                HumanReadableDeserHelper::DeployInfo(payload) => StoredValue::DeployInfo(payload),
                HumanReadableDeserHelper::EraInfo(payload) => StoredValue::EraInfo(payload),
                HumanReadableDeserHelper::Bid(bid) => StoredValue::Bid(bid),
                HumanReadableDeserHelper::Withdraw(payload) => StoredValue::Withdraw(payload),
                HumanReadableDeserHelper::Unbonding(payload) => StoredValue::Unbonding(payload),
                HumanReadableDeserHelper::AddressableEntity(payload) => {
                    StoredValue::AddressableEntity(payload)
                }
                HumanReadableDeserHelper::BidKind(payload) => StoredValue::BidKind(payload),
                HumanReadableDeserHelper::ByteCode(payload) => StoredValue::ByteCode(payload),
                HumanReadableDeserHelper::Package(payload) => StoredValue::Package(payload),
                HumanReadableDeserHelper::MessageTopic(message_topic_summary) => {
                    StoredValue::MessageTopic(message_topic_summary)
                }
                HumanReadableDeserHelper::Message(message_digest) => {
                    StoredValue::Message(message_digest)
                }
                HumanReadableDeserHelper::NamedKey(payload) => StoredValue::NamedKey(payload),
                HumanReadableDeserHelper::EntryPoint(payload) => StoredValue::EntryPoint(payload),
                HumanReadableDeserHelper::RawBytes(bytes) => StoredValue::RawBytes(bytes),
            }
        }
    }
}

impl Serialize for StoredValue {
    fn serialize<S: Serializer>(&self, serializer: S) -> Result<S::Ok, S::Error> {
        if serializer.is_human_readable() {
            serde_helpers::HumanReadableSerHelper::from(self).serialize(serializer)
        } else {
            let bytes = self
                .to_bytes()
                .map_err(|error| ser::Error::custom(format!("{:?}", error)))?;
            ByteBuf::from(bytes).serialize(serializer)
        }
    }
}

impl<'de> Deserialize<'de> for StoredValue {
    fn deserialize<D: Deserializer<'de>>(deserializer: D) -> Result<Self, D::Error> {
        if deserializer.is_human_readable() {
            let json_helper = serde_helpers::HumanReadableDeserHelper::deserialize(deserializer)?;
            Ok(StoredValue::from(json_helper))
        } else {
            let bytes = ByteBuf::deserialize(deserializer)?.into_vec();
            bytesrepr::deserialize::<StoredValue>(bytes)
                .map_err(|error| de::Error::custom(format!("{:?}", error)))
        }
    }
}

#[cfg(test)]
mod tests {
    use crate::{bytesrepr, gens, StoredValue};
    use proptest::proptest;
    use serde_json::Value;

    const STORED_VALUE_CONTRACT_PACKAGE_RAW: &str = r#"
    {
        "ContractPackage": {
          "access_key": "uref-024d69e50a458f337817d3d11ba95bdbdd6258ba8f2dc980644c9efdbd64945d-007",
          "versions": [
            {
              "protocol_version_major": 1,
              "contract_version": 1,
              "contract_hash": "contract-1b301b49505ec5eaec1787686c54818bd60836b9301cce3f5c0237560e5a4bfd"
            }
          ],
          "disabled_versions": [],
          "groups": [],
          "lock_status": "Unlocked"
        }
    }"#;
    const INCORRECT_STORED_VALUE_CONTRACT_PACKAGE_RAW: &str = r#"
    {
        "ContractPackage": {
          "access_key": "uref-024d69e50a458f337817d3d11ba95bdbdd6258ba8f2dc980644c9efdbd64945d-007",
          "versions": [
            {
              "protocol_version_major": 1,
              "contract_version": 1,
              "contract_hash": "contract-1b301b49505ec5eaec1787686c54818bd60836b9301cce3f5c0237560e5a4bfd"
            },
            {
              "protocol_version_major": 1,
              "contract_version": 1,
              "contract_hash": "contract-1b301b49505ec5eaec1787686c54818bd60836b9301cce3f5c0237560e5a4bfe"
            }
          ],
          "disabled_versions": [],
          "groups": [],
          "lock_status": "Unlocked"
        }
    }
    "#;

    #[test]
    fn contract_package_stored_value_serializes_versions_to_flat_array() {
        let value_from_raw_json =
            serde_json::from_str::<Value>(STORED_VALUE_CONTRACT_PACKAGE_RAW).unwrap();
        let deserialized =
            serde_json::from_str::<StoredValue>(STORED_VALUE_CONTRACT_PACKAGE_RAW).unwrap();
        let roundtrip_value = serde_json::to_value(&deserialized).unwrap();
        assert_eq!(value_from_raw_json, roundtrip_value);
    }

    #[test]
    fn contract_package_stored_value_should_fail_on_duplicate_keys() {
        let deserialization_res =
            serde_json::from_str::<StoredValue>(INCORRECT_STORED_VALUE_CONTRACT_PACKAGE_RAW);
        assert!(deserialization_res.is_err());
        assert!(deserialization_res
            .unwrap_err()
            .to_string()
            .contains("duplicate contract version: ContractVersionKey(1, 1)"));
    }

    proptest! {

        #[test]
        fn json_serialization_roundtrip(v in gens::stored_value_arb()) {
            let json_str = serde_json::to_string(&v).unwrap();
            let deserialized = serde_json::from_str::<StoredValue>(&json_str).unwrap();
            assert_eq!(v, deserialized);
        }

        #[test]
        fn serialization_roundtrip(v in gens::stored_value_arb()) {
            bytesrepr::test_serialization_roundtrip(&v);
        }
    }
}<|MERGE_RESOLUTION|>--- conflicted
+++ resolved
@@ -461,7 +461,7 @@
             StoredValue::MessageTopic(_) => StoredValueTag::MessageTopic,
             StoredValue::Message(_) => StoredValueTag::Message,
             StoredValue::NamedKey(_) => StoredValueTag::NamedKey,
-            StoredValue::Reservation(_) => StoredValueTag::Reservation,
+            StoredValue::Prepaid(_) => StoredValueTag::Reservation,
             StoredValue::EntryPoint(_) => StoredValueTag::EntryPoint,
             StoredValue::RawBytes(_) => StoredValueTag::RawBytes,
         }
@@ -470,7 +470,6 @@
     /// Returns the serialized length of the `StoredValue`.
     pub fn into_byte_code(self) -> Option<ByteCode> {
         match self {
-<<<<<<< HEAD
             StoredValue::ByteCode(byte_code) => Some(byte_code),
             _ => None,
         }
@@ -481,28 +480,6 @@
         match self {
             StoredValue::NamedKey(named_key_value) => Some(named_key_value),
             _ => None,
-=======
-            StoredValue::CLValue(_) => Tag::CLValue,
-            StoredValue::Account(_) => Tag::Account,
-            StoredValue::ContractWasm(_) => Tag::ContractWasm,
-            StoredValue::ContractPackage(_) => Tag::ContractPackage,
-            StoredValue::Contract(_) => Tag::Contract,
-            StoredValue::Transfer(_) => Tag::LegacyTransfer,
-            StoredValue::DeployInfo(_) => Tag::DeployInfo,
-            StoredValue::EraInfo(_) => Tag::EraInfo,
-            StoredValue::Bid(_) => Tag::Bid,
-            StoredValue::Withdraw(_) => Tag::Withdraw,
-            StoredValue::Unbonding(_) => Tag::Unbonding,
-            StoredValue::AddressableEntity(_) => Tag::AddressableEntity,
-            StoredValue::BidKind(_) => Tag::BidKind,
-            StoredValue::Package(_) => Tag::Package,
-            StoredValue::ByteCode(_) => Tag::ByteCode,
-            StoredValue::MessageTopic(_) => Tag::MessageTopic,
-            StoredValue::Message(_) => Tag::Message,
-            StoredValue::NamedKey(_) => Tag::NamedKey,
-            StoredValue::Prepaid(_) => Tag::Reservation,
-            StoredValue::EntryPoint(_) => Tag::EntryPoint,
->>>>>>> 6d724242
         }
     }
 }
