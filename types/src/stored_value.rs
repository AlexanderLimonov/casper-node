--- conflicted
+++ resolved
@@ -49,13 +49,9 @@
     ByteCode = 14,
     MessageTopic = 15,
     Message = 16,
-<<<<<<< HEAD
-    NamedKeyValue = 17,
+    NamedKey = 17,
     RawBytes = 18,
     ContractV2 = 19,
-=======
-    NamedKey = 17,
->>>>>>> 9fce9642
 }
 
 /// A value stored in Global State.
@@ -290,21 +286,8 @@
         }
     }
 
-<<<<<<< HEAD
-    /// Returns the `ByteCode` if this is a `ByteCode` variant.
-    pub fn into_byte_code(self) -> Option<ByteCode> {
-        match self {
-            StoredValue::ByteCode(byte_code) => Some(byte_code),
-            _ => None,
-        }
-    }
-
-    /// Returns the `Transfer` if this is a `Transfer` variant.
-    pub fn into_transfer(self) -> Option<Transfer> {
-=======
     /// Returns the `TransferV1` if this is a `LegacyTransfer` variant.
     pub fn into_legacy_transfer(self) -> Option<TransferV1> {
->>>>>>> 9fce9642
         match self {
             StoredValue::LegacyTransfer(transfer_v1) => Some(transfer_v1),
             _ => None,
@@ -389,13 +372,9 @@
             StoredValue::Package(_) => "Package".to_string(),
             StoredValue::MessageTopic(_) => "MessageTopic".to_string(),
             StoredValue::Message(_) => "Message".to_string(),
-<<<<<<< HEAD
-            StoredValue::NamedKey(_) => "NamedKeyValue".to_string(),
+            StoredValue::NamedKey(_) => "NamedKey".to_string(),
             StoredValue::RawBytes(_) => "RawBytes".to_string(),
             StoredValue::ContractV2(_) => "ContractV2".to_string(),
-=======
-            StoredValue::NamedKey(_) => "NamedKey".to_string(),
->>>>>>> 9fce9642
         }
     }
 
@@ -418,13 +397,16 @@
             StoredValue::ByteCode(_) => Tag::ByteCode,
             StoredValue::MessageTopic(_) => Tag::MessageTopic,
             StoredValue::Message(_) => Tag::Message,
-<<<<<<< HEAD
-            StoredValue::NamedKey(_) => Tag::NamedKeyValue,
+            StoredValue::NamedKey(_) => Tag::NamedKey,
             StoredValue::RawBytes(_) => Tag::RawBytes,
             StoredValue::ContractV2(_) => Tag::ContractV2,
-=======
-            StoredValue::NamedKey(_) => Tag::NamedKey,
->>>>>>> 9fce9642
+        }
+    }
+
+    pub fn into_byte_code(self) -> Option<ByteCode> {
+        match self {
+            StoredValue::ByteCode(byte_code) => Some(byte_code),
+            _ => None,
         }
     }
 }
@@ -732,18 +714,11 @@
             StoredValue::MessageTopic(message_topic_summary) => {
                 message_topic_summary.write_bytes(writer)
             }
-<<<<<<< HEAD
-            StoredValue::Message(message_digest) => message_digest.write_bytes(writer)?,
-            StoredValue::NamedKey(named_key_value) => named_key_value.write_bytes(writer)?,
-            StoredValue::RawBytes(bytes) => bytes.write_bytes(writer)?,
-            StoredValue::ContractV2(contract_v2) => contract_v2.write_bytes(writer)?,
-        };
-        Ok(())
-=======
             StoredValue::Message(message_digest) => message_digest.write_bytes(writer),
             StoredValue::NamedKey(named_key_value) => named_key_value.write_bytes(writer),
-        }
->>>>>>> 9fce9642
+            StoredValue::RawBytes(bytes) => bytes.write_bytes(writer),
+            StoredValue::ContractV2(contract_v2) => contract_v2.write_bytes(writer),
+        }
     }
 }
 
