use alloc::{string::ToString, vec::Vec};
use core::{any, convert::TryFrom};

#[cfg(feature = "datasize")]
use datasize::DataSize;
use num::traits::{AsPrimitive, WrappingAdd};
#[cfg(any(feature = "testing", test))]
use rand::Rng;
#[cfg(feature = "json-schema")]
use schemars::JsonSchema;
use serde::{Deserialize, Serialize};

use super::TransformError;
use crate::{
    addressable_entity::NamedKeys,
    bytesrepr::{self, FromBytes, ToBytes, U8_SERIALIZED_LENGTH},
    CLType, CLTyped, CLValue, Key, StoredValue, StoredValueTypeMismatch, U128, U256, U512,
};

/// Taxonomy of Transform.
#[derive(PartialEq, Eq, Debug, Clone)]
pub enum TransformInstruction {
    /// Store a StoredValue.
    Store(StoredValue),
    /// Prune a StoredValue by Key.
    Prune(Key),
}

impl TransformInstruction {
    /// Store instruction.
    pub fn store(stored_value: StoredValue) -> Self {
        Self::Store(stored_value)
    }

    /// Prune instruction.
    pub fn prune(key: Key) -> Self {
        Self::Prune(key)
    }
}

impl From<StoredValue> for TransformInstruction {
    fn from(value: StoredValue) -> Self {
        TransformInstruction::Store(value)
    }
}

/// Representation of a single transformation occurring during execution.
///
/// Note that all arithmetic variants of `TransformKindV2` are commutative which means that a given
/// collection of them can be executed in any order to produce the same end result.
#[derive(Clone, Eq, PartialEq, Serialize, Deserialize, Debug)]
#[cfg_attr(feature = "datasize", derive(DataSize))]
#[cfg_attr(feature = "json-schema", derive(JsonSchema))]
#[serde(deny_unknown_fields)]
pub enum TransformKindV2 {
    /// An identity transformation that does not modify a value in the global state.
    ///
    /// Created as a result of reading from the global state.
    Identity,
    /// Writes a new value in the global state.
    Write(StoredValue),
    /// A wrapping addition of an `i32` to an existing numeric value (not necessarily an `i32`) in
    /// the global state.
    AddInt32(i32),
    /// A wrapping addition of a `u64` to an existing numeric value (not necessarily an `u64`) in
    /// the global state.
    AddUInt64(u64),
    /// A wrapping addition of a `U128` to an existing numeric value (not necessarily an `U128`) in
    /// the global state.
    AddUInt128(U128),
    /// A wrapping addition of a `U256` to an existing numeric value (not necessarily an `U256`) in
    /// the global state.
    AddUInt256(U256),
    /// A wrapping addition of a `U512` to an existing numeric value (not necessarily an `U512`) in
    /// the global state.
    AddUInt512(U512),
    /// Adds new named keys to an existing entry in the global state.
    ///
    /// This transform assumes that the existing stored value is either an Account or a Contract.
    AddKeys(NamedKeys),
    /// Removes the pathing to the global state entry of the specified key. The pruned element
    /// remains reachable from previously generated global state root hashes, but will not be
    /// included in the next generated global state root hash and subsequent state accumulated
    /// from it.
    Prune(Key),
    /// Represents the case where applying a transform would cause an error.
    Failure(TransformError),
}

impl TransformKindV2 {
    /// Applies the transformation on a specified stored value instance.
    ///
    /// This method produces a new `StoredValue` instance based on the `TransformKind` variant.
    pub fn apply(self, stored_value: StoredValue) -> Result<TransformInstruction, TransformError> {
        fn store(sv: StoredValue) -> TransformInstruction {
            TransformInstruction::Store(sv)
        }
        match self {
            TransformKindV2::Identity => Ok(store(stored_value)),
            TransformKindV2::Write(new_value) => Ok(store(new_value)),
            TransformKindV2::Prune(key) => Ok(TransformInstruction::prune(key)),
            TransformKindV2::AddInt32(to_add) => wrapping_addition(stored_value, to_add),
            TransformKindV2::AddUInt64(to_add) => wrapping_addition(stored_value, to_add),
            TransformKindV2::AddUInt128(to_add) => wrapping_addition(stored_value, to_add),
            TransformKindV2::AddUInt256(to_add) => wrapping_addition(stored_value, to_add),
            TransformKindV2::AddUInt512(to_add) => wrapping_addition(stored_value, to_add),
            TransformKindV2::AddKeys(_) => match stored_value {
                StoredValue::Account(_)
                | StoredValue::Contract(_)
                | StoredValue::AddressableEntity(_) => Err(TransformError::Deprecated),
                StoredValue::CLValue(cl_value) => {
                    let expected = "Contract or Account".to_string();
                    let found = format!("{:?}", cl_value.cl_type());
                    Err(StoredValueTypeMismatch::new(expected, found).into())
                }
                StoredValue::Package(_) => {
                    let expected = "Contract or Account".to_string();
                    let found = "ContractPackage".to_string();
                    Err(StoredValueTypeMismatch::new(expected, found).into())
                }
                StoredValue::ByteCode(_) => {
                    let expected = "Contract or Account".to_string();
                    let found = "ByteCode".to_string();
                    Err(StoredValueTypeMismatch::new(expected, found).into())
                }
                StoredValue::LegacyTransfer(_) => {
                    let expected = "Contract or Account".to_string();
                    let found = "LegacyTransfer".to_string();
                    Err(StoredValueTypeMismatch::new(expected, found).into())
                }
                StoredValue::DeployInfo(_) => {
                    let expected = "Contract or Account".to_string();
                    let found = "DeployInfo".to_string();
                    Err(StoredValueTypeMismatch::new(expected, found).into())
                }
                StoredValue::EraInfo(_) => {
                    let expected = "Contract or Account".to_string();
                    let found = "EraInfo".to_string();
                    Err(StoredValueTypeMismatch::new(expected, found).into())
                }
                StoredValue::Bid(_) => {
                    let expected = "Contract or Account".to_string();
                    let found = "Bid".to_string();
                    Err(StoredValueTypeMismatch::new(expected, found).into())
                }
                StoredValue::BidKind(_) => {
                    let expected = "Contract or Account".to_string();
                    let found = "BidKind".to_string();
                    Err(StoredValueTypeMismatch::new(expected, found).into())
                }
                StoredValue::Withdraw(_) => {
                    let expected = "Contract or Account".to_string();
                    let found = "Withdraw".to_string();
                    Err(StoredValueTypeMismatch::new(expected, found).into())
                }
                StoredValue::Unbonding(_) => {
                    let expected = "Contract or Account".to_string();
                    let found = "Unbonding".to_string();
                    Err(StoredValueTypeMismatch::new(expected, found).into())
                }
                StoredValue::ContractWasm(_) => {
                    let expected = "Contract or Account".to_string();
                    let found = "ContractWasm".to_string();
                    Err(StoredValueTypeMismatch::new(expected, found).into())
                }
                StoredValue::ContractPackage(_) => {
                    let expected = "Contract or Account".to_string();
                    let found = "ContractPackage".to_string();
                    Err(StoredValueTypeMismatch::new(expected, found).into())
                }
                StoredValue::NamedKey(_) => {
                    let expected = "Contract or Account".to_string();
                    let found = "NamedKeyValue".to_string();
                    Err(StoredValueTypeMismatch::new(expected, found).into())
                }
                StoredValue::MessageTopic(_) => {
                    let expected = "Contract or Account".to_string();
                    let found = "MessageTopic".to_string();
                    Err(StoredValueTypeMismatch::new(expected, found).into())
                }
                StoredValue::Message(_) => {
                    let expected = "Contract or Account".to_string();
                    let found = "Message".to_string();
                    Err(StoredValueTypeMismatch::new(expected, found).into())
                }
<<<<<<< HEAD
                StoredValue::EntryPoint(_) => {
                    let expected = "Contract or Account".to_string();
                    let found = "EntryPoint".to_string();
=======
                StoredValue::Reservation(_) => {
                    let expected = "Contract or Account".to_string();
                    let found = "Reservation".to_string();
>>>>>>> fe996ee6
                    Err(StoredValueTypeMismatch::new(expected, found).into())
                }
            },
            TransformKindV2::Failure(error) => Err(error),
        }
    }

    /// Returns a random `TransformKind`.
    #[cfg(any(feature = "testing", test))]
    pub fn random<R: Rng + ?Sized>(rng: &mut R) -> Self {
        match rng.gen_range(0..10) {
            0 => TransformKindV2::Identity,
            1 => TransformKindV2::Write(StoredValue::CLValue(CLValue::from_t(true).unwrap())),
            2 => TransformKindV2::AddInt32(rng.gen()),
            3 => TransformKindV2::AddUInt64(rng.gen()),
            4 => TransformKindV2::AddUInt128(rng.gen::<u64>().into()),
            5 => TransformKindV2::AddUInt256(rng.gen::<u64>().into()),
            6 => TransformKindV2::AddUInt512(rng.gen::<u64>().into()),
            7 => {
                let mut named_keys = NamedKeys::new();
                for _ in 0..rng.gen_range(1..6) {
                    named_keys.insert(rng.gen::<u64>().to_string(), rng.gen());
                }
                TransformKindV2::AddKeys(named_keys)
            }
            8 => TransformKindV2::Failure(TransformError::Serialization(
                bytesrepr::Error::EarlyEndOfStream,
            )),
            9 => TransformKindV2::Prune(rng.gen::<Key>()),
            _ => unreachable!(),
        }
    }
}

impl ToBytes for TransformKindV2 {
    fn write_bytes(&self, writer: &mut Vec<u8>) -> Result<(), bytesrepr::Error> {
        match self {
            TransformKindV2::Identity => (TransformTag::Identity as u8).write_bytes(writer),
            TransformKindV2::Write(stored_value) => {
                (TransformTag::Write as u8).write_bytes(writer)?;
                stored_value.write_bytes(writer)
            }
            TransformKindV2::AddInt32(value) => {
                (TransformTag::AddInt32 as u8).write_bytes(writer)?;
                value.write_bytes(writer)
            }
            TransformKindV2::AddUInt64(value) => {
                (TransformTag::AddUInt64 as u8).write_bytes(writer)?;
                value.write_bytes(writer)
            }
            TransformKindV2::AddUInt128(value) => {
                (TransformTag::AddUInt128 as u8).write_bytes(writer)?;
                value.write_bytes(writer)
            }
            TransformKindV2::AddUInt256(value) => {
                (TransformTag::AddUInt256 as u8).write_bytes(writer)?;
                value.write_bytes(writer)
            }
            TransformKindV2::AddUInt512(value) => {
                (TransformTag::AddUInt512 as u8).write_bytes(writer)?;
                value.write_bytes(writer)
            }
            TransformKindV2::AddKeys(named_keys) => {
                (TransformTag::AddKeys as u8).write_bytes(writer)?;
                named_keys.write_bytes(writer)
            }
            TransformKindV2::Failure(error) => {
                (TransformTag::Failure as u8).write_bytes(writer)?;
                error.write_bytes(writer)
            }
            TransformKindV2::Prune(value) => {
                (TransformTag::Prune as u8).write_bytes(writer)?;
                value.write_bytes(writer)
            }
        }
    }

    fn to_bytes(&self) -> Result<Vec<u8>, bytesrepr::Error> {
        let mut buffer = bytesrepr::allocate_buffer(self)?;
        self.write_bytes(&mut buffer)?;
        Ok(buffer)
    }

    fn serialized_length(&self) -> usize {
        U8_SERIALIZED_LENGTH
            + match self {
                TransformKindV2::Identity => 0,
                TransformKindV2::Write(stored_value) => stored_value.serialized_length(),
                TransformKindV2::AddInt32(value) => value.serialized_length(),
                TransformKindV2::AddUInt64(value) => value.serialized_length(),
                TransformKindV2::AddUInt128(value) => value.serialized_length(),
                TransformKindV2::AddUInt256(value) => value.serialized_length(),
                TransformKindV2::AddUInt512(value) => value.serialized_length(),
                TransformKindV2::AddKeys(named_keys) => named_keys.serialized_length(),
                TransformKindV2::Failure(error) => error.serialized_length(),
                TransformKindV2::Prune(value) => value.serialized_length(),
            }
    }
}

impl FromBytes for TransformKindV2 {
    fn from_bytes(bytes: &[u8]) -> Result<(Self, &[u8]), bytesrepr::Error> {
        let (tag, remainder) = u8::from_bytes(bytes)?;
        match tag {
            tag if tag == TransformTag::Identity as u8 => {
                Ok((TransformKindV2::Identity, remainder))
            }
            tag if tag == TransformTag::Write as u8 => {
                let (stored_value, remainder) = StoredValue::from_bytes(remainder)?;
                Ok((TransformKindV2::Write(stored_value), remainder))
            }
            tag if tag == TransformTag::AddInt32 as u8 => {
                let (value, remainder) = i32::from_bytes(remainder)?;
                Ok((TransformKindV2::AddInt32(value), remainder))
            }
            tag if tag == TransformTag::AddUInt64 as u8 => {
                let (value, remainder) = u64::from_bytes(remainder)?;
                Ok((TransformKindV2::AddUInt64(value), remainder))
            }
            tag if tag == TransformTag::AddUInt128 as u8 => {
                let (value, remainder) = U128::from_bytes(remainder)?;
                Ok((TransformKindV2::AddUInt128(value), remainder))
            }
            tag if tag == TransformTag::AddUInt256 as u8 => {
                let (value, remainder) = U256::from_bytes(remainder)?;
                Ok((TransformKindV2::AddUInt256(value), remainder))
            }
            tag if tag == TransformTag::AddUInt512 as u8 => {
                let (value, remainder) = U512::from_bytes(remainder)?;
                Ok((TransformKindV2::AddUInt512(value), remainder))
            }
            tag if tag == TransformTag::AddKeys as u8 => {
                let (named_keys, remainder) = NamedKeys::from_bytes(remainder)?;
                Ok((TransformKindV2::AddKeys(named_keys), remainder))
            }
            tag if tag == TransformTag::Failure as u8 => {
                let (error, remainder) = TransformError::from_bytes(remainder)?;
                Ok((TransformKindV2::Failure(error), remainder))
            }
            tag if tag == TransformTag::Prune as u8 => {
                let (key, remainder) = Key::from_bytes(remainder)?;
                Ok((TransformKindV2::Prune(key), remainder))
            }
            _ => Err(bytesrepr::Error::Formatting),
        }
    }
}

/// Attempts a wrapping addition of `to_add` to `stored_value`, assuming `stored_value` is
/// compatible with type `Y`.
fn wrapping_addition<Y>(
    stored_value: StoredValue,
    to_add: Y,
) -> Result<TransformInstruction, TransformError>
where
    Y: AsPrimitive<i32>
        + AsPrimitive<i64>
        + AsPrimitive<u8>
        + AsPrimitive<u32>
        + AsPrimitive<u64>
        + AsPrimitive<U128>
        + AsPrimitive<U256>
        + AsPrimitive<U512>,
{
    let cl_value = CLValue::try_from(stored_value)?;

    match cl_value.cl_type() {
        CLType::I32 => do_wrapping_addition::<i32, _>(cl_value, to_add),
        CLType::I64 => do_wrapping_addition::<i64, _>(cl_value, to_add),
        CLType::U8 => do_wrapping_addition::<u8, _>(cl_value, to_add),
        CLType::U32 => do_wrapping_addition::<u32, _>(cl_value, to_add),
        CLType::U64 => do_wrapping_addition::<u64, _>(cl_value, to_add),
        CLType::U128 => do_wrapping_addition::<U128, _>(cl_value, to_add),
        CLType::U256 => do_wrapping_addition::<U256, _>(cl_value, to_add),
        CLType::U512 => do_wrapping_addition::<U512, _>(cl_value, to_add),
        other => {
            let expected = format!("integral type compatible with {}", any::type_name::<Y>());
            let found = format!("{:?}", other);
            Err(StoredValueTypeMismatch::new(expected, found).into())
        }
    }
}

/// Attempts a wrapping addition of `to_add` to the value represented by `cl_value`.
fn do_wrapping_addition<X, Y>(
    cl_value: CLValue,
    to_add: Y,
) -> Result<TransformInstruction, TransformError>
where
    X: WrappingAdd + CLTyped + ToBytes + FromBytes + Copy + 'static,
    Y: AsPrimitive<X>,
{
    let x: X = cl_value.into_t()?;
    let result = x.wrapping_add(&(to_add.as_()));
    let stored_value = StoredValue::CLValue(CLValue::from_t(result)?);
    Ok(TransformInstruction::store(stored_value))
}

#[derive(Debug)]
#[repr(u8)]
enum TransformTag {
    Identity = 0,
    Write = 1,
    AddInt32 = 2,
    AddUInt64 = 3,
    AddUInt128 = 4,
    AddUInt256 = 5,
    AddUInt512 = 6,
    AddKeys = 7,
    Failure = 8,
    Prune = 9,
}

#[cfg(test)]
mod tests {
    use std::{collections::BTreeMap, fmt};

    use num::{Bounded, Num};

    use crate::{
        byte_code::ByteCodeKind, bytesrepr::Bytes, testing::TestRng, AccessRights, ByteCode, Key,
        URef, U128, U256, U512,
    };

    use super::*;

    const ZERO_ARRAY: [u8; 32] = [0; 32];
    const TEST_STR: &str = "a";
    const TEST_BOOL: bool = true;

    const ZERO_I32: i32 = 0;
    const ONE_I32: i32 = 1;
    const NEG_ONE_I32: i32 = -1;
    const NEG_TWO_I32: i32 = -2;
    const MIN_I32: i32 = i32::min_value();
    const MAX_I32: i32 = i32::max_value();

    const ZERO_I64: i64 = 0;
    const ONE_I64: i64 = 1;
    const NEG_ONE_I64: i64 = -1;
    const NEG_TWO_I64: i64 = -2;
    const MIN_I64: i64 = i64::min_value();
    const MAX_I64: i64 = i64::max_value();

    const ZERO_U8: u8 = 0;
    const ONE_U8: u8 = 1;
    const MAX_U8: u8 = u8::max_value();

    const ZERO_U32: u32 = 0;
    const ONE_U32: u32 = 1;
    const MAX_U32: u32 = u32::max_value();

    const ZERO_U64: u64 = 0;
    const ONE_U64: u64 = 1;
    const MAX_U64: u64 = u64::max_value();

    const ZERO_U128: U128 = U128([0; 2]);
    const ONE_U128: U128 = U128([1, 0]);
    const MAX_U128: U128 = U128([MAX_U64; 2]);

    const ZERO_U256: U256 = U256([0; 4]);
    const ONE_U256: U256 = U256([1, 0, 0, 0]);
    const MAX_U256: U256 = U256([MAX_U64; 4]);

    const ZERO_U512: U512 = U512([0; 8]);
    const ONE_U512: U512 = U512([1, 0, 0, 0, 0, 0, 0, 0]);
    const MAX_U512: U512 = U512([MAX_U64; 8]);

    #[test]
    fn i32_overflow() {
        let max = std::i32::MAX;
        let min = std::i32::MIN;

        let max_value = StoredValue::CLValue(CLValue::from_t(max).unwrap());
        let min_value = StoredValue::CLValue(CLValue::from_t(min).unwrap());

        let apply_overflow = TransformKindV2::AddInt32(1).apply(max_value.clone());
        let apply_underflow = TransformKindV2::AddInt32(-1).apply(min_value.clone());

        assert_eq!(
            apply_overflow.expect("Unexpected overflow"),
            TransformInstruction::store(min_value)
        );
        assert_eq!(
            apply_underflow.expect("Unexpected underflow"),
            TransformInstruction::store(max_value)
        );
    }

    fn uint_overflow_test<T>()
    where
        T: Num + Bounded + CLTyped + ToBytes + Into<TransformKindV2> + Copy,
    {
        let max = T::max_value();
        let min = T::min_value();
        let one = T::one();
        let zero = T::zero();

        let max_value = StoredValue::CLValue(CLValue::from_t(max).unwrap());
        let min_value = StoredValue::CLValue(CLValue::from_t(min).unwrap());
        let zero_value = StoredValue::CLValue(CLValue::from_t(zero).unwrap());

        let one_transform: TransformKindV2 = one.into();

        let apply_overflow = TransformKindV2::AddInt32(1).apply(max_value.clone());

        let apply_overflow_uint = one_transform.apply(max_value.clone());
        let apply_underflow = TransformKindV2::AddInt32(-1).apply(min_value);

        assert_eq!(apply_overflow, Ok(zero_value.clone().into()));
        assert_eq!(apply_overflow_uint, Ok(zero_value.into()));
        assert_eq!(apply_underflow, Ok(max_value.into()));
    }

    #[test]
    fn u128_overflow() {
        impl From<U128> for TransformKindV2 {
            fn from(x: U128) -> Self {
                TransformKindV2::AddUInt128(x)
            }
        }
        uint_overflow_test::<U128>();
    }

    #[test]
    fn u256_overflow() {
        impl From<U256> for TransformKindV2 {
            fn from(x: U256) -> Self {
                TransformKindV2::AddUInt256(x)
            }
        }
        uint_overflow_test::<U256>();
    }

    #[test]
    fn u512_overflow() {
        impl From<U512> for TransformKindV2 {
            fn from(x: U512) -> Self {
                TransformKindV2::AddUInt512(x)
            }
        }
        uint_overflow_test::<U512>();
    }

    #[test]
    fn addition_between_mismatched_types_should_fail() {
        fn assert_yields_type_mismatch_error(stored_value: StoredValue) {
            match wrapping_addition(stored_value, ZERO_I32) {
                Err(TransformError::TypeMismatch(_)) => (),
                _ => panic!("wrapping addition should yield TypeMismatch error"),
            };
        }

        let byte_code = StoredValue::ByteCode(ByteCode::new(ByteCodeKind::V1CasperWasm, vec![]));
        assert_yields_type_mismatch_error(byte_code);

        let uref = URef::new(ZERO_ARRAY, AccessRights::READ);

        let cl_bool =
            StoredValue::CLValue(CLValue::from_t(TEST_BOOL).expect("should create CLValue"));
        assert_yields_type_mismatch_error(cl_bool);

        let cl_unit = StoredValue::CLValue(CLValue::from_t(()).expect("should create CLValue"));
        assert_yields_type_mismatch_error(cl_unit);

        let cl_string =
            StoredValue::CLValue(CLValue::from_t(TEST_STR).expect("should create CLValue"));
        assert_yields_type_mismatch_error(cl_string);

        let cl_key = StoredValue::CLValue(
            CLValue::from_t(Key::Hash(ZERO_ARRAY)).expect("should create CLValue"),
        );
        assert_yields_type_mismatch_error(cl_key);

        let cl_uref = StoredValue::CLValue(CLValue::from_t(uref).expect("should create CLValue"));
        assert_yields_type_mismatch_error(cl_uref);

        let cl_option =
            StoredValue::CLValue(CLValue::from_t(Some(ZERO_U8)).expect("should create CLValue"));
        assert_yields_type_mismatch_error(cl_option);

        let cl_list = StoredValue::CLValue(
            CLValue::from_t(Bytes::from(vec![ZERO_U8])).expect("should create CLValue"),
        );
        assert_yields_type_mismatch_error(cl_list);

        let cl_fixed_list =
            StoredValue::CLValue(CLValue::from_t([ZERO_U8]).expect("should create CLValue"));
        assert_yields_type_mismatch_error(cl_fixed_list);

        let cl_result: Result<(), u8> = Err(ZERO_U8);
        let cl_result =
            StoredValue::CLValue(CLValue::from_t(cl_result).expect("should create CLValue"));
        assert_yields_type_mismatch_error(cl_result);

        let cl_map = StoredValue::CLValue(
            CLValue::from_t(BTreeMap::<u8, u8>::new()).expect("should create CLValue"),
        );
        assert_yields_type_mismatch_error(cl_map);

        let cl_tuple1 =
            StoredValue::CLValue(CLValue::from_t((ZERO_U8,)).expect("should create CLValue"));
        assert_yields_type_mismatch_error(cl_tuple1);

        let cl_tuple2 = StoredValue::CLValue(
            CLValue::from_t((ZERO_U8, ZERO_U8)).expect("should create CLValue"),
        );
        assert_yields_type_mismatch_error(cl_tuple2);

        let cl_tuple3 = StoredValue::CLValue(
            CLValue::from_t((ZERO_U8, ZERO_U8, ZERO_U8)).expect("should create CLValue"),
        );
        assert_yields_type_mismatch_error(cl_tuple3);
    }

    #[test]
    #[allow(clippy::cognitive_complexity)]
    fn wrapping_addition_should_succeed() {
        fn add<X, Y>(current_value: X, to_add: Y) -> X
        where
            X: CLTyped + ToBytes + FromBytes + PartialEq + fmt::Debug,
            Y: AsPrimitive<i32>
                + AsPrimitive<i64>
                + AsPrimitive<u8>
                + AsPrimitive<u32>
                + AsPrimitive<u64>
                + AsPrimitive<U128>
                + AsPrimitive<U256>
                + AsPrimitive<U512>,
        {
            let current = StoredValue::CLValue(
                CLValue::from_t(current_value).expect("should create CLValue"),
            );
            if let TransformInstruction::Store(result) =
                wrapping_addition(current, to_add).expect("wrapping addition should succeed")
            {
                CLValue::try_from(result)
                    .expect("should be CLValue")
                    .into_t()
                    .expect("should parse to X")
            } else {
                panic!("expected TransformInstruction::Store");
            }
        }

        // Adding to i32
        assert_eq!(ONE_I32, add(ZERO_I32, ONE_I32));
        assert_eq!(MIN_I32, add(MAX_I32, ONE_I32));
        assert_eq!(NEG_TWO_I32, add(MAX_I32, MAX_I32));
        assert_eq!(ZERO_I32, add(ONE_I32, NEG_ONE_I32));
        assert_eq!(NEG_ONE_I32, add(ZERO_I32, NEG_ONE_I32));
        assert_eq!(MAX_I32, add(NEG_ONE_I32, MIN_I32));

        assert_eq!(ONE_I32, add(ZERO_I32, ONE_U64));
        assert_eq!(MIN_I32, add(MAX_I32, ONE_U64));
        assert_eq!(NEG_TWO_I32, add(MAX_I32, MAX_I32 as u64));

        assert_eq!(ONE_I32, add(ZERO_I32, ONE_U128));
        assert_eq!(MIN_I32, add(MAX_I32, ONE_U128));
        assert_eq!(NEG_TWO_I32, add(MAX_I32, U128::from(MAX_I32)));

        assert_eq!(ONE_I32, add(ZERO_I32, ONE_U256));
        assert_eq!(MIN_I32, add(MAX_I32, ONE_U256));
        assert_eq!(NEG_TWO_I32, add(MAX_I32, U256::from(MAX_I32)));

        assert_eq!(ONE_I32, add(ZERO_I32, ONE_U512));
        assert_eq!(MIN_I32, add(MAX_I32, ONE_U512));
        assert_eq!(NEG_TWO_I32, add(MAX_I32, U512::from(MAX_I32)));

        // Adding to i64
        assert_eq!(ONE_I64, add(ZERO_I64, ONE_I32));
        assert_eq!(MIN_I64, add(MAX_I64, ONE_I32));
        assert_eq!(ZERO_I64, add(ONE_I64, NEG_ONE_I32));
        assert_eq!(NEG_ONE_I64, add(ZERO_I64, NEG_ONE_I32));
        assert_eq!(MAX_I64, add(MIN_I64, NEG_ONE_I32));

        assert_eq!(ONE_I64, add(ZERO_I64, ONE_U64));
        assert_eq!(MIN_I64, add(MAX_I64, ONE_U64));
        assert_eq!(NEG_TWO_I64, add(MAX_I64, MAX_I64 as u64));

        assert_eq!(ONE_I64, add(ZERO_I64, ONE_U128));
        assert_eq!(MIN_I64, add(MAX_I64, ONE_U128));
        assert_eq!(NEG_TWO_I64, add(MAX_I64, U128::from(MAX_I64)));

        assert_eq!(ONE_I64, add(ZERO_I64, ONE_U256));
        assert_eq!(MIN_I64, add(MAX_I64, ONE_U256));
        assert_eq!(NEG_TWO_I64, add(MAX_I64, U256::from(MAX_I64)));

        assert_eq!(ONE_I64, add(ZERO_I64, ONE_U512));
        assert_eq!(MIN_I64, add(MAX_I64, ONE_U512));
        assert_eq!(NEG_TWO_I64, add(MAX_I64, U512::from(MAX_I64)));

        // Adding to u8
        assert_eq!(ONE_U8, add(ZERO_U8, ONE_I32));
        assert_eq!(ZERO_U8, add(MAX_U8, ONE_I32));
        assert_eq!(MAX_U8, add(MAX_U8, 256_i32));
        assert_eq!(ZERO_U8, add(MAX_U8, 257_i32));
        assert_eq!(ZERO_U8, add(ONE_U8, NEG_ONE_I32));
        assert_eq!(MAX_U8, add(ZERO_U8, NEG_ONE_I32));
        assert_eq!(ZERO_U8, add(ZERO_U8, -256_i32));
        assert_eq!(MAX_U8, add(ZERO_U8, -257_i32));
        assert_eq!(MAX_U8, add(ZERO_U8, MAX_I32));
        assert_eq!(ZERO_U8, add(ZERO_U8, MIN_I32));

        assert_eq!(ONE_U8, add(ZERO_U8, ONE_U64));
        assert_eq!(ZERO_U8, add(MAX_U8, ONE_U64));
        assert_eq!(ONE_U8, add(ZERO_U8, u64::from(MAX_U8) + 2));
        assert_eq!(MAX_U8, add(ZERO_U8, MAX_U64));

        assert_eq!(ONE_U8, add(ZERO_U8, ONE_U128));
        assert_eq!(ZERO_U8, add(MAX_U8, ONE_U128));
        assert_eq!(ONE_U8, add(ZERO_U8, U128::from(MAX_U8) + 2));
        assert_eq!(MAX_U8, add(ZERO_U8, MAX_U128));

        assert_eq!(ONE_U8, add(ZERO_U8, ONE_U256));
        assert_eq!(ZERO_U8, add(MAX_U8, ONE_U256));
        assert_eq!(ONE_U8, add(ZERO_U8, U256::from(MAX_U8) + 2));
        assert_eq!(MAX_U8, add(ZERO_U8, MAX_U256));

        assert_eq!(ONE_U8, add(ZERO_U8, ONE_U512));
        assert_eq!(ZERO_U8, add(MAX_U8, ONE_U512));
        assert_eq!(ONE_U8, add(ZERO_U8, U512::from(MAX_U8) + 2));
        assert_eq!(MAX_U8, add(ZERO_U8, MAX_U512));

        // Adding to u32
        assert_eq!(ONE_U32, add(ZERO_U32, ONE_I32));
        assert_eq!(ZERO_U32, add(MAX_U32, ONE_I32));
        assert_eq!(ZERO_U32, add(ONE_U32, NEG_ONE_I32));
        assert_eq!(MAX_U32, add(ZERO_U32, NEG_ONE_I32));
        assert_eq!(MAX_I32 as u32 + 1, add(ZERO_U32, MIN_I32));

        assert_eq!(ONE_U32, add(ZERO_U32, ONE_U64));
        assert_eq!(ZERO_U32, add(MAX_U32, ONE_U64));
        assert_eq!(ONE_U32, add(ZERO_U32, u64::from(MAX_U32) + 2));
        assert_eq!(MAX_U32, add(ZERO_U32, MAX_U64));

        assert_eq!(ONE_U32, add(ZERO_U32, ONE_U128));
        assert_eq!(ZERO_U32, add(MAX_U32, ONE_U128));
        assert_eq!(ONE_U32, add(ZERO_U32, U128::from(MAX_U32) + 2));
        assert_eq!(MAX_U32, add(ZERO_U32, MAX_U128));

        assert_eq!(ONE_U32, add(ZERO_U32, ONE_U256));
        assert_eq!(ZERO_U32, add(MAX_U32, ONE_U256));
        assert_eq!(ONE_U32, add(ZERO_U32, U256::from(MAX_U32) + 2));
        assert_eq!(MAX_U32, add(ZERO_U32, MAX_U256));

        assert_eq!(ONE_U32, add(ZERO_U32, ONE_U512));
        assert_eq!(ZERO_U32, add(MAX_U32, ONE_U512));
        assert_eq!(ONE_U32, add(ZERO_U32, U512::from(MAX_U32) + 2));
        assert_eq!(MAX_U32, add(ZERO_U32, MAX_U512));

        // Adding to u64
        assert_eq!(ONE_U64, add(ZERO_U64, ONE_I32));
        assert_eq!(ZERO_U64, add(MAX_U64, ONE_I32));
        assert_eq!(ZERO_U64, add(ONE_U64, NEG_ONE_I32));
        assert_eq!(MAX_U64, add(ZERO_U64, NEG_ONE_I32));

        assert_eq!(ONE_U64, add(ZERO_U64, ONE_U64));
        assert_eq!(ZERO_U64, add(MAX_U64, ONE_U64));
        assert_eq!(MAX_U64 - 1, add(MAX_U64, MAX_U64));

        assert_eq!(ONE_U64, add(ZERO_U64, ONE_U128));
        assert_eq!(ZERO_U64, add(MAX_U64, ONE_U128));
        assert_eq!(ONE_U64, add(ZERO_U64, U128::from(MAX_U64) + 2));
        assert_eq!(MAX_U64, add(ZERO_U64, MAX_U128));

        assert_eq!(ONE_U64, add(ZERO_U64, ONE_U256));
        assert_eq!(ZERO_U64, add(MAX_U64, ONE_U256));
        assert_eq!(ONE_U64, add(ZERO_U64, U256::from(MAX_U64) + 2));
        assert_eq!(MAX_U64, add(ZERO_U64, MAX_U256));

        assert_eq!(ONE_U64, add(ZERO_U64, ONE_U512));
        assert_eq!(ZERO_U64, add(MAX_U64, ONE_U512));
        assert_eq!(ONE_U64, add(ZERO_U64, U512::from(MAX_U64) + 2));
        assert_eq!(MAX_U64, add(ZERO_U64, MAX_U512));

        // Adding to U128
        assert_eq!(ONE_U128, add(ZERO_U128, ONE_I32));
        assert_eq!(ZERO_U128, add(MAX_U128, ONE_I32));
        assert_eq!(ZERO_U128, add(ONE_U128, NEG_ONE_I32));
        assert_eq!(MAX_U128, add(ZERO_U128, NEG_ONE_I32));

        assert_eq!(ONE_U128, add(ZERO_U128, ONE_U64));
        assert_eq!(ZERO_U128, add(MAX_U128, ONE_U64));

        assert_eq!(ONE_U128, add(ZERO_U128, ONE_U128));
        assert_eq!(ZERO_U128, add(MAX_U128, ONE_U128));
        assert_eq!(MAX_U128 - 1, add(MAX_U128, MAX_U128));

        assert_eq!(ONE_U128, add(ZERO_U128, ONE_U256));
        assert_eq!(ZERO_U128, add(MAX_U128, ONE_U256));
        assert_eq!(
            ONE_U128,
            add(
                ZERO_U128,
                U256::from_dec_str(&MAX_U128.to_string()).unwrap() + 2,
            )
        );
        assert_eq!(MAX_U128, add(ZERO_U128, MAX_U256));

        assert_eq!(ONE_U128, add(ZERO_U128, ONE_U512));
        assert_eq!(ZERO_U128, add(MAX_U128, ONE_U512));
        assert_eq!(
            ONE_U128,
            add(
                ZERO_U128,
                U512::from_dec_str(&MAX_U128.to_string()).unwrap() + 2,
            )
        );
        assert_eq!(MAX_U128, add(ZERO_U128, MAX_U512));

        // Adding to U256
        assert_eq!(ONE_U256, add(ZERO_U256, ONE_I32));
        assert_eq!(ZERO_U256, add(MAX_U256, ONE_I32));
        assert_eq!(ZERO_U256, add(ONE_U256, NEG_ONE_I32));
        assert_eq!(MAX_U256, add(ZERO_U256, NEG_ONE_I32));

        assert_eq!(ONE_U256, add(ZERO_U256, ONE_U64));
        assert_eq!(ZERO_U256, add(MAX_U256, ONE_U64));

        assert_eq!(ONE_U256, add(ZERO_U256, ONE_U128));
        assert_eq!(ZERO_U256, add(MAX_U256, ONE_U128));

        assert_eq!(ONE_U256, add(ZERO_U256, ONE_U256));
        assert_eq!(ZERO_U256, add(MAX_U256, ONE_U256));
        assert_eq!(MAX_U256 - 1, add(MAX_U256, MAX_U256));

        assert_eq!(ONE_U256, add(ZERO_U256, ONE_U512));
        assert_eq!(ZERO_U256, add(MAX_U256, ONE_U512));
        assert_eq!(
            ONE_U256,
            add(
                ZERO_U256,
                U512::from_dec_str(&MAX_U256.to_string()).unwrap() + 2,
            )
        );
        assert_eq!(MAX_U256, add(ZERO_U256, MAX_U512));

        // Adding to U512
        assert_eq!(ONE_U512, add(ZERO_U512, ONE_I32));
        assert_eq!(ZERO_U512, add(MAX_U512, ONE_I32));
        assert_eq!(ZERO_U512, add(ONE_U512, NEG_ONE_I32));
        assert_eq!(MAX_U512, add(ZERO_U512, NEG_ONE_I32));

        assert_eq!(ONE_U512, add(ZERO_U512, ONE_U64));
        assert_eq!(ZERO_U512, add(MAX_U512, ONE_U64));

        assert_eq!(ONE_U512, add(ZERO_U512, ONE_U128));
        assert_eq!(ZERO_U512, add(MAX_U512, ONE_U128));

        assert_eq!(ONE_U512, add(ZERO_U512, ONE_U256));
        assert_eq!(ZERO_U512, add(MAX_U512, ONE_U256));

        assert_eq!(ONE_U512, add(ZERO_U512, ONE_U512));
        assert_eq!(ZERO_U512, add(MAX_U512, ONE_U512));
        assert_eq!(MAX_U512 - 1, add(MAX_U512, MAX_U512));
    }

    #[test]
    fn bytesrepr_roundtrip() {
        let rng = &mut TestRng::new();
        for _ in 0..11 {
            let execution_result = TransformKindV2::random(rng);
            bytesrepr::test_serialization_roundtrip(&execution_result);
        }
    }
}<|MERGE_RESOLUTION|>--- conflicted
+++ resolved
@@ -183,15 +183,14 @@
                     let found = "Message".to_string();
                     Err(StoredValueTypeMismatch::new(expected, found).into())
                 }
-<<<<<<< HEAD
+                StoredValue::Reservation(_) => {
+                    let expected = "Contract or Account".to_string();
+                    let found = "Reservation".to_string();
+                    Err(StoredValueTypeMismatch::new(expected, found).into())
+                }
                 StoredValue::EntryPoint(_) => {
                     let expected = "Contract or Account".to_string();
                     let found = "EntryPoint".to_string();
-=======
-                StoredValue::Reservation(_) => {
-                    let expected = "Contract or Account".to_string();
-                    let found = "Reservation".to_string();
->>>>>>> fe996ee6
                     Err(StoredValueTypeMismatch::new(expected, found).into())
                 }
             },
