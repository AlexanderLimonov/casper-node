--- conflicted
+++ resolved
@@ -45,15 +45,12 @@
 #[cfg(any(feature = "std", test))]
 use untrusted::Input;
 
-<<<<<<< HEAD
 #[cfg(any(feature = "testing", test))]
-=======
 #[cfg(any(feature = "std", test))]
 use crate::crypto::ErrorExt;
 #[cfg(any(feature = "std-fs-io", test))]
 use crate::file_utils::{read_file, write_file, write_private_file};
 #[cfg(any(all(feature = "std", feature = "testing"), test))]
->>>>>>> e4e700e4
 use crate::testing::TestRng;
 use crate::{
     account::AccountHash,
@@ -241,21 +238,13 @@
     }
 
     /// Attempts to write the key bytes to the configured file path.
-<<<<<<< HEAD
-    #[cfg(any(feature = "std", test))]
-=======
     #[cfg(any(feature = "std-fs-io", test))]
->>>>>>> e4e700e4
     pub fn to_file<P: AsRef<Path>>(&self, file: P) -> Result<(), ErrorExt> {
         write_private_file(file, self.to_pem()?).map_err(ErrorExt::SecretKeySave)
     }
 
     /// Attempts to read the key bytes from configured file path.
-<<<<<<< HEAD
-    #[cfg(any(feature = "std", test))]
-=======
     #[cfg(any(feature = "std-fs-io", test))]
->>>>>>> e4e700e4
     pub fn from_file<P: AsRef<Path>>(file: P) -> Result<Self, ErrorExt> {
         let data = read_file(file).map_err(ErrorExt::SecretKeyLoad)?;
         Self::from_pem(data)
@@ -521,21 +510,13 @@
     }
 
     /// Attempts to write the key bytes to the configured file path.
-<<<<<<< HEAD
-    #[cfg(any(feature = "std", test))]
-=======
     #[cfg(any(feature = "std-fs-io", test))]
->>>>>>> e4e700e4
     pub fn to_file<P: AsRef<Path>>(&self, file: P) -> Result<(), ErrorExt> {
         write_file(file, self.to_pem()?).map_err(ErrorExt::PublicKeySave)
     }
 
     /// Attempts to read the key bytes from configured file path.
-<<<<<<< HEAD
-    #[cfg(any(feature = "std", test))]
-=======
     #[cfg(any(feature = "std-fs-io", test))]
->>>>>>> e4e700e4
     pub fn from_file<P: AsRef<Path>>(file: P) -> Result<Self, ErrorExt> {
         let data = read_file(file).map_err(ErrorExt::PublicKeyLoad)?;
         Self::from_pem(data)
