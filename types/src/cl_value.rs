--- conflicted
+++ resolved
@@ -1,9 +1,4 @@
-<<<<<<< HEAD
-//! CLvalue type
-use alloc::{string::String, vec::Vec};
-=======
 use alloc::vec::Vec;
->>>>>>> 0ca0d95f
 use core::fmt::{self, Display, Formatter};
 
 #[cfg(feature = "json-schema")]
