--- conflicted
+++ resolved
@@ -19,22 +19,12 @@
     AUCTION_LANE_ID, INSTALL_UPGRADE_LANE_ID, MINT_LANE_ID,
 };
 
-<<<<<<< HEAD
-/// Default gas limit of install / upgrade contracts
-pub const DEFAULT_INSTALL_UPGRADE_GAS_LIMIT: u64 = 6_000_000_000_000;
-
-=======
->>>>>>> 6e9f8496
 /// Default gas limit of standard transactions
 pub const DEFAULT_LARGE_TRANSACTION_GAS_LIMIT: u64 = 6_000_000_000_000;
 
 const DEFAULT_NATIVE_MINT_LANE: [u64; 5] = [0, 1_048_576, 1024, 2_500_000_000, 650];
-<<<<<<< HEAD
 const DEFAULT_NATIVE_AUCTION_LANE: [u64; 5] = [1, 1_048_576, 1024, 5_000_000_000_000, 145];
-=======
-const DEFAULT_NATIVE_AUCTION_LANE: [u64; 5] = [1, 1_048_576, 1024, 2_500_000_000, 145];
 const DEFAULT_INSTALL_UPGRADE_LANE: [u64; 5] = [2, 1_048_576, 2048, 3_500_000_000_000, 2];
->>>>>>> 6e9f8496
 
 const TRANSACTION_ID_INDEX: usize = 0;
 const TRANSACTION_LENGTH_INDEX: usize = 1;
