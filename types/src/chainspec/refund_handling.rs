/// Configuration options of refund handling that are executed as part of handle payment
/// finalization.
use num_rational::Ratio;
use serde::{Deserialize, Serialize};

use crate::bytesrepr::{self, FromBytes, ToBytes};

const REFUND_HANDLING_REFUND_TAG: u8 = 0;
const REFUND_HANDLING_BURN_TAG: u8 = 1;
const REFUND_HANDLING_NONE_TAG: u8 = 2;

/// Defines how refunds are calculated.
#[derive(Copy, Clone, Debug, PartialEq, Eq, Serialize, Deserialize)]
#[serde(tag = "type", rename_all = "snake_case")]
pub enum RefundHandling {
    /// Refund of excess payment amount goes to either a pre-defined purse, or back to the sender
    /// and the rest of the payment amount goes to the block proposer.
    Refund {
        /// Computes how much refund goes back to the user after deducting gas spent from the paid
        /// amount.
        ///
        /// user_part = (payment_amount - gas_spent_amount) * refund_ratio
        /// validator_part = payment_amount - user_part
        ///
        /// Any dust amount that was a result of multiplying by refund_ratio goes back to user.
        refund_ratio: Ratio<u64>,
    },
    /// Burns the refund amount.
    Burn {
        /// Computes how much of the refund amount is burned after deducting gas spent from the
        /// paid amount.
        refund_ratio: Ratio<u64>,
    },
    /// No refunds.
    None,
}

impl Default for RefundHandling {
    fn default() -> Self {
        RefundHandling::Refund {
            refund_ratio: Ratio::new(99, 100),
        }
    }
}

impl ToBytes for RefundHandling {
    fn to_bytes(&self) -> Result<Vec<u8>, bytesrepr::Error> {
        let mut buffer = bytesrepr::allocate_buffer(self)?;

        match self {
            RefundHandling::Refund { refund_ratio } => {
                buffer.push(REFUND_HANDLING_REFUND_TAG);
                buffer.extend(refund_ratio.to_bytes()?);
            }
            RefundHandling::Burn { refund_ratio } => {
                buffer.push(REFUND_HANDLING_BURN_TAG);
                buffer.extend(refund_ratio.to_bytes()?);
            }
            RefundHandling::None => {
                buffer.push(REFUND_HANDLING_NONE_TAG);
            }
        }

        Ok(buffer)
    }

    fn serialized_length(&self) -> usize {
        1 + match self {
            RefundHandling::Refund { refund_ratio } => refund_ratio.serialized_length(),
            RefundHandling::Burn { refund_ratio } => refund_ratio.serialized_length(),
            RefundHandling::None => 0,
        }
    }
}

impl FromBytes for RefundHandling {
    fn from_bytes(bytes: &[u8]) -> Result<(Self, &[u8]), bytesrepr::Error> {
        let (tag, rem) = u8::from_bytes(bytes)?;
        match tag {
            REFUND_HANDLING_REFUND_TAG => {
                let (refund_ratio, rem) = FromBytes::from_bytes(rem)?;
                Ok((RefundHandling::Refund { refund_ratio }, rem))
            }
            REFUND_HANDLING_BURN_TAG => {
                let (refund_ratio, rem) = FromBytes::from_bytes(rem)?;
                Ok((RefundHandling::Burn { refund_ratio }, rem))
            }
            REFUND_HANDLING_NONE_TAG => Ok((RefundHandling::None, rem)),
            _ => Err(bytesrepr::Error::Formatting),
        }
    }
}

<<<<<<< HEAD
=======
impl Default for RefundHandling {
    fn default() -> Self {
        // in 2.0 the default payment mode is Fixed with Fee Elimination on,
        // thus there is nothing to refund.
        // RefundHandling::None
        // in 1.x the default was Refund
        RefundHandling::Refund {
            refund_ratio: Ratio::new(99, 100),
        }
    }
}

>>>>>>> 62231472
#[cfg(test)]
mod tests {
    use super::*;

    #[test]
    fn bytesrepr_roundtrip_for_refund() {
        let refund_config = RefundHandling::Refund {
            refund_ratio: Ratio::new(49, 313),
        };
        bytesrepr::test_serialization_roundtrip(&refund_config);
    }

    #[test]
    fn bytesrepr_roundtrip_for_burn() {
        let refund_config = RefundHandling::Burn {
            refund_ratio: Ratio::new(49, 313),
        };
        bytesrepr::test_serialization_roundtrip(&refund_config);
    }
}<|MERGE_RESOLUTION|>--- conflicted
+++ resolved
@@ -91,8 +91,6 @@
     }
 }
 
-<<<<<<< HEAD
-=======
 impl Default for RefundHandling {
     fn default() -> Self {
         // in 2.0 the default payment mode is Fixed with Fee Elimination on,
@@ -105,7 +103,6 @@
     }
 }
 
->>>>>>> 62231472
 #[cfg(test)]
 mod tests {
     use super::*;
