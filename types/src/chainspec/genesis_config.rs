--- conflicted
+++ resolved
@@ -58,11 +58,8 @@
     genesis_timestamp_millis: u64,
     gas_hold_balance_handling: HoldBalanceHandling,
     gas_hold_interval_millis: u64,
-<<<<<<< HEAD
     enable_addressable_entity: bool,
-=======
     storage_costs: StorageCosts,
->>>>>>> 9669f5b2
 }
 
 impl GenesisConfig {
@@ -87,11 +84,8 @@
         genesis_timestamp_millis: u64,
         gas_hold_balance_handling: HoldBalanceHandling,
         gas_hold_interval_millis: u64,
-<<<<<<< HEAD
         enable_addressable_entity: bool,
-=======
         storage_costs: StorageCosts,
->>>>>>> 9669f5b2
     ) -> GenesisConfig {
         GenesisConfig {
             accounts,
@@ -105,11 +99,8 @@
             genesis_timestamp_millis,
             gas_hold_balance_handling,
             gas_hold_interval_millis,
-<<<<<<< HEAD
             enable_addressable_entity,
-=======
             storage_costs,
->>>>>>> 9669f5b2
         }
     }
 
@@ -246,11 +237,8 @@
             genesis_timestamp_millis,
             gas_hold_balance_handling,
             gas_hold_interval_millis,
-<<<<<<< HEAD
             enable_addressable_entity: false,
-=======
             storage_costs,
->>>>>>> 9669f5b2
         }
     }
 }
@@ -272,11 +260,8 @@
     genesis_timestamp_millis: Option<u64>,
     gas_hold_balance_handling: Option<HoldBalanceHandling>,
     gas_hold_interval_millis: Option<u64>,
-<<<<<<< HEAD
     enable_addressable_entity: Option<bool>,
-=======
     storage_costs: Option<StorageCosts>,
->>>>>>> 9669f5b2
 }
 
 impl GenesisConfigBuilder {
@@ -354,14 +339,14 @@
         self
     }
 
-<<<<<<< HEAD
     pub fn with_enable_addressable_entity(mut self, enable_addressable_entity: bool) -> Self {
         self.enable_addressable_entity = Some(enable_addressable_entity);
-=======
+        self
+    }
+
     /// Sets the storage_costs handling.
     pub fn with_storage_costs(mut self, storage_costs: StorageCosts) -> Self {
         self.storage_costs = Some(storage_costs);
->>>>>>> 9669f5b2
         self
     }
 
@@ -389,13 +374,10 @@
             gas_hold_interval_millis: self
                 .gas_hold_interval_millis
                 .unwrap_or(DEFAULT_GAS_HOLD_INTERVAL_MILLIS),
-<<<<<<< HEAD
             enable_addressable_entity: self
                 .enable_addressable_entity
                 .unwrap_or(DEFAULT_ENABLE_ENTITY),
-=======
             storage_costs: self.storage_costs.unwrap_or_default(),
->>>>>>> 9669f5b2
         }
     }
 }
@@ -425,11 +407,8 @@
             .with_genesis_timestamp_millis(genesis_timestamp_millis)
             .with_gas_hold_balance_handling(gas_hold_balance_handling)
             .with_gas_hold_interval_millis(gas_hold_interval_millis)
-<<<<<<< HEAD
             .with_enable_addressable_entity(chainspec.core_config.enable_addressable_entity)
-=======
             .with_storage_costs(storage_costs)
->>>>>>> 9669f5b2
             .build()
     }
 }