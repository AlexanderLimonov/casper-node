--- conflicted
+++ resolved
@@ -328,21 +328,12 @@
         let delegator_3_key = PublicKey::from(
             &SecretKey::ed25519_from_bytes([44; SecretKey::ED25519_LENGTH]).unwrap(),
         );
-<<<<<<< HEAD
-        let seigniorage_recipient = SeigniorageRecipient {
-            stake: U512::MAX,
-            delegation_rate: DelegationRate::MAX,
-            delegator_stake: BTreeMap::from_iter(vec![
-                (delegator_1_key, U512::MAX),
-                (delegator_2_key, U512::MAX),
-=======
         let seigniorage_recipient = SeigniorageRecipientV2 {
             stake: U512::max_value(),
             delegation_rate: DelegationRate::MAX,
             delegator_stake: BTreeMap::from_iter(vec![
                 (delegator_1_key.clone(), U512::max_value()),
                 (delegator_2_key, U512::max_value()),
->>>>>>> 25a5c877
                 (delegator_3_key, U512::zero()),
             ]),
             reservation_delegation_rates: BTreeMap::from_iter(vec![(
@@ -388,21 +379,12 @@
         let delegator_3_key = PublicKey::from(
             &SecretKey::ed25519_from_bytes([44; SecretKey::ED25519_LENGTH]).unwrap(),
         );
-<<<<<<< HEAD
-        let seigniorage_recipient = SeigniorageRecipient {
-            stake: U512::MAX,
-            delegation_rate: DelegationRate::MAX,
-            delegator_stake: BTreeMap::from_iter(vec![
-                (delegator_1_key, U512::MAX),
-                (delegator_2_key, U512::MAX),
-=======
         let seigniorage_recipient = SeigniorageRecipientV2 {
             stake: U512::max_value(),
             delegation_rate: DelegationRate::MAX,
             delegator_stake: BTreeMap::from_iter(vec![
                 (delegator_1_key.clone(), U512::max_value()),
                 (delegator_2_key, U512::max_value()),
->>>>>>> 25a5c877
                 (delegator_3_key, U512::zero()),
             ]),
             reservation_delegation_rates: BTreeMap::from_iter(vec![(
@@ -424,15 +406,9 @@
         let delegator_3_key = PublicKey::from(
             &SecretKey::ed25519_from_bytes([44; SecretKey::ED25519_LENGTH]).unwrap(),
         );
-<<<<<<< HEAD
-        let seigniorage_recipient = SeigniorageRecipient {
-            stake: U512::MAX,
-            delegation_rate: DelegationRate::MAX,
-=======
         let seigniorage_recipient = SeigniorageRecipientV2 {
             stake: U512::max_value(),
             delegation_rate: DelegationRate::max_value(),
->>>>>>> 25a5c877
             delegator_stake: BTreeMap::from_iter(vec![
                 (delegator_1_key, U512::MAX),
                 (delegator_2_key, U512::MAX),
