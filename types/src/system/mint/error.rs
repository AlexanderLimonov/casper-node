//! Home of the Mint contract's [`Error`] type.

use alloc::vec::Vec;
use core::convert::{TryFrom, TryInto};

#[cfg(feature = "std")]
use thiserror::Error;

use crate::{
    bytesrepr::{self, FromBytes, ToBytes, U8_SERIALIZED_LENGTH},
    CLType, CLTyped,
};

/// Errors which can occur while executing the Mint contract.
#[derive(Debug, Copy, Clone, PartialEq, Eq)]
#[cfg_attr(feature = "std", derive(Error))]
#[repr(u8)]
pub enum Error {
    /// Insufficient funds to complete the transfer.
    #[cfg_attr(feature = "std", error("Insufficient funds"))]
    InsufficientFunds = 0,
    /// Source purse not found.
    #[cfg_attr(feature = "std", error("Source not found"))]
    SourceNotFound = 1,
    /// Destination purse not found.
    #[cfg_attr(feature = "std", error("Destination not found"))]
    DestNotFound = 2,
    /// The given [`URef`](crate::URef) does not reference the account holder's purse, or such a
    /// `URef` does not have the required [`AccessRights`].
    #[cfg_attr(feature = "std", error("Invalid URef"))]
    InvalidURef = 3,
    /// The source purse is not writeable (see [`URef::is_writeable`](crate::URef::is_writeable)),
    /// or the destination purse is not addable (see
    /// [`URef::is_addable`](crate::URef::is_addable)).
    #[cfg_attr(feature = "std", error("Invalid AccessRights"))]
    InvalidAccessRights = 4,
    /// Tried to create a new purse with a non-zero initial balance.
    #[cfg_attr(feature = "std", error("Invalid non-empty purse creation"))]
    InvalidNonEmptyPurseCreation = 5,
    /// Failed to read from local or global storage.
    #[cfg_attr(feature = "std", error("Storage error"))]
    Storage = 6,
    /// Purse not found while trying to get balance.
    #[cfg_attr(feature = "std", error("Purse not found"))]
    PurseNotFound = 7,
    /// Unable to obtain a key by its name.
    #[cfg_attr(feature = "std", error("Missing key"))]
    MissingKey = 8,
    /// Total supply not found.
    #[cfg_attr(feature = "std", error("Total supply not found"))]
    TotalSupplyNotFound = 9,
    /// Failed to record transfer.
    #[cfg_attr(feature = "std", error("Failed to record transfer"))]
    RecordTransferFailure = 10,
    /// Invalid attempt to reduce total supply.
    #[cfg_attr(feature = "std", error("Invalid attempt to reduce total supply"))]
    InvalidTotalSupplyReductionAttempt = 11,
    /// Failed to create new uref.
    #[cfg_attr(feature = "std", error("Failed to create new uref"))]
    NewURef = 12,
    /// Failed to put key.
    #[cfg_attr(feature = "std", error("Failed to put key"))]
    PutKey = 13,
    /// Failed to write to dictionary.
    #[cfg_attr(feature = "std", error("Failed to write dictionary"))]
    WriteDictionary = 14,
    /// Failed to create a [`crate::CLValue`].
    #[cfg_attr(feature = "std", error("Failed to create a CLValue"))]
    CLValue = 15,
    /// Failed to serialize data.
    #[cfg_attr(feature = "std", error("Failed to serialize data"))]
    Serialize = 16,
    /// Source and target purse [`crate::URef`]s are equal.
    #[cfg_attr(feature = "std", error("Invalid target purse"))]
    EqualSourceAndTarget = 17,
    /// An arithmetic overflow has occurred.
    #[cfg_attr(feature = "std", error("Arithmetic overflow has occurred"))]
    ArithmeticOverflow = 18,

    // NOTE: These variants below will be removed once support for WASM system contracts will be
    // dropped.
    #[doc(hidden)]
    #[cfg_attr(feature = "std", error("GasLimit"))]
    GasLimit = 19,

    #[cfg(test)]
    #[doc(hidden)]
    #[cfg_attr(feature = "std", error("Sentinel error"))]
    Sentinel,
}

/// Used for testing; this should be guaranteed to be the maximum valid value of [`Error`] enum.
#[cfg(test)]
const MAX_ERROR_VALUE: u8 = Error::Sentinel as u8;

impl CLTyped for Error {
    fn cl_type() -> CLType {
        CLType::U8
    }
}

// This error type is not intended to be used by third party crates.
#[doc(hidden)]
pub struct TryFromU8ForError(());

// This conversion is not intended to be used by third party crates.
#[doc(hidden)]
impl TryFrom<u8> for Error {
    type Error = TryFromU8ForError;

    fn try_from(value: u8) -> Result<Self, Self::Error> {
        match value {
            d if d == Error::InsufficientFunds as u8 => Ok(Error::InsufficientFunds),
            d if d == Error::SourceNotFound as u8 => Ok(Error::SourceNotFound),
            d if d == Error::DestNotFound as u8 => Ok(Error::DestNotFound),
            d if d == Error::InvalidURef as u8 => Ok(Error::InvalidURef),
            d if d == Error::InvalidAccessRights as u8 => Ok(Error::InvalidAccessRights),
            d if d == Error::InvalidNonEmptyPurseCreation as u8 => {
                Ok(Error::InvalidNonEmptyPurseCreation)
            }
            d if d == Error::Storage as u8 => Ok(Error::Storage),
            d if d == Error::PurseNotFound as u8 => Ok(Error::PurseNotFound),
            d if d == Error::MissingKey as u8 => Ok(Error::MissingKey),
            d if d == Error::TotalSupplyNotFound as u8 => Ok(Error::TotalSupplyNotFound),
            d if d == Error::RecordTransferFailure as u8 => Ok(Error::RecordTransferFailure),
            d if d == Error::InvalidTotalSupplyReductionAttempt as u8 => {
                Ok(Error::InvalidTotalSupplyReductionAttempt)
            }
            d if d == Error::NewURef as u8 => Ok(Error::NewURef),
            d if d == Error::PutKey as u8 => Ok(Error::PutKey),
            d if d == Error::WriteDictionary as u8 => Ok(Error::WriteDictionary),
            d if d == Error::CLValue as u8 => Ok(Error::CLValue),
            d if d == Error::Serialize as u8 => Ok(Error::Serialize),
            d if d == Error::EqualSourceAndTarget as u8 => Ok(Error::EqualSourceAndTarget),
            d if d == Error::GasLimit as u8 => Ok(Error::GasLimit),
            d if d == Error::ArithmeticOverflow as u8 => Ok(Error::ArithmeticOverflow),
            _ => Err(TryFromU8ForError(())),
        }
    }
}

impl ToBytes for Error {
    fn to_bytes(&self) -> Result<Vec<u8>, bytesrepr::Error> {
        let value = *self as u8;
        value.to_bytes()
    }

    fn serialized_length(&self) -> usize {
        U8_SERIALIZED_LENGTH
    }
}

impl FromBytes for Error {
    fn from_bytes(bytes: &[u8]) -> Result<(Self, &[u8]), bytesrepr::Error> {
        let (value, rem): (u8, _) = FromBytes::from_bytes(bytes)?;
        let error: Error = value
            .try_into()
            // In case an Error variant is unable to be determined it would return an
            // Error::Formatting as if its unable to be correctly deserialized.
            .map_err(|_| bytesrepr::Error::Formatting)?;
        Ok((error, rem))
    }
}

<<<<<<< HEAD
=======
/// Errors relating to validity of source or destination purses.
#[derive(Debug, Copy, Clone)]
pub enum PurseError {
    /// See `Error::InvalidURef`.
    InvalidURef,
    /// See `Error::InvalidAccessRights`.
    InvalidAccessRights(Option<AccessRights>),
}

impl fmt::Display for PurseError {
    fn fmt(&self, f: &mut fmt::Formatter) -> Result<(), fmt::Error> {
        match self {
            PurseError::InvalidURef => write!(f, "invalid uref"),
            PurseError::InvalidAccessRights(maybe_access_rights) => {
                write!(f, "invalid access rights: {:?}", maybe_access_rights)
            }
        }
    }
}

>>>>>>> 98b8e3f8
#[cfg(test)]
mod tests {
    use std::convert::TryFrom;

    use super::{Error, TryFromU8ForError, MAX_ERROR_VALUE};

    #[test]
    fn error_round_trips() {
        for i in 0..=u8::max_value() {
            match Error::try_from(i) {
                Ok(error) if i < MAX_ERROR_VALUE => assert_eq!(error as u8, i),
                Ok(error) => panic!(
                    "value of variant {:?} ({}) exceeds MAX_ERROR_VALUE ({})",
                    error, i, MAX_ERROR_VALUE
                ),
                Err(TryFromU8ForError(())) if i >= MAX_ERROR_VALUE => (),
                Err(TryFromU8ForError(())) => {
                    panic!("missing conversion from u8 to error value: {}", i)
                }
            }
        }
    }
}<|MERGE_RESOLUTION|>--- conflicted
+++ resolved
@@ -26,7 +26,7 @@
     #[cfg_attr(feature = "std", error("Destination not found"))]
     DestNotFound = 2,
     /// The given [`URef`](crate::URef) does not reference the account holder's purse, or such a
-    /// `URef` does not have the required [`AccessRights`].
+    /// `URef` does not have the required [`AccessRights`](crate::AccessRights).
     #[cfg_attr(feature = "std", error("Invalid URef"))]
     InvalidURef = 3,
     /// The source purse is not writeable (see [`URef::is_writeable`](crate::URef::is_writeable)),
@@ -162,29 +162,6 @@
     }
 }
 
-<<<<<<< HEAD
-=======
-/// Errors relating to validity of source or destination purses.
-#[derive(Debug, Copy, Clone)]
-pub enum PurseError {
-    /// See `Error::InvalidURef`.
-    InvalidURef,
-    /// See `Error::InvalidAccessRights`.
-    InvalidAccessRights(Option<AccessRights>),
-}
-
-impl fmt::Display for PurseError {
-    fn fmt(&self, f: &mut fmt::Formatter) -> Result<(), fmt::Error> {
-        match self {
-            PurseError::InvalidURef => write!(f, "invalid uref"),
-            PurseError::InvalidAccessRights(maybe_access_rights) => {
-                write!(f, "invalid access rights: {:?}", maybe_access_rights)
-            }
-        }
-    }
-}
-
->>>>>>> 98b8e3f8
 #[cfg(test)]
 mod tests {
     use std::convert::TryFrom;
