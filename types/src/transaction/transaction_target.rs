use alloc::vec::Vec;
use core::fmt::{self, Debug, Display, Formatter};

use super::{
    serialization::CalltableSerializationEnvelope, TransactionInvocationTarget, TransactionRuntime,
};
#[cfg(any(feature = "testing", test))]
use crate::testing::TestRng;
use crate::{
    bytesrepr::{
        Bytes,
        Error::{self, Formatting},
        FromBytes, ToBytes,
    },
    transaction::serialization::CalltableSerializationEnvelopeBuilder,
};
#[cfg(feature = "datasize")]
use datasize::DataSize;
#[cfg(any(feature = "testing", test))]
use rand::{Rng, RngCore};
#[cfg(feature = "json-schema")]
use schemars::JsonSchema;
use serde::{Deserialize, Serialize};

<<<<<<< HEAD
/// The execution target of a [`super::Transaction`].
=======
/// The execution target of a [`crate::transaction::Transaction`].
>>>>>>> 9c2db431
#[derive(Clone, Ord, PartialOrd, Eq, PartialEq, Hash, Serialize, Deserialize)]
#[cfg_attr(feature = "datasize", derive(DataSize))]
#[cfg_attr(
    feature = "json-schema",
    derive(JsonSchema),
    schemars(description = "Execution target of a Transaction.")
)]
#[serde(deny_unknown_fields)]
pub enum TransactionTarget {
    /// The execution target is a native operation (e.g. a transfer).
    Native,
    /// The execution target is a stored entity or package.
    Stored {
        /// The identifier of the stored execution target.
        id: TransactionInvocationTarget,
        /// The execution runtime to use.
        runtime: TransactionRuntime,
    },
    /// The execution target is the included module bytes, i.e. compiled Wasm.
    Session {
        /// Flag determining if the Wasm is an install/upgrade.
        is_install_upgrade: bool,
        /// The execution runtime to use.
        runtime: TransactionRuntime,
        /// The compiled Wasm.
        module_bytes: Bytes,
    },
}

impl TransactionTarget {
    /// Returns a new `TransactionTarget::Native`.
    pub fn new_native() -> Self {
        TransactionTarget::Native
    }

    /// Returns a new `TransactionTarget::Stored`.
    pub fn new_stored(id: TransactionInvocationTarget, runtime: TransactionRuntime) -> Self {
        TransactionTarget::Stored { id, runtime }
    }

    /// Returns a new `TransactionTarget::Session`.
    pub fn new_session(
        is_install_upgrade: bool,
        module_bytes: Bytes,
        runtime: TransactionRuntime,
    ) -> Self {
        TransactionTarget::Session {
            is_install_upgrade,
            module_bytes,
            runtime,
        }
    }

    fn serialized_field_lengths(&self) -> Vec<usize> {
        match self {
            TransactionTarget::Native => {
                vec![crate::bytesrepr::U8_SERIALIZED_LENGTH]
            }
            TransactionTarget::Stored { id, runtime } => {
                vec![
                    crate::bytesrepr::U8_SERIALIZED_LENGTH,
                    id.serialized_length(),
                    runtime.serialized_length(),
                ]
            }
            TransactionTarget::Session {
                is_install_upgrade,
                runtime,
                module_bytes,
            } => {
                vec![
                    crate::bytesrepr::U8_SERIALIZED_LENGTH,
                    is_install_upgrade.serialized_length(),
                    runtime.serialized_length(),
                    module_bytes.serialized_length(),
                ]
            }
        }
    }

    /// Returns a random `TransactionTarget`.
    #[cfg(any(feature = "testing", test))]
    pub fn random(rng: &mut TestRng) -> Self {
        match rng.gen_range(0..3) {
            0 => TransactionTarget::Native,
            1 => TransactionTarget::new_stored(
                TransactionInvocationTarget::random(rng),
                TransactionRuntime::VmCasperV1,
            ),
            2 => {
                let mut buffer = vec![0u8; rng.gen_range(0..100)];
                rng.fill_bytes(buffer.as_mut());
                let is_install_upgrade = rng.gen();
                TransactionTarget::new_session(
                    is_install_upgrade,
                    Bytes::from(buffer),
                    TransactionRuntime::VmCasperV1,
                )
            }
            _ => unreachable!(),
        }
    }
}

const TAG_FIELD_INDEX: u16 = 0;

const NATIVE_VARIANT: u8 = 0;

const STORED_VARIANT: u8 = 1;
const STORED_ID_INDEX: u16 = 1;
const STORED_RUNTIME_INDEX: u16 = 2;

const SESSION_VARIANT: u8 = 2;
const SESSION_IS_INSTALL_INDEX: u16 = 1;
const SESSION_RUNTIME_INDEX: u16 = 2;
const SESSION_MODULE_BYTES_INDEX: u16 = 3;

impl ToBytes for TransactionTarget {
    fn to_bytes(&self) -> Result<Vec<u8>, Error> {
        match self {
            TransactionTarget::Native => {
                CalltableSerializationEnvelopeBuilder::new(self.serialized_field_lengths())?
                    .add_field(TAG_FIELD_INDEX, &NATIVE_VARIANT)?
                    .binary_payload_bytes()
            }
            TransactionTarget::Stored { id, runtime } => {
                CalltableSerializationEnvelopeBuilder::new(self.serialized_field_lengths())?
                    .add_field(TAG_FIELD_INDEX, &STORED_VARIANT)?
                    .add_field(STORED_ID_INDEX, &id)?
                    .add_field(STORED_RUNTIME_INDEX, &runtime)?
                    .binary_payload_bytes()
            }
            TransactionTarget::Session {
                is_install_upgrade,
                module_bytes,
                runtime,
            } => CalltableSerializationEnvelopeBuilder::new(self.serialized_field_lengths())?
                .add_field(TAG_FIELD_INDEX, &SESSION_VARIANT)?
                .add_field(SESSION_IS_INSTALL_INDEX, &is_install_upgrade)?
                .add_field(SESSION_RUNTIME_INDEX, &runtime)?
                .add_field(SESSION_MODULE_BYTES_INDEX, &module_bytes)?
                .binary_payload_bytes(),
        }
    }

    fn serialized_length(&self) -> usize {
        CalltableSerializationEnvelope::estimate_size(self.serialized_field_lengths())
    }
}

impl FromBytes for TransactionTarget {
    fn from_bytes(bytes: &[u8]) -> Result<(TransactionTarget, &[u8]), Error> {
        let (binary_payload, remainder) = CalltableSerializationEnvelope::from_bytes(4, bytes)?;
        let window = binary_payload.start_consuming()?.ok_or(Formatting)?;
        window.verify_index(TAG_FIELD_INDEX)?;
        let (tag, window) = window.deserialize_and_maybe_next::<u8>()?;
        let to_ret = match tag {
            NATIVE_VARIANT => {
                if window.is_some() {
                    return Err(Formatting);
                }
                Ok(TransactionTarget::Native)
            }
            STORED_VARIANT => {
                let window = window.ok_or(Formatting)?;
                window.verify_index(STORED_ID_INDEX)?;
                let (id, window) =
                    window.deserialize_and_maybe_next::<TransactionInvocationTarget>()?;
                let window = window.ok_or(Formatting)?;
                window.verify_index(STORED_RUNTIME_INDEX)?;
                let (runtime, window) =
                    window.deserialize_and_maybe_next::<TransactionRuntime>()?;
                if window.is_some() {
                    return Err(Formatting);
                }
                Ok(TransactionTarget::Stored { id, runtime })
            }
            SESSION_VARIANT => {
                let window = window.ok_or(Formatting)?;
                window.verify_index(SESSION_IS_INSTALL_INDEX)?;
                let (is_install_upgrade, window) = window.deserialize_and_maybe_next::<bool>()?;
                let window = window.ok_or(Formatting)?;
                window.verify_index(SESSION_RUNTIME_INDEX)?;
                let (runtime, window) =
                    window.deserialize_and_maybe_next::<TransactionRuntime>()?;
                let window = window.ok_or(Formatting)?;
                window.verify_index(SESSION_MODULE_BYTES_INDEX)?;
                let (module_bytes, window) = window.deserialize_and_maybe_next::<Bytes>()?;
                if window.is_some() {
                    return Err(Formatting);
                }
                Ok(TransactionTarget::Session {
                    is_install_upgrade,
                    module_bytes,
                    runtime,
                })
            }
            _ => Err(Formatting),
        };
        to_ret.map(|endpoint| (endpoint, remainder))
    }
}

impl Display for TransactionTarget {
    fn fmt(&self, formatter: &mut Formatter) -> fmt::Result {
        match self {
            TransactionTarget::Native => write!(formatter, "native"),
            TransactionTarget::Stored { id, runtime } => {
                write!(formatter, "stored({}, {})", id, runtime)
            }
            TransactionTarget::Session {
                is_install_upgrade,
                module_bytes,
                runtime,
            } => write!(
                formatter,
                "session({} module bytes, runtime: {}, is_install_upgrade: {})",
                module_bytes.len(),
                runtime,
                is_install_upgrade,
            ),
        }
    }
}

impl Debug for TransactionTarget {
    fn fmt(&self, formatter: &mut Formatter<'_>) -> fmt::Result {
        match self {
            TransactionTarget::Native => formatter.debug_struct("Native").finish(),
            TransactionTarget::Stored { id, runtime } => formatter
                .debug_struct("Stored")
                .field("id", id)
                .field("runtime", runtime)
                .finish(),
            TransactionTarget::Session {
                is_install_upgrade,
                module_bytes,
                runtime,
            } => {
                struct BytesLen(usize);
                impl Debug for BytesLen {
                    fn fmt(&self, formatter: &mut Formatter<'_>) -> fmt::Result {
                        write!(formatter, "{} bytes", self.0)
                    }
                }

                formatter
                    .debug_struct("Session")
                    .field("module_bytes", &BytesLen(module_bytes.len()))
                    .field("runtime", runtime)
                    .field("is_install_upgrade", is_install_upgrade)
                    .finish()
            }
        }
    }
}

#[cfg(test)]
mod tests {
    use super::*;
    use crate::{bytesrepr, gens::transaction_target_arb};
    use proptest::prelude::*;
    #[test]
    fn bytesrepr_roundtrip() {
        let rng = &mut TestRng::new();
        for _ in 0..10 {
            bytesrepr::test_serialization_roundtrip(&TransactionTarget::random(rng));
        }
    }

    proptest! {
        #[test]
        fn generative_bytesrepr_roundtrip(val in transaction_target_arb()) {
            bytesrepr::test_serialization_roundtrip(&val);
        }
    }
}<|MERGE_RESOLUTION|>--- conflicted
+++ resolved
@@ -22,11 +22,7 @@
 use schemars::JsonSchema;
 use serde::{Deserialize, Serialize};
 
-<<<<<<< HEAD
-/// The execution target of a [`super::Transaction`].
-=======
 /// The execution target of a [`crate::transaction::Transaction`].
->>>>>>> 9c2db431
 #[derive(Clone, Ord, PartialOrd, Eq, PartialEq, Hash, Serialize, Deserialize)]
 #[cfg_attr(feature = "datasize", derive(DataSize))]
 #[cfg_attr(
