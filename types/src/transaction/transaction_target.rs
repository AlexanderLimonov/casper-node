use alloc::vec::Vec;
use core::fmt::{self, Debug, Display, Formatter};

use super::{
    serialization::CalltableSerializationEnvelope, TransactionInvocationTarget, TransactionRuntime,
};
#[cfg(any(feature = "testing", test))]
use crate::testing::TestRng;
use crate::{
    bytesrepr::{
        Bytes,
        Error::{self, Formatting},
        FromBytes, ToBytes,
    },
    transaction::serialization::CalltableSerializationEnvelopeBuilder,
    transfer,
};
#[cfg(feature = "datasize")]
use datasize::DataSize;
#[cfg(any(feature = "testing", test))]
use rand::{Rng, RngCore};
#[cfg(feature = "json-schema")]
use schemars::JsonSchema;
use serde::{Deserialize, Serialize};

/// The execution target of a [`crate::Transaction`].
#[derive(Clone, Ord, PartialOrd, Eq, PartialEq, Hash, Serialize, Deserialize)]
#[cfg_attr(feature = "datasize", derive(DataSize))]
#[cfg_attr(
    feature = "json-schema",
    derive(JsonSchema),
    schemars(description = "Execution target of a Transaction.")
)]
#[serde(deny_unknown_fields)]
pub enum TransactionTarget {
    /// The execution target is a native operation (e.g. a transfer).
    Native,
    /// The execution target is a stored entity or package.
    Stored {
        /// The identifier of the stored execution target.
        id: TransactionInvocationTarget,
        /// The execution runtime to use.
        runtime: TransactionRuntime,
        /// The amount of motes to transfer before code is executed.
        transferred_value: u64,
    },
    /// The execution target is the included module bytes, i.e. compiled Wasm.
    Session {
        /// Flag determining if the Wasm is an install/upgrade.
        is_install_upgrade: bool,
        /// The execution runtime to use.
        runtime: TransactionRuntime,
<<<<<<< HEAD
        /// The amount of motes to transfer before code is executed.
        ///
        /// This is for protection against phishing attack where a malicious session code drains
        /// the balance of the caller account. The amount stated here is the maximum amount
        /// that can be transferred from the caller account to the session account.
        transferred_value: u64,
        /// The seed for the session code that is used for an installer.
        seed: Option<[u8; 32]>,
=======
        /// The compiled Wasm.
        module_bytes: Bytes,
>>>>>>> 9669f5b2
    },
}

impl TransactionTarget {
    /// Returns a new `TransactionTarget::Native`.
    pub fn new_native() -> Self {
        TransactionTarget::Native
    }

    /// Returns a new `TransactionTarget::Stored`.
    pub fn new_stored(
        id: TransactionInvocationTarget,
        runtime: TransactionRuntime,
        transferred_value: u64,
    ) -> Self {
        TransactionTarget::Stored {
            id,
            runtime,
            transferred_value,
        }
    }

    /// Returns a new `TransactionTarget::Session`.
    pub fn new_session(
<<<<<<< HEAD
        module_bytes: Bytes,
        runtime: TransactionRuntime,
        transferred_value: u64,
        seed: Option<[u8; 32]>,
=======
        is_install_upgrade: bool,
        module_bytes: Bytes,
        runtime: TransactionRuntime,
>>>>>>> 9669f5b2
    ) -> Self {
        TransactionTarget::Session {
            is_install_upgrade,
            module_bytes,
            runtime,
            transferred_value,
            seed,
        }
    }

    fn serialized_field_lengths(&self) -> Vec<usize> {
        match self {
            TransactionTarget::Native => {
                vec![crate::bytesrepr::U8_SERIALIZED_LENGTH]
            }
            TransactionTarget::Stored {
                id,
                runtime,
                transferred_value,
            } => {
                vec![
                    crate::bytesrepr::U8_SERIALIZED_LENGTH,
                    id.serialized_length(),
                    runtime.serialized_length(),
                    transferred_value.serialized_length(),
                ]
            }
            TransactionTarget::Session {
                is_install_upgrade,
                runtime,
<<<<<<< HEAD
                transferred_value,
                seed,
=======
                module_bytes,
>>>>>>> 9669f5b2
            } => {
                vec![
                    crate::bytesrepr::U8_SERIALIZED_LENGTH,
                    is_install_upgrade.serialized_length(),
                    runtime.serialized_length(),
<<<<<<< HEAD
                    transferred_value.serialized_length(),
                    seed.serialized_length(),
=======
                    module_bytes.serialized_length(),
>>>>>>> 9669f5b2
                ]
            }
        }
    }

    /// Returns a random `TransactionTarget`.
    #[cfg(any(feature = "testing", test))]
    pub fn random(rng: &mut TestRng) -> Self {
        match rng.gen_range(0..3) {
            0 => TransactionTarget::Native,
            1 => TransactionTarget::new_stored(
                TransactionInvocationTarget::random(rng),
                TransactionRuntime::VmCasperV1,
                rng.gen(),
            ),
            2 => {
                let mut buffer = vec![0u8; rng.gen_range(0..100)];
                rng.fill_bytes(buffer.as_mut());
<<<<<<< HEAD
                TransactionTarget::new_session(
                    Bytes::from(buffer),
                    TransactionRuntime::VmCasperV1,
                    rng.gen(),
                    None,
=======
                let is_install_upgrade = rng.gen();
                TransactionTarget::new_session(
                    is_install_upgrade,
                    Bytes::from(buffer),
                    TransactionRuntime::VmCasperV1,
>>>>>>> 9669f5b2
                )
            }
            _ => unreachable!(),
        }
    }

    /// Returns `true` if the transaction target is [`Session`].
    ///
    /// [`Session`]: TransactionTarget::Session
    #[must_use]
    pub fn is_session(&self) -> bool {
        matches!(self, Self::Session { .. })
    }
}

const TAG_FIELD_INDEX: u16 = 0;

const NATIVE_VARIANT: u8 = 0;

const STORED_VARIANT: u8 = 1;
const STORED_ID_INDEX: u16 = 1;
const STORED_RUNTIME_INDEX: u16 = 2;
const STORED_TRANSFERRED_VALUE_INDEX: u16 = 3;

const SESSION_VARIANT: u8 = 2;
const SESSION_IS_INSTALL_INDEX: u16 = 1;
const SESSION_RUNTIME_INDEX: u16 = 2;
<<<<<<< HEAD
const SESSION_TRANSFERRED_VALUE_INDEX: u16 = 3;
const SESSION_SEED_INDEX: u16 = 4;
=======
const SESSION_MODULE_BYTES_INDEX: u16 = 3;
>>>>>>> 9669f5b2

impl ToBytes for TransactionTarget {
    fn to_bytes(&self) -> Result<Vec<u8>, Error> {
        match self {
            TransactionTarget::Native => {
                CalltableSerializationEnvelopeBuilder::new(self.serialized_field_lengths())?
                    .add_field(TAG_FIELD_INDEX, &NATIVE_VARIANT)?
                    .binary_payload_bytes()
            }
            TransactionTarget::Stored {
                id,
                runtime,
                transferred_value,
            } => CalltableSerializationEnvelopeBuilder::new(self.serialized_field_lengths())?
                .add_field(TAG_FIELD_INDEX, &STORED_VARIANT)?
                .add_field(STORED_ID_INDEX, &id)?
                .add_field(STORED_RUNTIME_INDEX, &runtime)?
                .add_field(STORED_TRANSFERRED_VALUE_INDEX, transferred_value)?
                .binary_payload_bytes(),
            TransactionTarget::Session {
                is_install_upgrade,
                module_bytes,
                runtime,
                transferred_value,
                seed,
            } => CalltableSerializationEnvelopeBuilder::new(self.serialized_field_lengths())?
                .add_field(TAG_FIELD_INDEX, &SESSION_VARIANT)?
                .add_field(SESSION_IS_INSTALL_INDEX, &is_install_upgrade)?
                .add_field(SESSION_RUNTIME_INDEX, &runtime)?
<<<<<<< HEAD
                .add_field(SESSION_TRANSFERRED_VALUE_INDEX, transferred_value)?
                .add_field(SESSION_SEED_INDEX, seed)?
=======
                .add_field(SESSION_MODULE_BYTES_INDEX, &module_bytes)?
>>>>>>> 9669f5b2
                .binary_payload_bytes(),
        }
    }

    fn serialized_length(&self) -> usize {
        CalltableSerializationEnvelope::estimate_size(self.serialized_field_lengths())
    }
}

impl FromBytes for TransactionTarget {
    fn from_bytes(bytes: &[u8]) -> Result<(TransactionTarget, &[u8]), Error> {
        let (binary_payload, remainder) = CalltableSerializationEnvelope::from_bytes(4, bytes)?;
        let window = binary_payload.start_consuming()?.ok_or(Formatting)?;
        window.verify_index(TAG_FIELD_INDEX)?;
        let (tag, window) = window.deserialize_and_maybe_next::<u8>()?;
        let to_ret = match tag {
            NATIVE_VARIANT => {
                if window.is_some() {
                    return Err(Formatting);
                }
                Ok(TransactionTarget::Native)
            }
            STORED_VARIANT => {
                let window = window.ok_or(Formatting)?;
                window.verify_index(STORED_ID_INDEX)?;
                let (id, window) =
                    window.deserialize_and_maybe_next::<TransactionInvocationTarget>()?;
                let window = window.ok_or(Formatting)?;
                window.verify_index(STORED_RUNTIME_INDEX)?;
                let (runtime, window) =
                    window.deserialize_and_maybe_next::<TransactionRuntime>()?;
                let window = window.ok_or(Formatting)?;
                window.verify_index(STORED_TRANSFERRED_VALUE_INDEX)?;
                let (transferred_value, window) = window.deserialize_and_maybe_next::<u64>()?;
                if window.is_some() {
                    return Err(Formatting);
                }
                Ok(TransactionTarget::Stored {
                    id,
                    runtime,
                    transferred_value,
                })
            }
            SESSION_VARIANT => {
                let window = window.ok_or(Formatting)?;
                window.verify_index(SESSION_IS_INSTALL_INDEX)?;
                let (is_install_upgrade, window) = window.deserialize_and_maybe_next::<bool>()?;
                let window = window.ok_or(Formatting)?;
                window.verify_index(SESSION_RUNTIME_INDEX)?;
                let (runtime, window) =
                    window.deserialize_and_maybe_next::<TransactionRuntime>()?;
                let window = window.ok_or(Formatting)?;
<<<<<<< HEAD
                window.verify_index(SESSION_TRANSFERRED_VALUE_INDEX)?;
                let (transferred_value, window) = window.deserialize_and_maybe_next::<u64>()?;
                let window = window.ok_or(Formatting)?;
                window.verify_index(SESSION_SEED_INDEX)?;
                let (seed, window) = window.deserialize_and_maybe_next::<Option<[u8; 32]>>()?;
=======
                window.verify_index(SESSION_MODULE_BYTES_INDEX)?;
                let (module_bytes, window) = window.deserialize_and_maybe_next::<Bytes>()?;
>>>>>>> 9669f5b2
                if window.is_some() {
                    return Err(Formatting);
                }
                Ok(TransactionTarget::Session {
                    is_install_upgrade,
                    module_bytes,
                    runtime,
                    transferred_value,
                    seed,
                })
            }
            _ => Err(Formatting),
        };
        to_ret.map(|endpoint| (endpoint, remainder))
    }
}

impl Display for TransactionTarget {
    fn fmt(&self, formatter: &mut Formatter) -> fmt::Result {
        match self {
            TransactionTarget::Native => write!(formatter, "native"),
            TransactionTarget::Stored {
                id,
                runtime,
                transferred_value,
            } => {
                write!(
                    formatter,
                    "stored({}, {}, {})",
                    id, runtime, transferred_value
                )
            }
            TransactionTarget::Session {
                is_install_upgrade,
                module_bytes,
                runtime,
                transferred_value,
                seed,
            } => write!(
                formatter,
<<<<<<< HEAD
                "session({} module bytes, {}, {}, {:?})",
                module_bytes.len(),
                runtime,
                transferred_value,
                seed,
=======
                "session({} module bytes, runtime: {}, is_install_upgrade: {})",
                module_bytes.len(),
                runtime,
                is_install_upgrade,
>>>>>>> 9669f5b2
            ),
        }
    }
}

struct BytesLen(usize);
impl Debug for BytesLen {
    fn fmt(&self, formatter: &mut Formatter<'_>) -> fmt::Result {
        write!(formatter, "{} bytes", self.0)
    }
}

impl Debug for TransactionTarget {
    fn fmt(&self, formatter: &mut Formatter<'_>) -> fmt::Result {
        match self {
            TransactionTarget::Native => formatter.debug_struct("Native").finish(),
            TransactionTarget::Stored {
                id,
                runtime,
                transferred_value,
            } => formatter
                .debug_struct("Stored")
                .field("id", id)
                .field("runtime", runtime)
                .field("transferred_value", transferred_value)
                .finish(),
            TransactionTarget::Session {
                is_install_upgrade,
                module_bytes,
                runtime,
<<<<<<< HEAD
                transferred_value,
                seed,
            } => formatter
                .debug_struct("Session")
                .field("module_bytes", &BytesLen(module_bytes.len()))
                .field("runtime", runtime)
                .field("transferred_value", transferred_value)
                .field("seed", seed)
                .finish(),
=======
            } => {
                struct BytesLen(usize);
                impl Debug for BytesLen {
                    fn fmt(&self, formatter: &mut Formatter<'_>) -> fmt::Result {
                        write!(formatter, "{} bytes", self.0)
                    }
                }

                formatter
                    .debug_struct("Session")
                    .field("module_bytes", &BytesLen(module_bytes.len()))
                    .field("runtime", runtime)
                    .field("is_install_upgrade", is_install_upgrade)
                    .finish()
            }
>>>>>>> 9669f5b2
        }
    }
}

#[cfg(test)]
mod tests {
    use super::*;
    use crate::{bytesrepr, gens::transaction_target_arb};
    use proptest::prelude::*;
    #[test]
    fn bytesrepr_roundtrip() {
        let rng = &mut TestRng::new();
        for _ in 0..10 {
            bytesrepr::test_serialization_roundtrip(&TransactionTarget::random(rng));
        }
    }

    proptest! {
        #[test]
        fn generative_bytesrepr_roundtrip(val in transaction_target_arb()) {
            bytesrepr::test_serialization_roundtrip(&val);
        }
    }
}<|MERGE_RESOLUTION|>--- conflicted
+++ resolved
@@ -13,7 +13,6 @@
         FromBytes, ToBytes,
     },
     transaction::serialization::CalltableSerializationEnvelopeBuilder,
-    transfer,
 };
 #[cfg(feature = "datasize")]
 use datasize::DataSize;
@@ -50,7 +49,8 @@
         is_install_upgrade: bool,
         /// The execution runtime to use.
         runtime: TransactionRuntime,
-<<<<<<< HEAD
+        /// The compiled Wasm.
+        module_bytes: Bytes,
         /// The amount of motes to transfer before code is executed.
         ///
         /// This is for protection against phishing attack where a malicious session code drains
@@ -59,10 +59,6 @@
         transferred_value: u64,
         /// The seed for the session code that is used for an installer.
         seed: Option<[u8; 32]>,
-=======
-        /// The compiled Wasm.
-        module_bytes: Bytes,
->>>>>>> 9669f5b2
     },
 }
 
@@ -87,16 +83,11 @@
 
     /// Returns a new `TransactionTarget::Session`.
     pub fn new_session(
-<<<<<<< HEAD
+        is_install_upgrade: bool,
         module_bytes: Bytes,
         runtime: TransactionRuntime,
         transferred_value: u64,
         seed: Option<[u8; 32]>,
-=======
-        is_install_upgrade: bool,
-        module_bytes: Bytes,
-        runtime: TransactionRuntime,
->>>>>>> 9669f5b2
     ) -> Self {
         TransactionTarget::Session {
             is_install_upgrade,
@@ -127,23 +118,17 @@
             TransactionTarget::Session {
                 is_install_upgrade,
                 runtime,
-<<<<<<< HEAD
-                transferred_value,
-                seed,
-=======
+                transferred_value,
+                seed,
                 module_bytes,
->>>>>>> 9669f5b2
             } => {
                 vec![
                     crate::bytesrepr::U8_SERIALIZED_LENGTH,
                     is_install_upgrade.serialized_length(),
                     runtime.serialized_length(),
-<<<<<<< HEAD
+                    module_bytes.serialized_length(),
                     transferred_value.serialized_length(),
                     seed.serialized_length(),
-=======
-                    module_bytes.serialized_length(),
->>>>>>> 9669f5b2
                 ]
             }
         }
@@ -162,19 +147,13 @@
             2 => {
                 let mut buffer = vec![0u8; rng.gen_range(0..100)];
                 rng.fill_bytes(buffer.as_mut());
-<<<<<<< HEAD
-                TransactionTarget::new_session(
-                    Bytes::from(buffer),
-                    TransactionRuntime::VmCasperV1,
-                    rng.gen(),
-                    None,
-=======
                 let is_install_upgrade = rng.gen();
                 TransactionTarget::new_session(
                     is_install_upgrade,
                     Bytes::from(buffer),
                     TransactionRuntime::VmCasperV1,
->>>>>>> 9669f5b2
+                    rng.gen(),
+                    None,
                 )
             }
             _ => unreachable!(),
@@ -202,12 +181,9 @@
 const SESSION_VARIANT: u8 = 2;
 const SESSION_IS_INSTALL_INDEX: u16 = 1;
 const SESSION_RUNTIME_INDEX: u16 = 2;
-<<<<<<< HEAD
-const SESSION_TRANSFERRED_VALUE_INDEX: u16 = 3;
-const SESSION_SEED_INDEX: u16 = 4;
-=======
 const SESSION_MODULE_BYTES_INDEX: u16 = 3;
->>>>>>> 9669f5b2
+const SESSION_TRANSFERRED_VALUE_INDEX: u16 = 4;
+const SESSION_SEED_INDEX: u16 = 5;
 
 impl ToBytes for TransactionTarget {
     fn to_bytes(&self) -> Result<Vec<u8>, Error> {
@@ -237,12 +213,9 @@
                 .add_field(TAG_FIELD_INDEX, &SESSION_VARIANT)?
                 .add_field(SESSION_IS_INSTALL_INDEX, &is_install_upgrade)?
                 .add_field(SESSION_RUNTIME_INDEX, &runtime)?
-<<<<<<< HEAD
+                .add_field(SESSION_MODULE_BYTES_INDEX, &module_bytes)?
                 .add_field(SESSION_TRANSFERRED_VALUE_INDEX, transferred_value)?
                 .add_field(SESSION_SEED_INDEX, seed)?
-=======
-                .add_field(SESSION_MODULE_BYTES_INDEX, &module_bytes)?
->>>>>>> 9669f5b2
                 .binary_payload_bytes(),
         }
     }
@@ -295,16 +268,15 @@
                 let (runtime, window) =
                     window.deserialize_and_maybe_next::<TransactionRuntime>()?;
                 let window = window.ok_or(Formatting)?;
-<<<<<<< HEAD
+                window.verify_index(SESSION_MODULE_BYTES_INDEX)?;
+                let (module_bytes, window) = window.deserialize_and_maybe_next::<Bytes>()?;
+                let window = window.ok_or(Formatting)?;
                 window.verify_index(SESSION_TRANSFERRED_VALUE_INDEX)?;
                 let (transferred_value, window) = window.deserialize_and_maybe_next::<u64>()?;
                 let window = window.ok_or(Formatting)?;
                 window.verify_index(SESSION_SEED_INDEX)?;
                 let (seed, window) = window.deserialize_and_maybe_next::<Option<[u8; 32]>>()?;
-=======
-                window.verify_index(SESSION_MODULE_BYTES_INDEX)?;
-                let (module_bytes, window) = window.deserialize_and_maybe_next::<Bytes>()?;
->>>>>>> 9669f5b2
+
                 if window.is_some() {
                     return Err(Formatting);
                 }
@@ -345,18 +317,12 @@
                 seed,
             } => write!(
                 formatter,
-<<<<<<< HEAD
-                "session({} module bytes, {}, {}, {:?})",
+                "session({} module bytes, runtime: {}, is_install_upgrade: {}, transferred_value: {}, seed: {:?})",
                 module_bytes.len(),
                 runtime,
-                transferred_value,
-                seed,
-=======
-                "session({} module bytes, runtime: {}, is_install_upgrade: {})",
-                module_bytes.len(),
-                runtime,
-                is_install_upgrade,
->>>>>>> 9669f5b2
+                is_install_upgrade,
+                transferred_value,
+                seed,
             ),
         }
     }
@@ -387,17 +353,8 @@
                 is_install_upgrade,
                 module_bytes,
                 runtime,
-<<<<<<< HEAD
-                transferred_value,
-                seed,
-            } => formatter
-                .debug_struct("Session")
-                .field("module_bytes", &BytesLen(module_bytes.len()))
-                .field("runtime", runtime)
-                .field("transferred_value", transferred_value)
-                .field("seed", seed)
-                .finish(),
-=======
+                transferred_value,
+                seed,
             } => {
                 struct BytesLen(usize);
                 impl Debug for BytesLen {
@@ -411,9 +368,10 @@
                     .field("module_bytes", &BytesLen(module_bytes.len()))
                     .field("runtime", runtime)
                     .field("is_install_upgrade", is_install_upgrade)
+                    .field("transferred_value", transferred_value)
+                    .field("seed", seed)
                     .finish()
             }
->>>>>>> 9669f5b2
         }
     }
 }
