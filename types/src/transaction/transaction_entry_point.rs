--- conflicted
+++ resolved
@@ -191,19 +191,6 @@
     /// Returns a random `TransactionEntryPoint`.
     #[cfg(any(feature = "testing", test))]
     pub fn random(rng: &mut TestRng) -> Self {
-<<<<<<< HEAD
-        match rng.gen_range(0..=9) {
-            CUSTOM_TAG => TransactionEntryPoint::Custom(rng.random_string(1..21)),
-            TRANSFER_TAG => TransactionEntryPoint::Transfer,
-            ADD_BID_TAG => TransactionEntryPoint::AddBid,
-            WITHDRAW_BID_TAG => TransactionEntryPoint::WithdrawBid,
-            DELEGATE_TAG => TransactionEntryPoint::Delegate,
-            UNDELEGATE_TAG => TransactionEntryPoint::Undelegate,
-            REDELEGATE_TAG => TransactionEntryPoint::Redelegate,
-            ACTIVATE_BID_TAG => TransactionEntryPoint::ActivateBid,
-            CHANGE_BID_PUBLIC_KEY_TAG => TransactionEntryPoint::ChangeBidPublicKey,
-            CALL_TAG => TransactionEntryPoint::Call,
-=======
         match rng.gen_range(0..12) {
             0 => TransactionEntryPoint::Custom(rng.random_string(1..21)),
             1 => TransactionEntryPoint::Transfer,
@@ -217,7 +204,6 @@
             9 => TransactionEntryPoint::Call,
             10 => TransactionEntryPoint::AddReservations,
             11 => TransactionEntryPoint::CancelReservations,
->>>>>>> 0753169d
             _ => unreachable!(),
         }
     }
