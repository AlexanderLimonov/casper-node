#[cfg(any(feature = "std", test))]
pub(super) mod arg_handling;

use alloc::{string::String, vec::Vec};
use core::fmt::{self, Display, Formatter};

use super::super::{RuntimeArgs, TransactionEntryPoint, TransactionScheduling, TransactionTarget};
#[cfg(feature = "datasize")]
use datasize::DataSize;
#[cfg(any(all(feature = "std", feature = "testing"), test))]
use rand::{Rng, RngCore};
#[cfg(feature = "json-schema")]
use schemars::JsonSchema;
#[cfg(any(feature = "std", test))]
use serde::{Deserialize, Serialize};
#[cfg(any(all(feature = "std", feature = "testing"), test))]
use tracing::debug;

<<<<<<< HEAD
use super::super::{RuntimeArgs, TransactionEntryPoint, TransactionScheduling, TransactionTarget};

=======
use super::TransactionCategory;
>>>>>>> 0753169d
#[cfg(any(all(feature = "std", feature = "testing"), test))]
use super::TransactionConfig;
use super::TransactionLane;
#[cfg(doc)]
use super::TransactionV1;
<<<<<<< HEAD
use crate::bytesrepr::{self, Bytes, FromBytes, ToBytes, U8_SERIALIZED_LENGTH};

#[cfg(any(all(feature = "std", feature = "testing"), test))]
use crate::InvalidTransactionV1;
use crate::{CLTyped, CLValueError, TransactionRuntime};

=======
#[cfg(any(feature = "std", test))]
use crate::InvalidTransactionV1;
>>>>>>> 0753169d
#[cfg(any(all(feature = "std", feature = "testing"), test))]
use crate::testing::TestRng;

#[cfg(any(all(feature = "std", feature = "testing"), test))]
use crate::PublicKey;
#[cfg(any(all(feature = "std", feature = "testing"), test))]
<<<<<<< HEAD
use crate::TransactionV1ExcessiveSizeError;

=======
use crate::{
    bytesrepr::Bytes, testing::TestRng, PublicKey, TransactionInvocationTarget, TransactionRuntime,
    TransferTarget,
};
use crate::{
    bytesrepr::{Error, FromBytes, ToBytes},
    transaction::serialization::{
        CalltableSerializationEnvelope, CalltableSerializationEnvelopeBuilder,
    },
};
>>>>>>> 0753169d
/// The body of a [`TransactionV1`].
#[derive(Clone, Ord, PartialOrd, Eq, PartialEq, Hash, Debug)]
#[cfg_attr(
    any(feature = "std", test),
    derive(Serialize, Deserialize),
    serde(deny_unknown_fields)
)]
#[cfg_attr(feature = "datasize", derive(DataSize))]
#[cfg_attr(
    feature = "json-schema",
    derive(JsonSchema),
    schemars(description = "Body of a `TransactionV1`.")
)]
pub struct TransactionV1Body {
<<<<<<< HEAD
    pub(super) args: TransactionArgs,
    pub(super) target: TransactionTarget,
    pub(super) entry_point: TransactionEntryPoint,
    pub(super) transaction_lane: u8,
    pub(super) scheduling: TransactionScheduling,
    pub(super) transferred_value: u128,
}

/// The arguments of a transaction, which can be either a named set of runtime arguments or a
/// chunked bytes.
#[derive(Clone, Ord, PartialOrd, Eq, PartialEq, Hash, Debug)]
#[cfg_attr(
    any(feature = "std", test),
    derive(Serialize, Deserialize),
    serde(deny_unknown_fields)
)]
#[cfg_attr(feature = "datasize", derive(DataSize))]
#[cfg_attr(
    feature = "json-schema",
    derive(JsonSchema),
    schemars(description = "Body of a `TransactionArgs`.")
)]
pub enum TransactionArgs {
    /// Named runtime arguments.
    Named(RuntimeArgs),
    /// Bytesrepr bytes.
    Bytesrepr(Bytes),
}

impl TransactionArgs {
    /// Returns `RuntimeArgs` if the transaction arguments are named.
    pub fn as_named(&self) -> Option<&RuntimeArgs> {
        match self {
            TransactionArgs::Named(args) => Some(args),
            TransactionArgs::Bytesrepr(_) => None,
        }
    }

    /// Returns `RuntimeArgs` if the transaction arguments are mnamed.
    pub fn into_named(self) -> Option<RuntimeArgs> {
        match self {
            TransactionArgs::Named(args) => Some(args),
            TransactionArgs::Bytesrepr(_) => None,
        }
    }

    /// Returns `Bytes` if the transaction arguments are chunked.
    pub fn into_bytesrepr(self) -> Option<Bytes> {
        match self {
            TransactionArgs::Named(_) => None,
            TransactionArgs::Bytesrepr(bytes) => Some(bytes),
        }
    }

    /// Inserts a key-value pair into the named runtime arguments.
    pub fn insert<K, V>(&mut self, key: K, value: V) -> Result<(), CLValueError>
    where
        K: Into<String>,
        V: CLTyped + ToBytes,
    {
        match self {
            TransactionArgs::Named(args) => {
                args.insert(key, value)?;
                Ok(())
            }
            TransactionArgs::Bytesrepr(_) => {
                Err(CLValueError::Serialization(bytesrepr::Error::Formatting))
            }
        }
    }
}

impl FromBytes for TransactionArgs {
    fn from_bytes(bytes: &[u8]) -> Result<(Self, &[u8]), bytesrepr::Error> {
        let (tag, remainder) = u8::from_bytes(bytes)?;
        match tag {
            0 => {
                let (args, remainder) = RuntimeArgs::from_bytes(remainder)?;
                Ok((TransactionArgs::Named(args), remainder))
            }
            1 => {
                let (bytes, remainder) = Bytes::from_bytes(remainder)?;
                Ok((TransactionArgs::Bytesrepr(bytes), remainder))
            }
            _ => Err(bytesrepr::Error::Formatting),
        }
    }
}

impl ToBytes for TransactionArgs {
    fn to_bytes(&self) -> Result<Vec<u8>, bytesrepr::Error> {
        let mut buffer = bytesrepr::allocate_buffer(self)?;
        self.write_bytes(&mut buffer)?;
        Ok(buffer)
    }

    fn serialized_length(&self) -> usize {
        match self {
            TransactionArgs::Named(args) => args.serialized_length() + U8_SERIALIZED_LENGTH,
            TransactionArgs::Bytesrepr(bytes) => bytes.serialized_length() + U8_SERIALIZED_LENGTH,
        }
    }

    fn write_bytes(&self, writer: &mut Vec<u8>) -> Result<(), bytesrepr::Error> {
        match self {
            TransactionArgs::Named(args) => {
                writer.push(0);
                args.write_bytes(writer)
            }
            TransactionArgs::Bytesrepr(bytes) => {
                writer.push(1);
                bytes.write_bytes(writer)
            }
        }
    }
=======
    pub(crate) args: RuntimeArgs,
    pub(crate) target: TransactionTarget,
    pub(crate) entry_point: TransactionEntryPoint,
    pub(crate) transaction_category: u8,
    pub(crate) scheduling: TransactionScheduling,
>>>>>>> 0753169d
}

impl TransactionV1Body {
    /// Returns a new `TransactionV1Body`.
    pub fn new(
        args: RuntimeArgs,
        target: TransactionTarget,
        entry_point: TransactionEntryPoint,
        transaction_lane: u8,
        scheduling: TransactionScheduling,
    ) -> Self {
        TransactionV1Body {
            args: TransactionArgs::Named(args),
            target,
            entry_point,
            transaction_lane,
            scheduling,
            transferred_value: 0,
        }
    }

    /// Returns a new `TransactionV1Body`.
    pub fn new_v2(
        args: TransactionArgs,
        target: TransactionTarget,
        entry_point: TransactionEntryPoint,
        transaction_lane: u8,
        scheduling: TransactionScheduling,
        transferred_value: u128,
    ) -> Self {
        TransactionV1Body {
            args,
            target,
            entry_point,
            transaction_lane,
            scheduling,
            transferred_value,
        }
    }

    /// Returns the runtime args of the transaction.
    pub fn args(&self) -> &TransactionArgs {
        &self.args
    }

    /// Consumes `self`, returning the runtime args of the transaction.
    pub fn take_args(self) -> TransactionArgs {
        self.args
    }

    /// Returns the target of the transaction.
    pub fn target(&self) -> &TransactionTarget {
        &self.target
    }

    /// Returns the entry point of the transaction.
    pub fn entry_point(&self) -> &TransactionEntryPoint {
        &self.entry_point
    }

    /// Returns the scheduling kind of the transaction.
    pub fn scheduling(&self) -> &TransactionScheduling {
        &self.scheduling
    }

    /// Returns true if this transaction is a native mint interaction.
    pub fn is_native_mint(&self) -> bool {
        self.transaction_lane == TransactionLane::Mint as u8
    }

    /// Returns true if this transaction is a native auction interaction.
    pub fn is_native_auction(&self) -> bool {
        self.transaction_lane == TransactionLane::Auction as u8
    }

    /// Returns true if this transaction is a smart contract installer or upgrader.
    pub fn is_install_or_upgrade(&self) -> bool {
        self.transaction_lane == TransactionLane::InstallUpgrade as u8
    }

    /// Returns the transaction category.
    pub fn transaction_lane(&self) -> u8 {
        self.transaction_lane
    }

    /// Returns the transaction runtime of the transaction.
    pub fn transaction_runtime(&self) -> Option<TransactionRuntime> {
        match self.target {
            TransactionTarget::Native => None,
            TransactionTarget::Stored { runtime, .. } => Some(runtime),
            TransactionTarget::Session { runtime, .. } => Some(runtime),
        }
    }

    /// Consumes `self`, returning its constituent parts.
    pub fn destructure(
        self,
    ) -> (
        TransactionArgs,
        TransactionTarget,
        TransactionEntryPoint,
        TransactionScheduling,
    ) {
        (self.args, self.target, self.entry_point, self.scheduling)
    }

    #[cfg(any(all(feature = "std", feature = "testing"), test))]
    pub(super) fn is_valid(&self, config: &TransactionConfig) -> Result<(), InvalidTransactionV1> {
        let kind = self.transaction_lane;
        if !config.transaction_v1_config.is_supported(kind) {
            return Err(InvalidTransactionV1::InvalidTransactionKind(
                self.transaction_lane,
            ));
        }

        let max_serialized_length = config.transaction_v1_config.get_max_serialized_length(kind);
        let actual_length = self.serialized_length();
        if actual_length > max_serialized_length as usize {
            return Err(InvalidTransactionV1::ExcessiveSize(
                TransactionV1ExcessiveSizeError {
                    max_transaction_size: max_serialized_length as u32,
                    actual_transaction_size: actual_length,
                },
            ));
        }

        let max_args_length = config.transaction_v1_config.get_max_args_length(kind);

        let args_length = self.args.serialized_length();
        if args_length > max_args_length as usize {
            debug!(
                args_length,
                max_args_length = max_args_length,
                "transaction runtime args excessive size"
            );
            return Err(InvalidTransactionV1::ExcessiveArgsLength {
                max_length: max_args_length as usize,
                got: args_length,
            });
        }

        match &self.target {
            TransactionTarget::Native => match self.entry_point {
                TransactionEntryPoint::Call => {
                    debug!(
                        entry_point = %self.entry_point,
                        "native transaction cannot have call entry point"
                    );
                    Err(InvalidTransactionV1::EntryPointCannotBeCall)
                }
                TransactionEntryPoint::Custom(_) => {
                    debug!(
                        entry_point = %self.entry_point,
                        "native transaction cannot have custom entry point"
                    );
                    Err(InvalidTransactionV1::EntryPointCannotBeCustom {
                        entry_point: self.entry_point.clone(),
                    })
                }
                TransactionEntryPoint::Transfer => arg_handling::has_valid_transfer_args(
                    &self.args,
                    config.native_transfer_minimum_motes,
                ),
                TransactionEntryPoint::AddBid => arg_handling::has_valid_add_bid_args(&self.args),
                TransactionEntryPoint::WithdrawBid => {
                    arg_handling::has_valid_withdraw_bid_args(&self.args)
                }
                TransactionEntryPoint::Delegate => {
                    arg_handling::has_valid_delegate_args(&self.args)
                }
                TransactionEntryPoint::Undelegate => {
                    arg_handling::has_valid_undelegate_args(&self.args)
                }
                TransactionEntryPoint::Redelegate => {
                    arg_handling::has_valid_redelegate_args(&self.args)
                }
                TransactionEntryPoint::ActivateBid => {
                    arg_handling::has_valid_activate_bid_args(&self.args)
                }
                TransactionEntryPoint::ChangeBidPublicKey => {
                    arg_handling::has_valid_change_bid_public_key_args(&self.args)
                }
                TransactionEntryPoint::AddReservations => {
                    todo!()
                }
                TransactionEntryPoint::CancelReservations => {
                    todo!()
                }
            },
            TransactionTarget::Stored { .. } => match &self.entry_point {
                TransactionEntryPoint::Custom(_) => Ok(()),
                TransactionEntryPoint::Call
                | TransactionEntryPoint::Transfer
                | TransactionEntryPoint::AddBid
                | TransactionEntryPoint::WithdrawBid
                | TransactionEntryPoint::Delegate
                | TransactionEntryPoint::Undelegate
                | TransactionEntryPoint::Redelegate
                | TransactionEntryPoint::ActivateBid
                | TransactionEntryPoint::ChangeBidPublicKey
                | TransactionEntryPoint::AddReservations
                | TransactionEntryPoint::CancelReservations => {
                    debug!(
                        entry_point = %self.entry_point,
                        "transaction targeting stored entity/package must have custom entry point"
                    );
                    Err(InvalidTransactionV1::EntryPointMustBeCustom {
                        entry_point: self.entry_point.clone(),
                    })
                }
            },
            TransactionTarget::Session { module_bytes, .. } => match &self.entry_point {
                TransactionEntryPoint::Call | TransactionEntryPoint::Custom(_) => {
                    if module_bytes.is_empty() {
                        debug!("transaction with session code must not have empty module bytes");
                        return Err(InvalidTransactionV1::EmptyModuleBytes);
                    }
                    Ok(())
                }
                TransactionEntryPoint::Transfer
                | TransactionEntryPoint::AddBid
                | TransactionEntryPoint::WithdrawBid
                | TransactionEntryPoint::Delegate
                | TransactionEntryPoint::Undelegate
                | TransactionEntryPoint::Redelegate
                | TransactionEntryPoint::ActivateBid
                | TransactionEntryPoint::ChangeBidPublicKey
                | TransactionEntryPoint::AddReservations
                | TransactionEntryPoint::CancelReservations => {
                    debug!(
                        entry_point = %self.entry_point,
                        "transaction with session code must use custom or default 'call' entry point"
                    );
                    Err(InvalidTransactionV1::EntryPointMustBeCustom {
                        entry_point: self.entry_point.clone(),
                    })
                }
            },
        }
    }

    fn serialized_field_lengths(&self) -> Vec<usize> {
        vec![
            self.args.serialized_length(),
            self.target.serialized_length(),
            self.entry_point.serialized_length(),
            self.transaction_category.serialized_length(),
            self.scheduling.serialized_length(),
        ]
    }

    /// Returns a random `TransactionV1Body`.
    #[cfg(any(all(feature = "std", feature = "testing"), test))]
    pub fn random_of_lane(rng: &mut TestRng, lane: u8) -> Self {
        match lane {
            0 => Self::random_transfer(rng),
            1 => Self::random_staking(rng),
            2 => Self::random_install_upgrade(rng),
            _ => Self::random_standard(rng),
        }
    }

    #[cfg(any(all(feature = "std", feature = "testing"), test))]
    fn random_transfer(rng: &mut TestRng) -> Self {
        use crate::transaction::TransferTarget;

        let amount =
            rng.gen_range(TransactionConfig::default().native_transfer_minimum_motes..=u64::MAX);
        let maybe_source = if rng.gen() { Some(rng.gen()) } else { None };
        let target = TransferTarget::random(rng);
        let maybe_id = rng.gen::<bool>().then(|| rng.gen());
        let args = arg_handling::new_transfer_args(amount, maybe_source, target, maybe_id).unwrap();
        TransactionV1Body::new(
            args,
            TransactionTarget::Native,
            TransactionEntryPoint::Transfer,
            TransactionLane::Mint as u8,
            TransactionScheduling::random(rng),
        )
    }

    #[cfg(any(all(feature = "std", feature = "testing"), test))]
    fn random_standard(rng: &mut TestRng) -> Self {
        use crate::transaction::TransactionInvocationTarget;

        let target = TransactionTarget::Stored {
            id: TransactionInvocationTarget::random(rng),
            runtime: TransactionRuntime::VmCasperV1,
        };
        TransactionV1Body::new(
            RuntimeArgs::random(rng),
            target,
            TransactionEntryPoint::Custom(rng.random_string(1..11)),
            TransactionLane::Large as u8,
            TransactionScheduling::random(rng),
        )
    }

    #[cfg(any(all(feature = "std", feature = "testing"), test))]
    fn random_install_upgrade(rng: &mut TestRng) -> Self {
        let target = TransactionTarget::Session {
            module_bytes: Bytes::from(rng.random_vec(0..100)),
            runtime: TransactionRuntime::VmCasperV1,
        };
        TransactionV1Body::new(
            RuntimeArgs::random(rng),
            target,
            TransactionEntryPoint::Custom(rng.random_string(1..11)),
            TransactionLane::InstallUpgrade as u8,
            TransactionScheduling::random(rng),
        )
    }

    #[cfg(any(all(feature = "std", feature = "testing"), test))]
    fn random_staking(rng: &mut TestRng) -> Self {
        let public_key = PublicKey::random(rng);
        let delegation_rate = rng.gen();
        let amount = rng.gen::<u64>();
        let minimum_delegation_amount = rng.gen::<u32>() as u64;
        let maximum_delegation_amount = minimum_delegation_amount + rng.gen::<u32>() as u64;
        let args = arg_handling::new_add_bid_args(
            public_key,
            delegation_rate,
            amount,
            minimum_delegation_amount,
            maximum_delegation_amount,
        )
        .unwrap();
        TransactionV1Body::new(
            args,
            TransactionTarget::Native,
            TransactionEntryPoint::AddBid,
            TransactionLane::Auction as u8,
            TransactionScheduling::random(rng),
        )
    }

    /// Returns a random `TransactionV1Body`.
    #[cfg(any(all(feature = "std", feature = "testing"), test))]
    pub fn random(rng: &mut TestRng) -> Self {
        use crate::transaction::TransferTarget;

        match rng.gen_range(0..8) {
            0 => {
                let amount = rng.gen_range(
                    TransactionConfig::default().native_transfer_minimum_motes..=u64::MAX,
                );
                let maybe_source = if rng.gen() { Some(rng.gen()) } else { None };
                let target = TransferTarget::random(rng);
                let maybe_id = rng.gen::<bool>().then(|| rng.gen());
                let args = arg_handling::new_transfer_args(amount, maybe_source, target, maybe_id)
                    .unwrap();
                TransactionV1Body::new(
                    args,
                    TransactionTarget::Native,
                    TransactionEntryPoint::Transfer,
                    TransactionLane::Mint as u8,
                    TransactionScheduling::random(rng),
                )
            }
            1 => {
                let public_key = PublicKey::random(rng);
                let delegation_rate = rng.gen();
                let amount = rng.gen::<u64>();
                let minimum_delegation_amount = rng.gen::<u32>() as u64;
                let maximum_delegation_amount = minimum_delegation_amount + rng.gen::<u32>() as u64;
                let args = arg_handling::new_add_bid_args(
                    public_key,
                    delegation_rate,
                    amount,
                    minimum_delegation_amount,
                    maximum_delegation_amount,
                )
                .unwrap();
                TransactionV1Body::new(
                    args,
                    TransactionTarget::Native,
                    TransactionEntryPoint::AddBid,
                    TransactionLane::Auction as u8,
                    TransactionScheduling::random(rng),
                )
            }
            2 => {
                let public_key = PublicKey::random(rng);
                let amount = rng.gen::<u64>();
                let args = arg_handling::new_withdraw_bid_args(public_key, amount).unwrap();
                TransactionV1Body::new(
                    args,
                    TransactionTarget::Native,
                    TransactionEntryPoint::WithdrawBid,
                    TransactionLane::Auction as u8,
                    TransactionScheduling::random(rng),
                )
            }
            3 => {
                let delegator = PublicKey::random(rng);
                let validator = PublicKey::random(rng);
                let amount = rng.gen::<u64>();
                let args = arg_handling::new_delegate_args(delegator, validator, amount).unwrap();
                TransactionV1Body::new(
                    args,
                    TransactionTarget::Native,
                    TransactionEntryPoint::Delegate,
                    TransactionLane::Auction as u8,
                    TransactionScheduling::random(rng),
                )
            }
            4 => {
                let delegator = PublicKey::random(rng);
                let validator = PublicKey::random(rng);
                let amount = rng.gen::<u64>();
                let args = arg_handling::new_undelegate_args(delegator, validator, amount).unwrap();
                TransactionV1Body::new(
                    args,
                    TransactionTarget::Native,
                    TransactionEntryPoint::Undelegate,
                    TransactionLane::Auction as u8,
                    TransactionScheduling::random(rng),
                )
            }
            5 => {
                let delegator = PublicKey::random(rng);
                let validator = PublicKey::random(rng);
                let amount = rng.gen::<u64>();
                let new_validator = PublicKey::random(rng);
                let args =
                    arg_handling::new_redelegate_args(delegator, validator, amount, new_validator)
                        .unwrap();
                TransactionV1Body::new(
                    args,
                    TransactionTarget::Native,
                    TransactionEntryPoint::Redelegate,
                    TransactionLane::Auction as u8,
                    TransactionScheduling::random(rng),
                )
            }
            6 => Self::random_standard(rng),
            7 => {
                let mut buffer = vec![0u8; rng.gen_range(1..100)];
                rng.fill_bytes(buffer.as_mut());
                let target = TransactionTarget::Session {
                    module_bytes: Bytes::from(buffer),
                    runtime: TransactionRuntime::VmCasperV1,
                };
                TransactionV1Body::new(
                    RuntimeArgs::random(rng),
                    target,
                    TransactionEntryPoint::Custom(rng.random_string(1..11)),
                    TransactionLane::Large as u8,
                    TransactionScheduling::random(rng),
                )
            }
            _ => unreachable!(),
        }
    }

    /// Returns a token value attached to the transaction.
    pub fn value(&self) -> u128 {
        self.transferred_value
    }
}

const ARGS_INDEX: u16 = 0;
const TARGET_INDEX: u16 = 1;
const ENTRY_POINT_INDEX: u16 = 2;
const TRANSACTION_CATEGORY_INDEX: u16 = 3;
const SCHEDULING_INDEX: u16 = 4;

impl FromBytes for TransactionV1Body {
    fn from_bytes(bytes: &[u8]) -> Result<(TransactionV1Body, &[u8]), Error> {
        let (binary_payload, remainder) =
            crate::transaction::serialization::CalltableSerializationEnvelope::from_bytes(
                5, bytes,
            )?;
        let window = binary_payload.start_consuming()?;
        let window = window.ok_or(Error::Formatting)?;
        window.verify_index(ARGS_INDEX)?;
        let (args, window) = window.deserialize_and_maybe_next::<RuntimeArgs>()?;
        let window = window.ok_or(Error::Formatting)?;
        window.verify_index(TARGET_INDEX)?;
        let (target, window) = window.deserialize_and_maybe_next::<TransactionTarget>()?;
        let window = window.ok_or(Error::Formatting)?;
        window.verify_index(ENTRY_POINT_INDEX)?;
        let (entry_point, window) = window.deserialize_and_maybe_next::<TransactionEntryPoint>()?;
        let window = window.ok_or(Error::Formatting)?;
        window.verify_index(TRANSACTION_CATEGORY_INDEX)?;
        let (transaction_category, window) = window.deserialize_and_maybe_next::<u8>()?;
        let window = window.ok_or(Error::Formatting)?;
        window.verify_index(SCHEDULING_INDEX)?;
        let (scheduling, window) = window.deserialize_and_maybe_next::<TransactionScheduling>()?;
        if window.is_some() {
            return Err(Error::Formatting);
        }
        let from_bytes = TransactionV1Body {
            args,
            target,
            entry_point,
            transaction_category,
            scheduling,
        };
        Ok((from_bytes, remainder))
    }
}

impl ToBytes for TransactionV1Body {
    fn to_bytes(&self) -> Result<Vec<u8>, Error> {
        CalltableSerializationEnvelopeBuilder::new(self.serialized_field_lengths())?
            .add_field(ARGS_INDEX, &self.args)?
            .add_field(TARGET_INDEX, &self.target)?
            .add_field(ENTRY_POINT_INDEX, &self.entry_point)?
            .add_field(TRANSACTION_CATEGORY_INDEX, &self.transaction_category)?
            .add_field(SCHEDULING_INDEX, &self.scheduling)?
            .binary_payload_bytes()
    }
    fn serialized_length(&self) -> usize {
<<<<<<< HEAD
        self.args.serialized_length()
            + self.target.serialized_length()
            + self.entry_point.serialized_length()
            + self.transaction_lane.serialized_length()
            + self.scheduling.serialized_length()
            + self.transferred_value.serialized_length()
    }

    fn write_bytes(&self, writer: &mut Vec<u8>) -> Result<(), bytesrepr::Error> {
        self.args.write_bytes(writer)?;
        self.target.write_bytes(writer)?;
        self.entry_point.write_bytes(writer)?;
        self.transaction_lane.write_bytes(writer)?;
        self.scheduling.write_bytes(writer)?;
        self.transferred_value.write_bytes(writer)?;
        Ok(())
    }
}

impl FromBytes for TransactionV1Body {
    fn from_bytes(bytes: &[u8]) -> Result<(Self, &[u8]), bytesrepr::Error> {
        let (args, remainder) = FromBytes::from_bytes(bytes)?;
        let (target, remainder) = TransactionTarget::from_bytes(remainder)?;
        let (entry_point, remainder) = TransactionEntryPoint::from_bytes(remainder)?;
        let (kind, remainder) = u8::from_bytes(remainder)?;
        let (scheduling, remainder) = TransactionScheduling::from_bytes(remainder)?;
        let (value, remainder) = u128::from_bytes(remainder)?;
        let body = TransactionV1Body {
            args,
            target,
            entry_point,
            transaction_lane: kind,
            scheduling,
            transferred_value: value,
        };
        Ok((body, remainder))
=======
        CalltableSerializationEnvelope::estimate_size(self.serialized_field_lengths())
    }
}

impl Display for TransactionV1Body {
    fn fmt(&self, formatter: &mut Formatter) -> fmt::Result {
        write!(
            formatter,
            "v1-body({} {} {})",
            self.target, self.entry_point, self.scheduling
        )
>>>>>>> 0753169d
    }
}

#[cfg(test)]
mod tests {
    use super::*;
<<<<<<< HEAD
    use crate::{runtime_args, TransactionInvocationTarget, TransactionRuntime};
=======
    use crate::{bytesrepr, runtime_args};
>>>>>>> 0753169d

    #[test]
    fn bytesrepr_roundtrip() {
        let rng = &mut TestRng::new();
        let body = TransactionV1Body::random(rng);
        bytesrepr::test_serialization_roundtrip(&body);
    }

    #[test]
    fn not_acceptable_due_to_excessive_args_length() {
        let rng = &mut TestRng::new();
        let mut config = TransactionConfig::default();
        let mut body = TransactionV1Body::random_standard(rng);
        config.transaction_v1_config.wasm_lanes =
            vec![vec![body.transaction_lane as u64, 1_048_576, 10, 0]];
        body.args = TransactionArgs::Named(runtime_args! {"a" => 1_u8});

        let expected_error = InvalidTransactionV1::ExcessiveArgsLength {
            max_length: 10,
            got: 16,
        };

        assert_eq!(body.is_valid(&config), Err(expected_error));
    }

    #[test]
    fn not_acceptable_due_to_custom_entry_point_in_native() {
        let rng = &mut TestRng::new();
        let public_key = PublicKey::random(rng);
        let amount = rng.gen::<u64>();
        let args = arg_handling::new_withdraw_bid_args(public_key, amount).unwrap();
        let entry_point = TransactionEntryPoint::Custom("custom".to_string());
        let body = TransactionV1Body::new(
            args,
            TransactionTarget::Native,
            entry_point.clone(),
            TransactionLane::Mint as u8,
            TransactionScheduling::random(rng),
        );

        let expected_error = InvalidTransactionV1::EntryPointCannotBeCustom { entry_point };

        let config = TransactionConfig::default();
        assert_eq!(body.is_valid(&config), Err(expected_error));
    }

    #[test]
    fn not_acceptable_due_to_call_entry_point_in_native() {
        let rng = &mut TestRng::new();
        let public_key = PublicKey::random(rng);
        let amount = rng.gen::<u64>();
        let args = arg_handling::new_withdraw_bid_args(public_key, amount).unwrap();
        let entry_point = TransactionEntryPoint::Call;
        let body = TransactionV1Body::new(
            args,
            TransactionTarget::Native,
            entry_point,
            TransactionLane::Mint as u8,
            TransactionScheduling::random(rng),
        );

        let expected_error = InvalidTransactionV1::EntryPointCannotBeCall;

        let config = TransactionConfig::default();
        assert_eq!(body.is_valid(&config,), Err(expected_error));
    }

    #[test]
    fn not_acceptable_due_to_non_custom_entry_point_in_stored_or_session() {
        let rng = &mut TestRng::new();
        let config = TransactionConfig::default();

        let mut check = |entry_point: TransactionEntryPoint| {
            let stored_target = TransactionTarget::new_stored(
                TransactionInvocationTarget::ByHash([0; 32]),
                TransactionRuntime::VmCasperV1,
            );
            let session_target = TransactionTarget::new_session(
                Bytes::from(vec![1]),
                TransactionRuntime::VmCasperV1,
            );

            let stored_body = TransactionV1Body::new(
                RuntimeArgs::new(),
                stored_target,
                entry_point.clone(),
                TransactionLane::Large as u8,
                TransactionScheduling::random(rng),
            );
            let session_body = TransactionV1Body::new(
                RuntimeArgs::new(),
                session_target,
                entry_point.clone(),
                TransactionLane::Large as u8,
                TransactionScheduling::random(rng),
            );

            let expected_error = InvalidTransactionV1::EntryPointMustBeCustom { entry_point };

            assert_eq!(stored_body.is_valid(&config), Err(expected_error.clone()));
            assert_eq!(session_body.is_valid(&config), Err(expected_error));
        };

        check(TransactionEntryPoint::Transfer);
        check(TransactionEntryPoint::AddBid);
        check(TransactionEntryPoint::WithdrawBid);
        check(TransactionEntryPoint::Delegate);
        check(TransactionEntryPoint::Undelegate);
        check(TransactionEntryPoint::Redelegate);
    }
}<|MERGE_RESOLUTION|>--- conflicted
+++ resolved
@@ -16,49 +16,24 @@
 #[cfg(any(all(feature = "std", feature = "testing"), test))]
 use tracing::debug;
 
-<<<<<<< HEAD
-use super::super::{RuntimeArgs, TransactionEntryPoint, TransactionScheduling, TransactionTarget};
-
-=======
-use super::TransactionCategory;
->>>>>>> 0753169d
 #[cfg(any(all(feature = "std", feature = "testing"), test))]
 use super::TransactionConfig;
 use super::TransactionLane;
 #[cfg(doc)]
 use super::TransactionV1;
-<<<<<<< HEAD
-use crate::bytesrepr::{self, Bytes, FromBytes, ToBytes, U8_SERIALIZED_LENGTH};
-
-#[cfg(any(all(feature = "std", feature = "testing"), test))]
-use crate::InvalidTransactionV1;
-use crate::{CLTyped, CLValueError, TransactionRuntime};
-
-=======
 #[cfg(any(feature = "std", test))]
 use crate::InvalidTransactionV1;
->>>>>>> 0753169d
-#[cfg(any(all(feature = "std", feature = "testing"), test))]
-use crate::testing::TestRng;
-
-#[cfg(any(all(feature = "std", feature = "testing"), test))]
-use crate::PublicKey;
-#[cfg(any(all(feature = "std", feature = "testing"), test))]
-<<<<<<< HEAD
-use crate::TransactionV1ExcessiveSizeError;
-
-=======
+use crate::TransactionRuntime;
+
 use crate::{
-    bytesrepr::Bytes, testing::TestRng, PublicKey, TransactionInvocationTarget, TransactionRuntime,
-    TransferTarget,
-};
-use crate::{
-    bytesrepr::{Error, FromBytes, ToBytes},
+    bytesrepr::{self, Bytes, Error, FromBytes, ToBytes, U8_SERIALIZED_LENGTH},
     transaction::serialization::{
         CalltableSerializationEnvelope, CalltableSerializationEnvelopeBuilder,
     },
+    CLTyped, CLValueError,
 };
->>>>>>> 0753169d
+#[cfg(any(all(feature = "std", feature = "testing"), test))]
+use crate::{testing::TestRng, PublicKey};
 /// The body of a [`TransactionV1`].
 #[derive(Clone, Ord, PartialOrd, Eq, PartialEq, Hash, Debug)]
 #[cfg_attr(
@@ -73,12 +48,11 @@
     schemars(description = "Body of a `TransactionV1`.")
 )]
 pub struct TransactionV1Body {
-<<<<<<< HEAD
-    pub(super) args: TransactionArgs,
-    pub(super) target: TransactionTarget,
-    pub(super) entry_point: TransactionEntryPoint,
-    pub(super) transaction_lane: u8,
-    pub(super) scheduling: TransactionScheduling,
+    pub(crate) args: TransactionArgs,
+    pub(crate) target: TransactionTarget,
+    pub(crate) entry_point: TransactionEntryPoint,
+    pub(crate) transaction_lane: u8,
+    pub(crate) scheduling: TransactionScheduling,
     pub(super) transferred_value: u128,
 }
 
@@ -189,13 +163,6 @@
             }
         }
     }
-=======
-    pub(crate) args: RuntimeArgs,
-    pub(crate) target: TransactionTarget,
-    pub(crate) entry_point: TransactionEntryPoint,
-    pub(crate) transaction_category: u8,
-    pub(crate) scheduling: TransactionScheduling,
->>>>>>> 0753169d
 }
 
 impl TransactionV1Body {
@@ -304,6 +271,8 @@
 
     #[cfg(any(all(feature = "std", feature = "testing"), test))]
     pub(super) fn is_valid(&self, config: &TransactionConfig) -> Result<(), InvalidTransactionV1> {
+        use super::TransactionV1ExcessiveSizeError;
+
         let kind = self.transaction_lane;
         if !config.transaction_v1_config.is_supported(kind) {
             return Err(InvalidTransactionV1::InvalidTransactionKind(
@@ -442,7 +411,7 @@
             self.args.serialized_length(),
             self.target.serialized_length(),
             self.entry_point.serialized_length(),
-            self.transaction_category.serialized_length(),
+            self.transaction_lane.serialized_length(),
             self.scheduling.serialized_length(),
         ]
     }
@@ -661,8 +630,9 @@
 const ARGS_INDEX: u16 = 0;
 const TARGET_INDEX: u16 = 1;
 const ENTRY_POINT_INDEX: u16 = 2;
-const TRANSACTION_CATEGORY_INDEX: u16 = 3;
+const TRANSACTION_LANE_INDEX: u16 = 3;
 const SCHEDULING_INDEX: u16 = 4;
+const TRANSFERRED_VALUE_INDEX: u16 = 5;
 
 impl FromBytes for TransactionV1Body {
     fn from_bytes(bytes: &[u8]) -> Result<(TransactionV1Body, &[u8]), Error> {
@@ -673,7 +643,7 @@
         let window = binary_payload.start_consuming()?;
         let window = window.ok_or(Error::Formatting)?;
         window.verify_index(ARGS_INDEX)?;
-        let (args, window) = window.deserialize_and_maybe_next::<RuntimeArgs>()?;
+        let (args, window) = window.deserialize_and_maybe_next::<TransactionArgs>()?;
         let window = window.ok_or(Error::Formatting)?;
         window.verify_index(TARGET_INDEX)?;
         let (target, window) = window.deserialize_and_maybe_next::<TransactionTarget>()?;
@@ -681,11 +651,15 @@
         window.verify_index(ENTRY_POINT_INDEX)?;
         let (entry_point, window) = window.deserialize_and_maybe_next::<TransactionEntryPoint>()?;
         let window = window.ok_or(Error::Formatting)?;
-        window.verify_index(TRANSACTION_CATEGORY_INDEX)?;
-        let (transaction_category, window) = window.deserialize_and_maybe_next::<u8>()?;
+        window.verify_index(TRANSACTION_LANE_INDEX)?;
+        let (transaction_lane, window) = window.deserialize_and_maybe_next::<u8>()?;
         let window = window.ok_or(Error::Formatting)?;
         window.verify_index(SCHEDULING_INDEX)?;
+
         let (scheduling, window) = window.deserialize_and_maybe_next::<TransactionScheduling>()?;
+        let window = window.ok_or(Error::Formatting)?;
+        window.verify_index(TRANSFERRED_VALUE_INDEX)?;
+        let (transferred_value, window) = window.deserialize_and_maybe_next::<u128>()?;
         if window.is_some() {
             return Err(Error::Formatting);
         }
@@ -693,8 +667,9 @@
             args,
             target,
             entry_point,
-            transaction_category,
+            transaction_lane,
             scheduling,
+            transferred_value,
         };
         Ok((from_bytes, remainder))
     }
@@ -706,49 +681,11 @@
             .add_field(ARGS_INDEX, &self.args)?
             .add_field(TARGET_INDEX, &self.target)?
             .add_field(ENTRY_POINT_INDEX, &self.entry_point)?
-            .add_field(TRANSACTION_CATEGORY_INDEX, &self.transaction_category)?
+            .add_field(TRANSACTION_LANE_INDEX, &self.transaction_lane)?
             .add_field(SCHEDULING_INDEX, &self.scheduling)?
             .binary_payload_bytes()
     }
     fn serialized_length(&self) -> usize {
-<<<<<<< HEAD
-        self.args.serialized_length()
-            + self.target.serialized_length()
-            + self.entry_point.serialized_length()
-            + self.transaction_lane.serialized_length()
-            + self.scheduling.serialized_length()
-            + self.transferred_value.serialized_length()
-    }
-
-    fn write_bytes(&self, writer: &mut Vec<u8>) -> Result<(), bytesrepr::Error> {
-        self.args.write_bytes(writer)?;
-        self.target.write_bytes(writer)?;
-        self.entry_point.write_bytes(writer)?;
-        self.transaction_lane.write_bytes(writer)?;
-        self.scheduling.write_bytes(writer)?;
-        self.transferred_value.write_bytes(writer)?;
-        Ok(())
-    }
-}
-
-impl FromBytes for TransactionV1Body {
-    fn from_bytes(bytes: &[u8]) -> Result<(Self, &[u8]), bytesrepr::Error> {
-        let (args, remainder) = FromBytes::from_bytes(bytes)?;
-        let (target, remainder) = TransactionTarget::from_bytes(remainder)?;
-        let (entry_point, remainder) = TransactionEntryPoint::from_bytes(remainder)?;
-        let (kind, remainder) = u8::from_bytes(remainder)?;
-        let (scheduling, remainder) = TransactionScheduling::from_bytes(remainder)?;
-        let (value, remainder) = u128::from_bytes(remainder)?;
-        let body = TransactionV1Body {
-            args,
-            target,
-            entry_point,
-            transaction_lane: kind,
-            scheduling,
-            transferred_value: value,
-        };
-        Ok((body, remainder))
-=======
         CalltableSerializationEnvelope::estimate_size(self.serialized_field_lengths())
     }
 }
@@ -760,18 +697,13 @@
             "v1-body({} {} {})",
             self.target, self.entry_point, self.scheduling
         )
->>>>>>> 0753169d
     }
 }
 
 #[cfg(test)]
 mod tests {
     use super::*;
-<<<<<<< HEAD
-    use crate::{runtime_args, TransactionInvocationTarget, TransactionRuntime};
-=======
     use crate::{bytesrepr, runtime_args};
->>>>>>> 0753169d
 
     #[test]
     fn bytesrepr_roundtrip() {
