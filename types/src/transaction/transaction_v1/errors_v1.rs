--- conflicted
+++ resolved
@@ -1,8 +1,4 @@
-<<<<<<< HEAD
-use alloc::{string::String, vec::Vec};
-=======
-use alloc::{boxed::Box, string::String};
->>>>>>> 36eec71c
+use alloc::{boxed::Box, string::String, vec::Vec};
 use core::{
     array::TryFromSliceError,
     fmt::{self, Display, Formatter},
