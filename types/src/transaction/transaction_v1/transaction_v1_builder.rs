pub mod error;

use core::marker::PhantomData;

use super::{
    super::{InitiatorAddr, TransactionRuntime, TransactionScheduling, TransactionTarget},
    arg_handling,
    fields_container::FieldsContainerError,
    InitiatorAddrAndSecretKey, PricingMode, TransactionV1,
};
use crate::{
    bytesrepr::Bytes, transaction::FieldsContainer, AddressableEntityHash, CLValue, CLValueError,
    EntityVersion, PackageHash, PublicKey, RuntimeArgs, SecretKey, TimeDiff, Timestamp,
    TransactionEntryPoint, TransactionInvocationTarget, TransferTarget, URef, U512,
};
#[cfg(any(feature = "testing", test))]
use crate::{testing::TestRng, transaction::Approval, TransactionConfig, TransactionV1Hash};
pub use error::TransactionV1BuilderError;
#[cfg(any(all(feature = "std", feature = "testing"), test))]
use rand::Rng;
#[cfg(any(all(feature = "std", feature = "testing"), test))]
use std::collections::BTreeMap;

/// A builder for constructing `TransactionV1` instances with various configuration options.
///
/// The `TransactionV1Builder` provides a flexible API for specifying different transaction
/// parameters like the target, scheduling, entry point, and signing options. Once all the required
/// fields are set, the transaction can be built by calling [`build`](Self::build).
///
/// # Fields
///
/// - `args`: Arguments passed to the transaction's runtime, initialized to
///   [`RuntimeArgs::new`](RuntimeArgs::new).
/// - `target`: Specifies the target of the transaction, which can be native or other custom
///   targets. Defaults to [`TransactionTarget::Native`](TransactionTarget::Native).
/// - `scheduling`: Determines the scheduling mechanism of the transaction, e.g., standard or
///   immediate, and is initialized to
///   [`TransactionScheduling::Standard`](TransactionScheduling::Standard).
/// - `entry_point`: Defines the transaction's entry point, such as transfer or another defined
///   action. Defaults to [`TransactionEntryPoint::Transfer`](TransactionEntryPoint::Transfer).
/// - `chain_name`: The name of the blockchain where the transaction will be executed. Initially set
///   to `None` and must be provided before building the transaction.
///
/// ## Time-Related Fields
/// - `timestamp`: The timestamp at which the transaction is created. It is either set to the
///   current time using [`Timestamp::now`](Timestamp::now) or [`Timestamp::zero`](Timestamp::zero)
///   without the `std-fs-io` feature.
/// - `ttl`: Time-to-live for the transaction, specified as a [`TimeDiff`], representing how long
///   the transaction is valid for execution. Defaults to [`Self::DEFAULT_TTL`].
///
/// ## Pricing and Initiator Fields
/// - `pricing_mode`: Specifies the pricing mode to use for transaction execution (e.g., fixed or
///   dynamic). Defaults to [`Self::DEFAULT_PRICING_MODE`].
/// - `initiator_addr`: The address of the initiator who creates and signs the transaction.
///   Initially set to `None` and must be set before building.
///
/// ## Signing Fields
/// - `secret_key`: The secret key used to sign the transaction. This field is conditional based on
/// the compilation environment:
///     - In normal mode, it holds a reference to the secret key (`Option<&'a SecretKey>`).
///     - In testing mode or with the `std` feature enabled, it holds an owned secret key
///  (`Option<SecretKey>`).
///
/// ## Invalid Approvals
/// - `invalid_approvals`: A collection of invalid approvals used for testing purposes. This field
///   is available only when the `std` or `testing` features are enabled, or in a test environment.
///
/// ## Phantom Data
/// - `_phantom_data`: Ensures the correct lifetime `'a` is respected for the builder, helping with
///   proper borrowing and memory safety.
pub struct TransactionV1Builder<'a> {
    /// Arguments passed to the transaction's runtime.
    args: RuntimeArgs,
    /// The target of the transaction (e.g., native).
    target: TransactionTarget,
    /// Defines how the transaction is scheduled (e.g., standard, immediate).
    scheduling: TransactionScheduling,
    /// Specifies the entry point of the transaction (e.g., transfer).
    entry_point: TransactionEntryPoint,
    /// The name of the blockchain where the transaction will be executed.
    chain_name: Option<String>,
    /// The timestamp of the transaction.
    timestamp: Timestamp,
    /// The time-to-live for the transaction, representing how long it's valid for execution.
    ttl: TimeDiff,
    /// The pricing mode used for the transaction's execution cost.
    pricing_mode: PricingMode,
    /// The address of the transaction initiator.
    initiator_addr: Option<InitiatorAddr>,
    /// The secret key used for signing the transaction (in normal mode).
    #[cfg(not(any(feature = "testing", test)))]
    secret_key: Option<&'a SecretKey>,
    /// The secret key used for signing the transaction (in testing or with `std` feature).
    #[cfg(any(all(feature = "std", feature = "testing"), test))]
    secret_key: Option<SecretKey>,
    /// A list of invalid approvals for testing purposes.
    #[cfg(any(all(feature = "std", feature = "testing"), test))]
    invalid_approvals: Vec<Approval>,
<<<<<<< HEAD
    /// Phantom data to ensure the correct lifetime for references.
=======
    #[cfg(any(all(feature = "std", feature = "testing"), test))]
    additional_fields: BTreeMap<u16, Bytes>,
>>>>>>> 47bb9afd
    _phantom_data: PhantomData<&'a ()>,
}

impl<'a> TransactionV1Builder<'a> {
    /// The default time-to-live for transactions, i.e. 30 minutes.
    pub const DEFAULT_TTL: TimeDiff = TimeDiff::from_millis(30 * 60 * 1_000);
    /// The default pricing mode for v1 transactions, ie FIXED cost.
    pub const DEFAULT_PRICING_MODE: PricingMode = PricingMode::Fixed {
        gas_price_tolerance: 5,
        additional_computation_factor: 0,
    };
    /// The default runtime for transactions, i.e. Casper Version 1 Virtual Machine.
    pub const DEFAULT_RUNTIME: TransactionRuntime = TransactionRuntime::VmCasperV1;
    /// The default scheduling for transactions, i.e. `Standard`.
    pub const DEFAULT_SCHEDULING: TransactionScheduling = TransactionScheduling::Standard;

    /// Creates a new `TransactionV1Builder` instance with default settings.
    ///
    /// # Important
    ///
    /// Before calling [`build`](Self::build), you must ensure that either:
    /// - A chain name is provided by calling [`with_chain_name`](Self::with_chain_name),
    /// - An initiator address is set by calling [`with_initiator_addr`](Self::with_initiator_addr),
    /// - or a secret key is set by calling [`with_secret_key`](Self::with_secret_key).
    ///
    /// # Default Values
    /// This function sets the following default values upon creation:
    ///
    /// - `chain_name`: Initialized to `None`.
    /// - `timestamp`: Set to the current time using [`Timestamp::now`](Timestamp::now), or
    ///   [`Timestamp::zero`](Timestamp::zero) if the `std-fs-io` feature is disabled.
    /// - `ttl`: Defaults to [`Self::DEFAULT_TTL`].
    /// - `pricing_mode`: Defaults to [`Self::DEFAULT_PRICING_MODE`].
    /// - `initiator_addr`: Initialized to `None`.
    /// - `secret_key`: Initialized to `None`.
    ///
    /// Additionally, the following internal fields are configured:
    ///
    /// - `args`: Initialized to an empty [`RuntimeArgs::new`](RuntimeArgs::new).
    /// - `entry_point`: Set to
    ///   [`TransactionEntryPoint::Transfer`](TransactionEntryPoint::Transfer).
    /// - `target`: Defaults to [`TransactionTarget::Native`](TransactionTarget::Native).
    /// - `scheduling`: Defaults to
    ///   [`TransactionScheduling::Standard`](TransactionScheduling::Standard).
    ///
    /// # Testing and Additional Configuration
    ///
    /// - If the `std` or `testing` feature is enabled, or in test configurations, the
    ///   `invalid_approvals` field is initialized as an empty vector.
    ///
    /// # Returns
    ///
    /// A new `TransactionV1Builder` instance.
    pub(super) fn new() -> Self {
        #[cfg(any(feature = "std-fs-io", test))]
        let timestamp = Timestamp::now();
        #[cfg(not(any(feature = "std-fs-io", test)))]
        let timestamp = Timestamp::zero();

        TransactionV1Builder {
            args: RuntimeArgs::new(),
            entry_point: TransactionEntryPoint::Transfer,
            target: TransactionTarget::Native,
            scheduling: TransactionScheduling::Standard,
            chain_name: None,
            timestamp,
            ttl: Self::DEFAULT_TTL,
            pricing_mode: Self::DEFAULT_PRICING_MODE,
            initiator_addr: None,
            secret_key: None,
            _phantom_data: PhantomData,
            #[cfg(any(all(feature = "std", feature = "testing"), test))]
            invalid_approvals: vec![],
            additional_fields: BTreeMap::new(),
        }
    }

    /// Returns a new `TransactionV1Builder` suitable for building a native transfer transaction.
    pub fn new_transfer<A: Into<U512>, T: Into<TransferTarget>>(
        amount: A,
        maybe_source: Option<URef>,
        target: T,
        maybe_id: Option<u64>,
    ) -> Result<Self, CLValueError> {
        let args = arg_handling::new_transfer_args(amount, maybe_source, target, maybe_id)?;
        let mut builder = TransactionV1Builder::new();
        builder.args = args;
        builder.target = TransactionTarget::Native;
        builder.entry_point = TransactionEntryPoint::Transfer;
        builder.scheduling = Self::DEFAULT_SCHEDULING;
        Ok(builder)
    }

    /// Returns a new `TransactionV1Builder` suitable for building a native add_bid transaction.
    pub fn new_add_bid<A: Into<U512>>(
        public_key: PublicKey,
        delegation_rate: u8,
        amount: A,
        minimum_delegation_amount: u64,
        maximum_delegation_amount: u64,
    ) -> Result<Self, CLValueError> {
        let args = arg_handling::new_add_bid_args(
            public_key,
            delegation_rate,
            amount,
            minimum_delegation_amount,
            maximum_delegation_amount,
        )?;
        let mut builder = TransactionV1Builder::new();
        builder.args = args;
        builder.target = TransactionTarget::Native;
        builder.entry_point = TransactionEntryPoint::AddBid;
        builder.scheduling = Self::DEFAULT_SCHEDULING;
        Ok(builder)
    }

    /// Returns a new `TransactionV1Builder` suitable for building a native withdraw_bid
    /// transaction.
    pub fn new_withdraw_bid<A: Into<U512>>(
        public_key: PublicKey,
        amount: A,
    ) -> Result<Self, CLValueError> {
        let args = arg_handling::new_withdraw_bid_args(public_key, amount)?;
        let mut builder = TransactionV1Builder::new();
        builder.args = args;
        builder.target = TransactionTarget::Native;
        builder.entry_point = TransactionEntryPoint::WithdrawBid;
        builder.scheduling = Self::DEFAULT_SCHEDULING;
        Ok(builder)
    }

    /// Returns a new `TransactionV1Builder` suitable for building a native delegate transaction.
    pub fn new_delegate<A: Into<U512>>(
        delegator: PublicKey,
        validator: PublicKey,
        amount: A,
    ) -> Result<Self, CLValueError> {
        let args = arg_handling::new_delegate_args(delegator, validator, amount)?;
        let mut builder = TransactionV1Builder::new();
        builder.args = args;
        builder.target = TransactionTarget::Native;
        builder.entry_point = TransactionEntryPoint::Delegate;
        builder.scheduling = Self::DEFAULT_SCHEDULING;
        Ok(builder)
    }

    /// Returns a new `TransactionV1Builder` suitable for building a native undelegate transaction.
    pub fn new_undelegate<A: Into<U512>>(
        delegator: PublicKey,
        validator: PublicKey,
        amount: A,
    ) -> Result<Self, CLValueError> {
        let args = arg_handling::new_undelegate_args(delegator, validator, amount)?;
        let mut builder = TransactionV1Builder::new();
        builder.args = args;
        builder.target = TransactionTarget::Native;
        builder.entry_point = TransactionEntryPoint::Undelegate;
        builder.scheduling = Self::DEFAULT_SCHEDULING;
        Ok(builder)
    }

    /// Returns a new `TransactionV1Builder` suitable for building a native redelegate transaction.
    pub fn new_redelegate<A: Into<U512>>(
        delegator: PublicKey,
        validator: PublicKey,
        amount: A,
        new_validator: PublicKey,
    ) -> Result<Self, CLValueError> {
        let args = arg_handling::new_redelegate_args(delegator, validator, amount, new_validator)?;
        let mut builder = TransactionV1Builder::new();
        builder.args = args;
        builder.target = TransactionTarget::Native;
        builder.entry_point = TransactionEntryPoint::Redelegate;
        builder.scheduling = Self::DEFAULT_SCHEDULING;
        Ok(builder)
    }

    fn new_targeting_stored<E: Into<String>>(
        id: TransactionInvocationTarget,
        entry_point: E,
    ) -> Self {
        let target = TransactionTarget::Stored {
            id,
            runtime: Self::DEFAULT_RUNTIME,
        };
        let mut builder = TransactionV1Builder::new();
        builder.args = RuntimeArgs::new();
        builder.target = target;
        builder.entry_point = TransactionEntryPoint::Custom(entry_point.into());
        builder.scheduling = Self::DEFAULT_SCHEDULING;
        builder
    }

    /// Returns a new `TransactionV1Builder` suitable for building a transaction targeting a stored
    /// entity.
    pub fn new_targeting_invocable_entity<E: Into<String>>(
        hash: AddressableEntityHash,
        entry_point: E,
    ) -> Self {
        let id = TransactionInvocationTarget::new_invocable_entity(hash);
        Self::new_targeting_stored(id, entry_point)
    }

    /// Returns a new `TransactionV1Builder` suitable for building a transaction targeting a stored
    /// entity via its alias.
    pub fn new_targeting_invocable_entity_via_alias<A: Into<String>, E: Into<String>>(
        alias: A,
        entry_point: E,
    ) -> Self {
        let id = TransactionInvocationTarget::new_invocable_entity_alias(alias.into());
        Self::new_targeting_stored(id, entry_point)
    }

    /// Returns a new `TransactionV1Builder` suitable for building a transaction targeting a
    /// package.
    pub fn new_targeting_package<E: Into<String>>(
        hash: PackageHash,
        version: Option<EntityVersion>,
        entry_point: E,
    ) -> Self {
        let id = TransactionInvocationTarget::new_package(hash, version);
        Self::new_targeting_stored(id, entry_point)
    }

    /// Returns a new `TransactionV1Builder` suitable for building a transaction targeting a
    /// package via its alias.
    pub fn new_targeting_package_via_alias<A: Into<String>, E: Into<String>>(
        alias: A,
        version: Option<EntityVersion>,
        entry_point: E,
    ) -> Self {
        let id = TransactionInvocationTarget::new_package_alias(alias.into(), version);
        Self::new_targeting_stored(id, entry_point)
    }

    /// Returns a new `TransactionV1Builder` suitable for building a transaction for running session
    /// logic, i.e. compiled Wasm.
    pub fn new_session(is_install_upgrade: bool, module_bytes: Bytes) -> Self {
        let target = TransactionTarget::Session {
            is_install_upgrade,
            module_bytes,
            runtime: Self::DEFAULT_RUNTIME,
        };
        let mut builder = TransactionV1Builder::new();
        builder.args = RuntimeArgs::new();
        builder.target = target;
        builder.entry_point = TransactionEntryPoint::Call;
        builder.scheduling = Self::DEFAULT_SCHEDULING;
        builder
    }

    /// Returns a new `TransactionV1Builder` which will build a random, valid but possibly expired
    /// transaction.
    ///
    /// The transaction can be made invalid in the following ways:
    ///   * unsigned by calling `with_no_secret_key`
    ///   * given an invalid approval by calling `with_invalid_approval`
    #[cfg(any(all(feature = "std", feature = "testing"), test))]
    pub fn new_random(rng: &mut TestRng) -> Self {
        let secret_key = SecretKey::random(rng);
        let ttl_millis = rng.gen_range(60_000..TransactionConfig::default().max_ttl.millis());
        let fields = FieldsContainer::random(rng);
        TransactionV1Builder {
            chain_name: Some(rng.random_string(5..10)),
            timestamp: Timestamp::random(rng),
            ttl: TimeDiff::from_millis(ttl_millis),
            args: RuntimeArgs::random(rng),
            target: fields.target,
            entry_point: fields.entry_point,
            scheduling: fields.scheduling,
            pricing_mode: PricingMode::Fixed {
                gas_price_tolerance: 5,
                additional_computation_factor: 0,
            },
            initiator_addr: Some(InitiatorAddr::PublicKey(PublicKey::from(&secret_key))),
            secret_key: Some(secret_key),
            _phantom_data: PhantomData,
            invalid_approvals: vec![],
            additional_fields: BTreeMap::new(),
        }
    }

    /// Returns a new `TransactionV1Builder` which will build a random not expired transaction of
    /// given category
    ///
    /// The transaction can be made invalid in the following ways:
    ///   * unsigned by calling `with_no_secret_key`
    ///   * given an invalid approval by calling `with_invalid_approval`
    #[cfg(any(all(feature = "std", feature = "testing"), test))]
    pub fn new_random_with_category_and_timestamp_and_ttl(
        rng: &mut TestRng,
        lane: u8,
        timestamp: Option<Timestamp>,
        ttl: Option<TimeDiff>,
    ) -> Self {
        let secret_key = SecretKey::random(rng);
        let ttl_millis = ttl.map_or(
            rng.gen_range(60_000..TransactionConfig::default().max_ttl.millis()),
            |ttl| ttl.millis(),
        );
        let FieldsContainer {
            args,
            target,
            entry_point,
            scheduling,
        } = FieldsContainer::random_of_lane(rng, lane);
        TransactionV1Builder {
            chain_name: Some(rng.random_string(5..10)),
            timestamp: timestamp.unwrap_or(Timestamp::now()),
            ttl: TimeDiff::from_millis(ttl_millis),
            args,
            target,
            entry_point,
            scheduling,
            pricing_mode: PricingMode::Fixed {
                gas_price_tolerance: 5,
                additional_computation_factor: 0,
            },
            initiator_addr: Some(InitiatorAddr::PublicKey(PublicKey::from(&secret_key))),
            secret_key: Some(secret_key),
            _phantom_data: PhantomData,
            invalid_approvals: vec![],
            additional_fields: BTreeMap::new(),
        }
    }

    /// Sets the `chain_name` in the transaction.
    ///
    /// Must be provided or building will fail.
    pub fn with_chain_name<C: Into<String>>(mut self, chain_name: C) -> Self {
        self.chain_name = Some(chain_name.into());
        self
    }

    /// Sets the `timestamp` in the transaction.
    ///
    /// If not provided, the timestamp will be set to the time when the builder was constructed.
    pub fn with_timestamp(mut self, timestamp: Timestamp) -> Self {
        self.timestamp = timestamp;
        self
    }

    /// Sets the `ttl` (time-to-live) in the transaction.
    ///
    /// If not provided, the ttl will be set to [`Self::DEFAULT_TTL`].
    pub fn with_ttl(mut self, ttl: TimeDiff) -> Self {
        self.ttl = ttl;
        self
    }

    /// Sets the `pricing_mode` in the transaction.
    ///
    /// If not provided, the pricing mode will be set to [`Self::DEFAULT_PRICING_MODE`].
    pub fn with_pricing_mode(mut self, pricing_mode: PricingMode) -> Self {
        self.pricing_mode = pricing_mode;
        self
    }

    /// Sets the `initiator_addr` in the transaction.
    ///
    /// If not provided, the public key derived from the secret key used in the builder will be
    /// used as the `InitiatorAddr::PublicKey` in the transaction.
    pub fn with_initiator_addr<I: Into<InitiatorAddr>>(mut self, initiator_addr: I) -> Self {
        self.initiator_addr = Some(initiator_addr.into());
        self
    }

    /// Sets the secret key used to sign the transaction on calling [`build`](Self::build).
    ///
    /// If not provided, the transaction can still be built, but will be unsigned and will be
    /// invalid until subsequently signed.
    pub fn with_secret_key(mut self, secret_key: &'a SecretKey) -> Self {
        #[cfg(not(any(feature = "testing", test)))]
        {
            self.secret_key = Some(secret_key);
        }
        #[cfg(any(all(feature = "std", feature = "testing"), test))]
        {
            self.secret_key = Some(
                SecretKey::from_der(secret_key.to_der().expect("should der-encode"))
                    .expect("should der-decode"),
            );
        }
        self
    }

    /// Appends the given runtime arg into the body's `args`.
    pub fn with_runtime_arg<K: Into<String>>(mut self, key: K, cl_value: CLValue) -> Self {
        self.args.insert_cl_value(key, cl_value);
        self
    }

    /// Sets the runtime args in the transaction.
    ///
    /// NOTE: this overwrites any existing runtime args.  To append to existing args, use
    /// [`TransactionV1Builder::with_runtime_arg`].
    pub fn with_runtime_args(mut self, args: RuntimeArgs) -> Self {
        self.args = args;
        self
    }

    /// Sets the runtime for the transaction.
    ///
    /// If not provided, the runtime will be set to [`Self::DEFAULT_RUNTIME`].
    ///
    /// NOTE: This has no effect for native transactions, i.e. where the `body.target` is
    /// `TransactionTarget::Native`.
    pub fn with_runtime(mut self, runtime: TransactionRuntime) -> Self {
        match &mut self.target {
            TransactionTarget::Native => {}
            TransactionTarget::Stored {
                runtime: existing_runtime,
                ..
            } => {
                *existing_runtime = runtime;
            }
            TransactionTarget::Session {
                runtime: existing_runtime,
                ..
            } => {
                *existing_runtime = runtime;
            }
        }
        self
    }

    /// Sets the scheduling for the transaction.
    ///
    /// If not provided, the scheduling will be set to [`Self::DEFAULT_SCHEDULING`].
    pub fn with_scheduling(mut self, scheduling: TransactionScheduling) -> Self {
        self.scheduling = scheduling;
        self
    }

    /// Sets the secret key to `None`, meaning the transaction can still be built but will be
    /// unsigned and will be invalid until subsequently signed.
    #[cfg(any(all(feature = "std", feature = "testing"), test))]
    pub fn with_no_secret_key(mut self) -> Self {
        self.secret_key = None;
        self
    }

    /// Sets an invalid approval in the transaction.
    #[cfg(any(all(feature = "std", feature = "testing"), test))]
    pub fn with_invalid_approval(mut self, rng: &mut TestRng) -> Self {
        let secret_key = SecretKey::random(rng);
        let hash = TransactionV1Hash::random(rng).into();
        let approval = Approval::create(&hash, &secret_key);
        self.invalid_approvals.push(approval);
        self
    }

    /// Manually sets additional fields
    #[cfg(any(all(feature = "std", feature = "testing"), test))]
    pub fn with_additional_fields(mut self, additional_fields: BTreeMap<u16, Bytes>) -> Self {
        self.additional_fields = additional_fields;
        self
    }

    /// Returns the new transaction, or an error if non-defaulted fields were not set.
    ///
    /// For more info, see [the `TransactionBuilder` documentation](TransactionV1Builder).
    pub fn build(self) -> Result<TransactionV1, TransactionV1BuilderError> {
        self.do_build()
    }

    #[cfg(not(any(feature = "testing", test)))]
    fn do_build(self) -> Result<TransactionV1, TransactionV1BuilderError> {
        let initiator_addr_and_secret_key = match (self.initiator_addr, self.secret_key) {
            (Some(initiator_addr), Some(secret_key)) => InitiatorAddrAndSecretKey::Both {
                initiator_addr,
                secret_key,
            },
            (Some(initiator_addr), None) => {
                InitiatorAddrAndSecretKey::InitiatorAddr(initiator_addr)
            }
            (None, Some(secret_key)) => InitiatorAddrAndSecretKey::SecretKey(secret_key),
            (None, None) => return Err(TransactionV1BuilderError::MissingInitiatorAddr),
        };

        let chain_name = self
            .chain_name
            .ok_or(TransactionV1BuilderError::MissingChainName)?;

        let container =
            FieldsContainer::new(self.args, self.target, self.entry_point, self.scheduling)
                .to_map()
                .map_err(|err| match err {
                    FieldsContainerError::CouldNotSerializeField { field_index } => {
                        TransactionV1BuilderError::CouldNotSerializeField { field_index }
                    }
                })?;

        let transaction = TransactionV1::build(
            chain_name,
            self.timestamp,
            self.ttl,
            self.pricing_mode,
            container,
            initiator_addr_and_secret_key,
        );

        Ok(transaction)
    }

    #[cfg(any(all(feature = "std", feature = "testing"), test))]
    fn do_build(self) -> Result<TransactionV1, TransactionV1BuilderError> {
        let initiator_addr_and_secret_key = match (self.initiator_addr, &self.secret_key) {
            (Some(initiator_addr), Some(secret_key)) => InitiatorAddrAndSecretKey::Both {
                initiator_addr,
                secret_key,
            },
            (Some(initiator_addr), None) => {
                InitiatorAddrAndSecretKey::InitiatorAddr(initiator_addr)
            }
            (None, Some(secret_key)) => InitiatorAddrAndSecretKey::SecretKey(secret_key),
            (None, None) => return Err(TransactionV1BuilderError::MissingInitiatorAddr),
        };

        let chain_name = self
            .chain_name
            .ok_or(TransactionV1BuilderError::MissingChainName)?;
        let mut container =
            FieldsContainer::new(self.args, self.target, self.entry_point, self.scheduling)
                .to_map()
                .map_err(|err| match err {
                    FieldsContainerError::CouldNotSerializeField { field_index } => {
                        TransactionV1BuilderError::CouldNotSerializeField { field_index }
                    }
                })?;
        let mut additional_fields = self.additional_fields.clone();
        container.append(&mut additional_fields);

        let mut transaction = TransactionV1::build(
            chain_name,
            self.timestamp,
            self.ttl,
            self.pricing_mode,
            container,
            initiator_addr_and_secret_key,
        );

        transaction.apply_approvals(self.invalid_approvals);

        Ok(transaction)
    }
}<|MERGE_RESOLUTION|>--- conflicted
+++ resolved
@@ -96,12 +96,10 @@
     /// A list of invalid approvals for testing purposes.
     #[cfg(any(all(feature = "std", feature = "testing"), test))]
     invalid_approvals: Vec<Approval>,
-<<<<<<< HEAD
+    /// Additional fields
+    #[cfg(any(all(feature = "std", feature = "testing"), test))]
+    additional_fields: BTreeMap<u16, Bytes>,
     /// Phantom data to ensure the correct lifetime for references.
-=======
-    #[cfg(any(all(feature = "std", feature = "testing"), test))]
-    additional_fields: BTreeMap<u16, Bytes>,
->>>>>>> 47bb9afd
     _phantom_data: PhantomData<&'a ()>,
 }
 
