--- conflicted
+++ resolved
@@ -55,12 +55,8 @@
 mod json_pretty_printer;
 mod key;
 mod motes;
-<<<<<<< HEAD
 mod package;
-=======
-pub mod package;
 mod peers_map;
->>>>>>> 2f3267a7
 mod phase;
 mod protocol_version;
 mod reactor_state;
@@ -122,15 +118,10 @@
     GenesisConfig, GenesisConfigBuilder, GenesisValidator, GlobalStateUpdate,
     GlobalStateUpdateConfig, GlobalStateUpdateError, HandlePaymentCosts, HighwayConfig,
     HostFunction, HostFunctionCost, HostFunctionCosts, LegacyRequiredFinality, MessageLimits,
-<<<<<<< HEAD
-    MintCosts, NetworkConfig, OpcodeCosts, ProtocolConfig, ProtocolUpgradeConfig, RefundHandling,
-    StandardPaymentCosts, StorageCosts, SystemConfig, TransactionConfig, TransactionV1Config,
-    ValidatorConfig, WasmConfig, DEFAULT_HOST_FUNCTION_NEW_DICTIONARY, DEFAULT_REFUND_HANDLING,
-=======
     MintCosts, NetworkConfig, NextUpgrade, OpcodeCosts, ProtocolConfig, ProtocolUpgradeConfig,
     RefundHandling, StandardPaymentCosts, StorageCosts, SystemConfig, TransactionConfig,
     TransactionV1Config, ValidatorConfig, WasmConfig, DEFAULT_HOST_FUNCTION_NEW_DICTIONARY,
->>>>>>> 2f3267a7
+    DEFAULT_REFUND_HANDLING,
 };
 #[cfg(any(all(feature = "std", feature = "testing"), test))]
 pub use chainspec::{
