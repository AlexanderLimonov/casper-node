//! Types used to allow creation of Wasm contracts and tests for use on the Casper Platform.

#![cfg_attr(
    not(any(
        feature = "json-schema",
        feature = "datasize",
        feature = "std",
        feature = "testing",
        test,
    )),
    no_std
)]
#![doc(html_root_url = "https://docs.rs/casper-types/3.0.0")]
#![doc(
    html_favicon_url = "https://raw.githubusercontent.com/casper-network/casper-node/blob/dev/images/Casper_Logo_Favicon_48.png",
    html_logo_url = "https://raw.githubusercontent.com/casper-network/casper-node/blob/dev/images/Casper_Logo_Favicon.png"
)]
#![warn(missing_docs)]
#![cfg_attr(docsrs, feature(doc_auto_cfg))]

#[cfg_attr(not(test), macro_use)]
extern crate alloc;
extern crate core;

mod access_rights;
pub mod account;
pub mod addressable_entity;
pub mod api_error;
mod block;
mod block_time;
mod byte_code;
pub mod bytesrepr;
#[cfg(any(feature = "std", test))]
mod chainspec;
pub mod checksummed_hex;
mod cl_type;
mod cl_value;
pub mod contract_messages;
mod contract_wasm;
pub mod contracts;
pub mod crypto;
mod deploy_info;
mod digest;
mod display_iter;
mod era_id;
pub mod execution;
#[cfg(any(feature = "std", test))]
pub mod file_utils;
mod gas;
#[cfg(any(feature = "testing", feature = "gens", test))]
pub mod gens;
mod json_pretty_printer;
mod key;
mod motes;
pub mod package;
mod phase;
mod protocol_version;
mod semver;
pub(crate) mod serde_helpers;
mod stored_value;
pub mod system;
mod tagged;
#[cfg(any(feature = "testing", test))]
pub mod testing;
mod timestamp;
mod transaction;
mod transfer;
mod transfer_result;
mod uint;
mod uref;

#[cfg(feature = "std")]
use libc::{c_long, sysconf, _SC_PAGESIZE};
#[cfg(feature = "std")]
use once_cell::sync::Lazy;

pub use crate::uint::{UIntParseError, U128, U256, U512};
pub use access_rights::{
    AccessRights, ContextAccessRights, GrantedAccess, ACCESS_RIGHTS_SERIALIZED_LENGTH,
};
#[doc(inline)]
pub use addressable_entity::{
    AddressableEntity, AddressableEntityHash, EntryPoint, EntryPointAccess, EntryPointType,
    EntryPoints, Parameter,
};
#[doc(inline)]
pub use api_error::ApiError;
#[cfg(all(feature = "std", feature = "json-schema"))]
pub use block::JsonBlockWithSignatures;
pub use block::{
    Block, BlockBody, BlockBodyV1, BlockBodyV2, BlockHash, BlockHashAndHeight, BlockHeader,
    BlockHeaderV1, BlockHeaderV2, BlockSignatures, BlockSignaturesMergeError, BlockV1, BlockV2,
    BlockValidationError, EraEnd, EraEndV1, EraEndV2, EraReport, FinalitySignature,
    FinalitySignatureId, RewardedSignatures, Rewards, SignedBlockHeader,
    SignedBlockHeaderValidationError, SingleBlockRewardedSignatures,
};
#[cfg(any(feature = "testing", test))]
pub use block::{TestBlockBuilder, TestBlockV1Builder};

pub use block_time::{BlockTime, BLOCKTIME_SERIALIZED_LENGTH};
pub use byte_code::{ByteCode, ByteCodeHash, ByteCodeKind};
#[cfg(any(feature = "std", test))]
pub use chainspec::{
    AccountConfig, AccountsConfig, ActivationPoint, AdministratorAccount, AuctionCosts,
    BrTableCost, Chainspec, ChainspecRawBytes, ChainspecRegistry, ConsensusProtocolName,
    ControlFlowCosts, CoreConfig, DelegatorConfig, DeployConfig, FeeHandling, GenesisAccount,
    GenesisValidator, GlobalStateUpdate, GlobalStateUpdateConfig, GlobalStateUpdateError,
    HandlePaymentCosts, HighwayConfig, HostFunction, HostFunctionCost, HostFunctionCosts,
<<<<<<< HEAD
    LegacyRequiredFinality, MessageLimits, MintCosts, NetworkConfig, OpcodeCosts, ProtocolConfig,
    RefundHandling, StandardPaymentCosts, StorageCosts, SystemConfig, TransactionConfig,
    TransactionV1Config, UpgradeConfig, ValidatorConfig, WasmConfig,
=======
    LegacyRequiredFinality, MintCosts, NetworkConfig, OpcodeCosts, ProtocolConfig, RefundHandling,
    StandardPaymentCosts, StorageCosts, SystemConfig, TransactionConfig, TransactionV1Config,
    UpgradeConfig, ValidatorConfig, WasmConfig, DEFAULT_HOST_FUNCTION_NEW_DICTIONARY,
>>>>>>> a1cdc101
};
#[cfg(any(all(feature = "std", feature = "testing"), test))]
pub use chainspec::{
    DEFAULT_ADD_BID_COST, DEFAULT_ADD_COST, DEFAULT_BIT_COST, DEFAULT_CONST_COST,
    DEFAULT_CONTROL_FLOW_BLOCK_OPCODE, DEFAULT_CONTROL_FLOW_BR_IF_OPCODE,
    DEFAULT_CONTROL_FLOW_BR_OPCODE, DEFAULT_CONTROL_FLOW_BR_TABLE_MULTIPLIER,
    DEFAULT_CONTROL_FLOW_BR_TABLE_OPCODE, DEFAULT_CONTROL_FLOW_CALL_INDIRECT_OPCODE,
    DEFAULT_CONTROL_FLOW_CALL_OPCODE, DEFAULT_CONTROL_FLOW_DROP_OPCODE,
    DEFAULT_CONTROL_FLOW_ELSE_OPCODE, DEFAULT_CONTROL_FLOW_END_OPCODE,
    DEFAULT_CONTROL_FLOW_IF_OPCODE, DEFAULT_CONTROL_FLOW_LOOP_OPCODE,
    DEFAULT_CONTROL_FLOW_RETURN_OPCODE, DEFAULT_CONTROL_FLOW_SELECT_OPCODE,
    DEFAULT_CONVERSION_COST, DEFAULT_CURRENT_MEMORY_COST, DEFAULT_DELEGATE_COST, DEFAULT_DIV_COST,
    DEFAULT_GLOBAL_COST, DEFAULT_GROW_MEMORY_COST, DEFAULT_INTEGER_COMPARISON_COST,
    DEFAULT_LOAD_COST, DEFAULT_LOCAL_COST, DEFAULT_MAX_PAYMENT_MOTES, DEFAULT_MAX_STACK_HEIGHT,
    DEFAULT_MIN_TRANSFER_MOTES, DEFAULT_MUL_COST, DEFAULT_NEW_DICTIONARY_COST, DEFAULT_NOP_COST,
    DEFAULT_STORE_COST, DEFAULT_TRANSFER_COST, DEFAULT_UNREACHABLE_COST,
    DEFAULT_WASMLESS_TRANSFER_COST, DEFAULT_WASM_MAX_MEMORY,
};
pub use cl_type::{named_key_type, CLType, CLTyped};
pub use cl_value::{CLTypeMismatch, CLValue, CLValueError};
pub use contract_wasm::ContractWasm;
#[doc(inline)]
pub use contracts::Contract;
pub use crypto::*;
pub use deploy_info::DeployInfo;
pub use digest::{
    ChunkWithProof, ChunkWithProofVerificationError, Digest, DigestError, IndexedMerkleProof,
    MerkleConstructionError, MerkleVerificationError,
};
pub use display_iter::DisplayIter;
pub use era_id::EraId;
pub use gas::Gas;
pub use json_pretty_printer::json_pretty_print;
#[doc(inline)]
pub use key::{
    ByteCodeAddr, DictionaryAddr, EntityAddr, FromStrError as KeyFromStrError, HashAddr, Key,
    KeyTag, PackageAddr, BLAKE2B_DIGEST_LENGTH, DICTIONARY_ITEM_KEY_MAX_LENGTH,
    KEY_DICTIONARY_LENGTH, KEY_HASH_LENGTH,
};
pub use motes::Motes;
pub use package::{
    EntityVersion, EntityVersionKey, EntityVersions, Group, Groups, Package, PackageHash,
};
pub use phase::{Phase, PHASE_SERIALIZED_LENGTH};
pub use protocol_version::{ProtocolVersion, VersionCheckResult};
pub use semver::{ParseSemVerError, SemVer, SEM_VER_SERIALIZED_LENGTH};
pub use stored_value::{StoredValue, TypeMismatch as StoredValueTypeMismatch};
pub use tagged::Tagged;
#[cfg(any(feature = "std", test))]
pub use timestamp::serde_option_time_diff;
pub use timestamp::{TimeDiff, Timestamp};
#[doc(inline)]
pub use transaction::runtime_args::{NamedArg, RuntimeArgs};
#[cfg(any(all(feature = "std", feature = "testing"), test))]
pub use transaction::TestTransactionV1Builder;
pub use transaction::{
    runtime_args, AuctionTransactionV1, Deploy, DeployApproval, DeployApprovalsHash,
    DeployConfigurationFailure, DeployDecodeFromJsonError, DeployError, DeployExcessiveSizeError,
    DeployFootprint, DeployHash, DeployHeader, DeployId, DirectCallV1, EntityIdentifier,
    ExecutableDeployItem, ExecutableDeployItemIdentifier, NativeTransactionV1, PackageIdentifier,
    PricingModeV1, Transaction, TransactionApprovalsHash, TransactionHash, TransactionId,
    TransactionV1, TransactionV1Approval, TransactionV1ApprovalsHash, TransactionV1ConfigFailure,
    TransactionV1DecodeFromJsonError, TransactionV1Error, TransactionV1ExcessiveSizeError,
    TransactionV1Hash, TransactionV1Header, TransactionV1Kind, TransferTarget,
    UserlandTransactionV1,
};
#[cfg(any(feature = "std", test))]
pub use transaction::{
    DeployBuilder, DeployBuilderError, TransactionV1Builder, TransactionV1BuilderError,
};
pub use transfer::{
    FromStrError as TransferFromStrError, Transfer, TransferAddr, TRANSFER_ADDR_LENGTH,
};
pub use transfer_result::{TransferResult, TransferredTo};
pub use uref::{
    FromStrError as URefFromStrError, URef, URefAddr, UREF_ADDR_LENGTH, UREF_SERIALIZED_LENGTH,
};

/// OS page size.
#[cfg(feature = "std")]
pub static OS_PAGE_SIZE: Lazy<usize> = Lazy::new(|| {
    /// Sensible default for many if not all systems.
    const DEFAULT_PAGE_SIZE: usize = 4096;

    // https://www.gnu.org/software/libc/manual/html_node/Sysconf.html
    let value: c_long = unsafe { sysconf(_SC_PAGESIZE) };
    if value <= 0 {
        DEFAULT_PAGE_SIZE
    } else {
        value as usize
    }
});<|MERGE_RESOLUTION|>--- conflicted
+++ resolved
@@ -106,15 +106,10 @@
     ControlFlowCosts, CoreConfig, DelegatorConfig, DeployConfig, FeeHandling, GenesisAccount,
     GenesisValidator, GlobalStateUpdate, GlobalStateUpdateConfig, GlobalStateUpdateError,
     HandlePaymentCosts, HighwayConfig, HostFunction, HostFunctionCost, HostFunctionCosts,
-<<<<<<< HEAD
     LegacyRequiredFinality, MessageLimits, MintCosts, NetworkConfig, OpcodeCosts, ProtocolConfig,
     RefundHandling, StandardPaymentCosts, StorageCosts, SystemConfig, TransactionConfig,
     TransactionV1Config, UpgradeConfig, ValidatorConfig, WasmConfig,
-=======
-    LegacyRequiredFinality, MintCosts, NetworkConfig, OpcodeCosts, ProtocolConfig, RefundHandling,
-    StandardPaymentCosts, StorageCosts, SystemConfig, TransactionConfig, TransactionV1Config,
-    UpgradeConfig, ValidatorConfig, WasmConfig, DEFAULT_HOST_FUNCTION_NEW_DICTIONARY,
->>>>>>> a1cdc101
+    DEFAULT_HOST_FUNCTION_NEW_DICTIONARY,
 };
 #[cfg(any(all(feature = "std", feature = "testing"), test))]
 pub use chainspec::{
